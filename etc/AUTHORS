Many people have contributed code included in the Free Software
Foundation's distribution of GNU Emacs.  To show our appreciation for
their public spirit, we list here in alphabetical order a condensed
list of their contributions.

Aaron Ecay: changed ob-R.el ob-core.el org-src.el ox-latex.el nsterm.m
  ob-awk.el ob-exp.el ob-python.el ob-tangle.el org-bibtex.el org-id.el
  org.el org.texi package.el paren.el

Aaron Larson: co-wrote bibtex.el

Aaron S. Hawley: wrote undo-tests.el
and changed simple.el files.texi isearch.el morse.el sgml-mode.el
  tar-mode.el thingatpt.el add-log.el autoinsert.el building.texi calc.el
  cc-fonts.el comint.el compare-w.el custom.texi diff.el edebug.el
  etags.el ffap.el files.el flyspell.el and 28 other files

Abdó Roig-Maranges: changed org.el org-agenda.el ox-html.el ox-odt.el

Abraham Nahum: changed configure.ac dgux4.h sysdep.c

Abramo Bagnara: changed term.c

Achim Gratz: changed org.el org-compat.el org.texi org-clock.el
  ob-core.el ob-exp.el ob.el ob-perl.el ob-tangle.el org-agenda.el
  org-macs.el org-table.el ob-C.el ob-R.el ob-eval.el ob-fortran.el
  ob-python.el ob-ref.el ob-sh.el org-element.el org-exp-blocks.el
  and 22 other files

Adam Gołębiowski: changed lib-src/Makefile.in

Adam Hupp: changed emacs.py emacs2.py emacs3.py gud.el
  progmodes/python.el

Adam Sjøgren: changed mml2015.el spam.el shr.el xterm.c blink.xpm
  braindamaged.xpm cry.xpm dead.xpm evil.xpm forced.xpm frown.xpm
  gnus-sum.el grin.xpm gtkutil.c indifferent.xpm message.el
  reverse-smile.xpm sad.xpm smile.xpm wry.xpm gnus-html.el
  and 7 other files

Adam Sokolnicki: changed ruby-mode.el

Adam Spiers: changed org.texi calendar.el cus-edit.el org-clock.el
  ox-html.el

Adam W: changed mail-source.el

Aditya Siram: changed ob.el

Adrian Aichner: changed erc-log.el erc.el erc-autojoin.el erc-backend.el
  erc-dcc.el erc-members.el erc-nets.el erc-sound.el etags.c
  gnus-score.el gnus-sum.el gnus.texi

Adrian Colley: changed aix3-2.h

Adrian Lanz: changed mail-source.el spam.el

Adrian Robert: co-wrote ns-win.el
and changed nsterm.m nsfns.m nsfont.m nsterm.h nsmenu.m configure.ac
  src/Makefile.in macos.texi README config.in emacs.c font.c keyboard.c
  nsgui.h nsimage.m xdisp.c image.c lib-src/Makefile.in lisp.h menu.c
  Makefile.in and 78 other files

Ævar Arnfjörð Bjarmason: changed rcirc.el

Agustín Martín: changed ispell.el flyspell.el fixit.texi

Aidan Gauland: wrote em-tramp.el
and changed eshell.texi em-term.el em-unix.el erc-match.el
  automated/eshell.el em-cmpl.el em-dirs.el em-ls.el em-script.el
  esh-proc.el

Aidan Kehoe: changed ipa.el lread.c mm-util.el erc-log.el erc.el
  gnus-sum.el gnus-util.el latin-ltx.el nnfolder.el ob-tangle.el
  objects.texi

Ake Stenhoff: co-wrote imenu.el
and changed cc-mode.el perl-mode.el

Akinori Musha: changed ruby-mode.el Makefile.in sieve-mode.el

Aki Vehtari: changed bibtex.el gnus-art.el gnus-score.el gnus-sum.el
  nnmail.el tar-mode.el

Alain Schneble: wrote url-expand-tests.el url-parse-tests.el
and changed url-expand.el url-parse.el

Alakazam Petrofsky: changed hanoi.el

Alan Mackenzie: wrote cc-awk.el
and co-wrote cc-align.el cc-cmds.el cc-defs.el cc-engine.el cc-fonts.el
  cc-langs.el cc-mode.el cc-styles.el cc-vars.el
and changed cc-mode.texi bytecomp.el font-lock.el isearch.el
  programs.texi follow.el ispell.el lread.c subr.el display.texi
  frames.texi windows.texi cc-bytecomp.el edebug.el font-core.el
  functions.texi jit-lock.el lisp.el modes.texi search.texi syntax.c
  and 119 other files

Alan Modra: changed unexelf.c

Alan Schmitt: changed gnus-sum.el nnimap.el ob-ocaml.el org-faces.el

Alan Shutko: changed diary-lib.el calendar.el bindings.el cal-hebrew.el
  easy-mmode.el gnus-sum.el ibuf-ext.el ibuffer.el lunar.el macros.el
  solar.el

Alan Third: wrote dabbrev-tests.el
and changed nsterm.m nsterm.h emacs.c picture.el

Alastair Burt: changed gnus-art.el smiley.el

Albert Krewinkel: co-wrote sieve-manage.el
and changed sieve.el gnus-msg.el gnus.texi message.el sieve.texi

Albert L. Ting: changed gnus-group.el mail-hist.el

Aleksei Gusev: changed progmodes/compile.el

Alexander Becher: changed vc-annotate.el

Alexander Haeckel: changed getset.el

Alexander Klimov: changed files.el calc-graph.el files.texi man.el rx.el
  sendmail.el

Alexander Kreuzer: changed nnrss.el

Alexander L. Belikoff: wrote erc.el

Alexander Pohoyda: co-wrote mail/rmailmm.el
and changed rmailsum.el man.el rmail.el sendmail.el

Alexander Shopov: changed code-pages.el

Alexander Vorobiev: changed org-compat.el

Alexander Zhuckov: changed ebrowse.c

Alexandre Julliard: wrote vc-git.el
and changed vc.el ewoc.el

Alexandre Oliva: wrote gnus-mlspl.el
and changed unexelf.c format.el iris4d.h iris5d.h regex.c unexsgi.c

Alexandre Veyrenc: changed fr-refcard.tex

Alexandru Harsanyi: wrote soap-client.el soap-inspect.el
and changed emacs3.py vc-hooks.el vc.el xml.el

Alex Coventry: changed files.el

Alex Dunn: changed subr-tests.el subr.el

Alex Kosorukoff: changed org-capture.el

Alex Ott: changed TUTORIAL.ru ede/files.el ru-refcard.tex base.el
  cedet-files.el cpp-root.el ede.el ede/generic.el idle.el ispell.el
  semantic/format.el

Alex Reed: changed verilog-mode.el

Alex Rezinsky: wrote which-func.el

Alex Schroeder: wrote ansi-color.el cus-theme.el erc-compat.el
  erc-hecomplete.el erc-join.el erc-lang.el erc-ring.el master.el
  spam-stat.el sql.el
and co-wrote longlines.el mail/rmailmm.el
and changed erc.el erc-track.el erc-button.el erc-stamp.el erc-match.el
  erc-autoaway.el erc-nickserv.el rcirc.texi Makefile erc-autojoin.el
  erc-fill.el erc-pcomplete.el erc-complete.el erc-ibuffer.el
  erc-members.el rmail.el comint.el custom.el erc-bbdb.el erc-chess.el
  erc-ezbounce.el and 35 other files

Alex Shinn: changed files.el

Alfred Correira: changed generic-x.el

Alfred M. Szmidt: changed html2text.el openbsd.h progmodes/compile.el
  rmail.el rmailsum.el

Alfredo Finelli: changed TUTORIAL.it

Ali Bahrami: changed configure configure.ac sol2-10.h

Alin C. Soare: changed lisp-mode.el hexl.el

Allen S. Rout: changed org-capture.el

Alon Albert: wrote rcompile.el

Alp Aker: changed nsfont.m nsterm.m buff-menu.el nsfns.m nsmenu.m
  nsterm.h configure.ac macfont.m mule-cmds.el nsselect.m window.el

Álvar Jesús Ibeas Martín: changed TUTORIAL.es emacs-lisp-intro.texi

Ami Fischman: changed bindings.el calendar.el diary-lib.el print.c
  savehist.el vc-git.el

Anand Mitra: changed gnus-sum.el

Anders Holst: wrote hippie-exp.el

Anders Lindgren: wrote autorevert.el cwarn.el follow.el
and changed nsterm.m nsfns.m nsmenu.m nsterm.h font-lock.el nsimage.m
  README etags.c Info.plist.in compile.el ert.el loadup.el lread.c
  ns-win.el nsfont.m term.el vc-svn.el window.el

Andrea Rossetti: changed ruler-mode.el

Andrea Russo: changed erc-dcc.el info-look.el

Andreas Amann: changed emacsclient.c

Andreas Burtzlaff: changed org.el

Andreas Büsching: changed emacsclient.c

Andreas Fuchs: wrote erc-ezbounce.el erc-match.el erc-replace.el
  erc-truncate.el
and co-wrote erc-fill.el
and changed erc.el erc-bbdb.el erc-button.el erc-log.el erc-stamp.el
  erc-autoaway.el erc-autojoin.el erc-dcc.el erc-imenu.el erc-list.el
  erc-members.el erc-menu.el erc-netsplit.el erc-notify.el erc-ring.el
  erc-speedbar.el erc-track.el erc-xdcc.el gnus-registry.el mml-sec.el
  mml2015.el

Andreas Jaeger: changed gnus-msg.el gnus-start.el gnus-xmas.el
  nnfolder.el nnml.el

Andreas Leha: changed ob-latex.el ob.el

Andreas Leue: changed artist.el

Andreas Luik: changed xfns.c xterm.c

Andreas Politz: changed editfns.c elp.el frame.c ibuffer.el ido.el
  imenu.el modes.texi outline.el sql.el subr.el term.el wid-edit.el

Andreas Rottmann: changed emacsclient.1 emacsclient.c misc.texi server.el

Andreas Schwab: changed configure.ac lisp.h process.c xdisp.c alloc.c
  coding.c Makefile.in files.el fileio.c keyboard.c xterm.c lread.c
  editfns.c emacs.c fns.c src/Makefile.in print.c eval.c font.c xfns.c
  sysdep.c and 636 other files

Andreas Seltenreich: changed nnweb.el gnus.texi message.el gnus-sum.el
  gnus.el nnslashdot.el gnus-srvr.el gnus-util.el mm-url.el mm-uu.el
  url-http.el xterm.c battery.el comint.el easy-mmode.el gmm-utils.el
  gnus-art.el gnus-cite.el gnus-draft.el gnus-group.el gnus-ml.el
  and 7 other files

Andreas Vögele: changed pgg-def.el

Andrei Chițu: changed icalendar.el

Andre Spiegel: changed vc.el vc-hooks.el vc-cvs.el vc-rcs.el vc-sccs.el
  files.el dired.el files.texi cperl-mode.el ediff-util.el log-view.el
  parse-time.el startup.el tramp-vc.el vc-arch.el vc-mcvs.el vc-svn.el
  vcdiff viper-util.el

Andre Srinivasan: changed gnus-group.el gnus-sum.el gnus.texi message.el
  mm-decode.el mml.el nnmail.el

Andrew Beals: changed spook.lines

Andrew Choi: changed macterm.c darwin.h mac-win.el sysdep.c emacs.c mac.c
  macfns.c fontset.c frame.c keyboard.c xfaces.c dispextern.h macmenu.c
  unexmacosx.c configure.ac frame.h macterm.h titdic-cnv.el xdisp.c
  alloc.c callproc.c and 27 other files

Andrew Cohen: wrote spam-wash.el
and changed nnir.el gnus-sum.el nnimap.el gnus-msg.el gnus.texi
  gnus-group.el gnus-int.el dns.el gnus-art.el gnus-registry.el
  gnus-srvr.el gnus.el nnheader.el nnspool.el

Andrew Csillag: wrote m4-mode.el

Andrew Hall: changed paren.el

Andrew Hyatt: changed org-archive.el org.el org.texi

Andrew Innes: changed makefile.nt w32fns.c w32term.c w32.c w32proc.c
  fileio.c w32-fns.el dos-w32.el inc/ms-w32.h w32term.h makefile.def
  unexw32.c w32menu.c w32xfns.c addpm.c cmdproxy.c emacs.c w32-win.el
  w32inevt.c configure.bat lread.c and 130 other files

Andrew Oram: changed calendar.texi (and other doc files)

Andrew Schein: changed sql.el

Andrew W. Nosenko: changed tramp.el

Andrew Zhilin: changed emacs22.png emacs22.ico

Andrey Kotlarski: changed eww.el eww.texi

Andrey Slusar: changed gnus-async.el gnus.el

Andrey Zhdanov: changed gud.el

Andrzej Lichnerowicz: wrote ob-io.el ob-scala.el

Andy Moreton: changed gnutls.c w32fns.c w32heap.c w32proc.c w32term.c

Andy Norman: wrote ange-ftp.el

Andy Petrusenco: changed w32term.c

Andy Sawyer: changed saveplace.el

Andy Seaborne: changed keyboard.c

Andy Stewart: wrote org-w3m.el
and changed erc.el

Angelo Graziosi: changed sysdep.c term.c

Anmol Khirbat: changed ido.el

Anna M. Bigatti: wrote cal-html.el

Antoine Levitt: changed gnus-group.el gnus-sum.el message.texi ada-prj.el
  ange-ftp.el cus-edit.el dired-x.el ebnf2ps.el emerge.el erc-button.el
  erc-goodies.el erc-stamp.el erc-track.el files.el find-file.el
  gnus-art.el gnus-uu.el gnus.el gnus.texi message.el mh-funcs.el
  and 8 other files

Arash Esbati: changed reftex-ref.el reftex-vars.el

Ari Roponen: changed atimer.c doc.c hash.texi mule.texi package.el
  startup.el subr.el time-date.el woman.el

Arisawa Akihiro: changed characters.el coding.c epa-file.el japan-util.el
  language/tibetan.el message.el mm-decode.el mm-view.el ps-print.el
  tai-viet.el term.c time.el utf-8.el

Arnaud Giersch: changed gnus-sum.el

Arne Georg Gleditsch: changed gnus-sum.el

Arne Jørgensen: wrote latexenc.el
and changed smime.el mml-smime.el smime-ldap.el flymake.el gnus-art.el
  gnus-sieve.el ldap.el message.el mm-decode.el mml-sec.el mml.el
  mule-conf.el nnimap.el nnrss.el wid-edit.el

Arni Magnusson: wrote bat-mode.el
and changed ada-mode.texi frames.texi generic-x.el texinfo.el

Artem Chuprina: changed message.el

Artur Malabarba: wrote char-fold-tests.el faces-tests.el isearch-tests.el
  let-alist.el simple-test.el sort-tests.el tabulated-list-test.el
and changed package.el isearch.el lisp/char-fold.el files.el
  tabulated-list.el package-test.el menu-bar.el replace.el bytecomp.el
  faces.el files-x.el test/automated/char-fold-tests.el custom.el
  custom.texi help-fns.el simple.el subr-tests.el align.el bindings.el
  cl-lib-tests.el cl-macs.el and 40 other files

Arun Persaud: changed org-agenda.el org-src.el

Ashish Shukla: changed emacs-gnutls.texi gnutls.el

Ashwin Ram: wrote refer.el

Atsuo Ohki: changed lread.c

Aubrey Jaffer: changed info.el unexelf.c

Aurélien Aptel: changed alloc.c emacs-module.h lisp.h Makefile
  configure.ac cus-face.el data.c dispextern.h display.texi dynlib.c
  dynlib.h emacs-module.c faces.el lread.c mod-test.c modhelp.py nsterm.m
  ox-html.el print.c src/Makefile.in test.el and 5 other files

Axel Boldt: changed ehelp.el electric.el

B. Anyos: changed w32term.c

Baoqiu Cui: changed org-docbook.el

Barry A. Warsaw: wrote assoc.el elp.el man.el regi.el reporter.el
  supercite.el
and co-wrote cc-align.el cc-cmds.el cc-compat.el cc-defs.el cc-engine.el
  cc-guess.el cc-langs.el cc-menus.el cc-mode.el cc-styles.el cc-vars.el
and changed c++-mode.el cplus-md1.el syntax.c syntax.h

Barry Fishman: changed configure.ac gnu-linux.h image.c

Barry O'Reilly: changed simple.el lisp.h undo-tests.el keyboard.c
  markers.texi alloc.c bytecode.c casetab.c data.c eval.c fileio.c fw.el
  idle.el insdel.c lread.c pulse.el search.c subr.el text.texi
  timer-tests.el undo.c

Bastien Guerry: wrote gnus-bookmark.el
and co-wrote org-bibtex.el org-list.el org-protocol.el org-src.el
and changed org.el org-agenda.el org.texi ox-html.el org-clock.el
  org-capture.el org-table.el ox-latex.el org-exp.el ox-odt.el
  org-compat.el ob.el org-mobile.el org-colview.el org-publish.el ox.el
  org-macs.el org-pcomplete.el org-timer.el org-faces.el ox-ascii.el
  and 119 other files

Ben A. Mesander: co-wrote erc-dcc.el

Ben Bacarisse: changed nnmh.el

Bengt Martensson: co-wrote bibtex.el

Ben Harris: changed configure.ac

Benjamin Andresen: wrote ob-screen.el

Benjamin Drieu: wrote pong.el
and changed org-clock.el org.el

Benjamin Riefenstahl: changed w32select.c emacs.c inc/ms-w32.h lisp.h
  mac-win.el macterm.c mule-cmds.el runemacs.c tcl.el w32.c w32.h

Benjamin Rutt: co-wrote gnus-dired.el
and changed vc.el gnus-msg.el message.el diff-mode.el ffap.el nnimap.el
  nnmbox.el simple.el vc-cvs.el

Ben Key: changed w32.c w32fns.c w32menu.c configure.bat INSTALL w32.h
  w32term.c configure.ac emacs.c inc/ms-w32.h keyboard.c make-docfile.c
  nsfont.m nsterm.m sound.c xfaces.c

Ben Menasha: changed nnmh.el

Ben North: changed outline.el buffer.c fill.el isearch.el lisp-mode.el
  paren.el w32term.c xfaces.c

Bernhard Herzog: changed vc-hg.el menu.c xsmfns.c

Bernt Hansen: changed org-agenda.el org-clock.el org.el org-capture.el
  org-indent.el org-macs.el org.texi ox-html.el

Bill Atkins: changed wdired.el

Bill Burton: changed ptx.h sequent-ptx.h

Bill Carpenter: wrote feedmail.el (public domain)

Bill Mann: wrote perl-mode.el
and changed configure.ac unexaix.c ibmrs6000.h usg5-4-3.h

Bill Pringlemeir: changed messcompat.el

Bill Richter: changed fill.el quail.el ccl.el encoded-kb.el fontset.el
  international/mule-util.el kinsoku.el kkc.el mule-cmds.el mule-conf.el
  mule.el

Bill Rozas: wrote scheme.el
and changed xscheme.el

Bill White: changed gnus-start.el

Bill Wohler: wrote mh-buffers.el mh-comp.el mh-compat.el mh-e.el
  mh-folder.el mh-funcs.el mh-letter.el mh-mime.el mh-scan.el mh-seq.el
  mh-show.el mh-utils.el mh-xface.el
and co-wrote mh-junk.el
and changed mh-customize.el mh-search.el mh-alias.el Makefile mh-e.texi
  mh-identity.el README mh-speed.el mh-init.el mh-acros.el mh-gnus.el
  mh-unit.el mh-inc.el mh-xemacs-compat.el mh-print.el lisp/Makefile.in
  image.el mh-tool-bar.el mh-xemacs.el display.texi mh-pick.el
  and 83 other files

Björn Lindström: changed rcirc.texi

Bjørn Mork: changed nnimap.el gnus-agent.el message.el mml2015.el

Bjorn Solberg: changed nnimap.el

Björn Torkelsson: changed gnus-art.el gnus-group.el gnus-srvr.el
  gnus-sum.el gnus-mlspl.el gnus-msg.el message.el gnus-agent.el
  gnus-cus.el gnus-gl.el gnus-nocem.el gnus-score.el gnus-topic.el
  gnus.el mail-source.el nnmail.el

Bob Glickstein: wrote sregex.el
and changed isearch.el sendmail.el

Bob Halley: changed ccl.c esh-io.el

Bob Nnamtrop: changed viper-cmd.el

Bob Olson: co-wrote cperl-mode.el

Bob Rogers: changed vc-dir.el vc-svn.el cperl-mode.el diff.el ewoc.el
  ffap.el files.el maintaining.texi sql.el thingatpt.el vc.el
  vc1-xtra.texi

Bob Weiner: changed info.el quail.el

Bogdan Creanga: changed sequences.texi strings.texi symbols.texi

Bojan Petrovic: changed pop3.el

Boris Goldowsky: wrote avoid.el descr-text.el enriched.el facemenu.el
  format.el shadowfile.el
and changed fill.el simple.el indent.el paragraphs.el cmds.c intervals.c
  intervals.h add-log.el cc-mode.el enriched.txt fileio.c make-mode.el
  text-mode.el textprop.c ada.el allout.el awk-mode.el bibtex.el buffer.c
  buffer.h c-mode.el and 38 other files

Boris Samorodov: changed net/imap.el

Boruch Baum: changed bookmark.el

Boyd Lynn Gerber: changed configure.ac

Bozhidar Batsov: changed ruby-mode.el subr-x.el subr.el bytecomp.el
  comint.el js.el lisp-mode.el package.el progmodes/python.el prolog.el
  ruby-mode-tests.el scheme.el

Brad Howes: changed gnus-demon.el

Brandon Craig Rhodes: changed flyspell.el

Brendan Kehoe: changed hpux9.h

Brent Goodrick: changed abbrev.el

Brian Burns: changed INSTALL INSTALL.W64

Brian Cully: changed macos.texi

Brian D. Carlstrom: changed gud.el smtpmail.el

Brian Fox: changed Makefile.in Makefile configure.ac minibuf.c dired.el
  files.el lib-src/Makefile.in oldXMenu/Makefile.in rmail.el search.c
  simple.el sysdep.c compile.el forms.texi frame.c keyboard.c make-dist
  subr.el systty.h texindex.c xterm.c and 47 other files

Brian Jenkins: changed frame.c frames.texi hooks.texi

Brian Marick: co-wrote hideif.el

Brian McKenna: changed eww.el

Brian Palmer: changed erc.el erc-list.el

Brian Preble: changed abbrev.el apropos.el asm-mode.el awk-mode.el
  bytecomp.el c++-mode.el cal.el calc.el chistory.el cl-indent.el
  compare-w.el compile.el dabbrev.el debug.el diary.el diff.el dired.el
  doctex.el doctor.el ebuff-menu.el echistory.el and 129 other files

Brian P Templeton: changed erc.el erc-compat.el erc-fill.el
  erc-nickserv.el erc-pcomplete.el erc-stamp.el erc-track.el lread.c
  nsfont.m

Brian Sniffen: changed gnus-draft.el imap.el mm-decode.el

Brian van den Broek: changed org.texi

Bruno Félix Rezende Ribeiro: changed functions.texi

Bruno Haible: co-wrote po.el
and changed INSTALL emacs.1 epaths.in info.el paths.el

Bryan Henderson: changed Makefile term.el

Bryan O'Sullivan: changed ange-ftp.el

Caio Tiago Oliveira: changed ob-scala.el

Caleb Deupree: changed w32-fns.el

Cameron Desautels: changed cus-edit.el custom.texi help.el regexp-opt.el
  ruby-mode.el

Carl D. Roth: changed gnus-nocem.el

Carl Edman: co-wrote ns-win.el

Carl Henrik Lunde: changed format-spec.el

Carlos Pita: changed erc-pcomplete.el

Carsten Bormann: changed ibmrs6000.h latin-post.el

Carsten Dominik: wrote idlw-complete-structtag.el idlw-toolbar.el
  org-agenda.el org-archive.el org-capture.el org-clock.el org-colview.el
  org-compat.el org-datetree.el org-faces.el org-feed.el org-footnote.el
  org-id.el org-indent.el org-info.el org-inlinetask.el org-macs.el
  org-mobile.el org-rmail.el org-table.el org-timer.el org.el
  reftex-auc.el reftex-cite.el reftex-dcr.el reftex-global.el
  reftex-index.el reftex-parse.el reftex-ref.el reftex-sel.el
  reftex-toc.el reftex-vars.el reftex.el
and co-wrote idlw-help.el idlw-shell.el idlwave.el org-bbdb.el
  org-bibtex.el org-entities.el org-gnus.el org-list.el org-pcomplete.el
  org-src.el ox-beamer.el ox-html.el ox-icalendar.el
and changed org-exp.el ox-latex.el org.texi org-publish.el
  org-remember.el orgcard.tex org-export-latex.el org-docbook.el
  ox-ascii.el org-attach.el org-protocol.el org-mouse.el org-jsinfo.el
  org-mac-message.el org-wl.el org-crypt.el org-freemind.el idlw-rinfo.el
  org-exp-blocks.el org-habit.el org-mhe.el and 35 other files

Caveh Jalali: changed configure.ac intel386.h sol2-4.h

Cédric Chépied: changed newst-treeview.el

Cesar Quiroz: changed maintaining.texi

Chad Brown: changed aix4-2.h bsd-common.h config.in configure.ac cygwin.h
  dired.c gnu-linux.h mh-comp.el msdos.h sed2v2.inp sysdep.c usg5-4.h

Changwoo Ryu: changed files.el

Chao-Hong Liu: changed TUTORIAL.cn TUTORIAL.zh

Charles Hannum: changed aix3-1.h aix3-2.h configure ibmrs6000.h
  keyboard.c netbsd.h pop.c sysdep.c systime.h systty.h xrdb.c

Charles Rendleman: changed eww.el

Charles Sebold: changed org-plot.el

Charlie Martin: wrote autoinsert.el

Cheng Gao: changed MORE.STUFF Makefile.in flymake.el frame.c tips.texi
  url-dired.el url-file.el url-handlers.el url-http.el url-nfs.el

Chetan Pandya: changed font.c

Chip Coldwell: changed font.c

Chong Yidong: wrote compile-tests.el dichromacy-theme.el
  font-parse-tests.el redisplay-testsuite.el tabulated-list.el
  xml-parse-tests.el
and co-wrote longlines.el tango-dark-theme.el tango-theme.el
and changed simple.el display.texi xdisp.c files.el frames.texi
  cus-edit.el files.texi custom.el subr.el text.texi faces.el keyboard.c
  startup.el package.el misc.texi emacs.texi modes.texi mouse.el
  custom.texi image.c window.el and 945 other files

Chris Chase: co-wrote idlw-shell.el idlwave.el

Chris Feng: changed dispnew.c frame.c

Chris Foote: changed progmodes/python.el

Chris Gray: changed mm-decode.el ox-html.el

Chris Hall: changed callproc.c frame.c

Chris Hanson: changed xscheme.el scheme.el xterm.c hpux.h x11term.c
  hp9000s300.h keyboard.c process.c texinfmt.el sort.el syntax.c
  texnfo-upd.el x11fns.c xfns.c dired.el emacsclient.c fileio.c
  hp9000s800.h indent.c info.el man.el and 17 other files

Chris Hecker: changed calc-aent.el

Chris Lindblad: co-wrote tcl.el

Chris Moore: changed dired.el hexl.el jka-cmpr-hook.el replace.el
  wdired.el Makefile.in comint.el diff-mode.el gnus-sum.el isearch.el
  mouse.el pgg-gpg.el pgg-pgp.el pgg-pgp5.el server.el shell.el
  tutorial.el

Chris Newton: changed url-http.el

Chris Prince: changed w32term.c

Chris Smith: wrote icon.el
and changed icon-mode.el

Christian Egli: changed org-taskjuggler.el org.texi

Christian Faulhammer: changed configure configure.ac src/Makefile.in
  vc-bzr.el

Christian Limpach: co-wrote ns-win.el
and changed configure.ac

Christian Lynbech: changed appt.el emacsserver.c tramp.el

Christian Millour: changed shell.el

Christian Moe: changed org-bbdb.el org-special-blocks.el ox-html.el
  ox-odt.el

Christian Neukirchen: changed mm-util.el

Christian Ohler: wrote ert-tests.el ert.el
and co-wrote ert-x.el
and changed Makefile.in automated automated/Makefile.in configure.ac
  ert-x-tests.el ert.texi misc/Makefile.in

Christian Plate: changed nnmaildir.el sgml-mode.el

Christian Plaunt: wrote soundex.el

Christian von Roques: changed mml2015.el epg.el gnus-start.el

Christian Wittern: changed image-mode.el

Christoph Bauer: changed configure.ac

Christoph Conrad: changed gnus-agent.el gnus-score.el qp.el

Christoph Dittmann: changed ox-beamer.el

Christophe de Dinechin: co-wrote ns-win.el

Christophe Deleuze: changed icalendar.el

Christoph Egger: changed configure.ac

Christophe Junke: changed org-agenda.el org.el

Christopher Allan Webber: changed gamegrid.el org-agenda.el tetris.el

Christopher Genovese: changed assoc.el help-fns.el

Christophe Rhodes: changed org-exp.el ox-latex.el

Christopher J. Madsen: wrote decipher.el
and changed replace.el files.el ispell.el time.el

Christopher J. White: changed url-http.el

Christopher Oliver: changed mouse.el

Christopher Schmidt: changed ibuffer.el org.el tips.texi calc-aent.el
  calc.el calc.texi calendar.el cl-macs.el comint.el dired-x.el dired.el
  files.el files.texi find-dired.el gnus-int.el gnus-msg.el gnus.texi
  help-fns.el info.el locate.el lread.c and 15 other files

Christopher Wellons: changed emacs-lisp/cl-lib.el

Christoph Scholtes: changed README.W32 progmodes/python.el stdint.h
  INSTALL maintaining.texi INSTALL.REPO admin.el bookmark.el
  configure.bat control.texi cua-base.el help-mode.el help.el ibuffer.el
  ido.el make-dist makedist.bat menu.c minibuf.c process.c
  progmodes/grep.el and 5 other files

Christoph Wedler: wrote antlr-mode.el
and changed progmodes/python.el format.el gnus-art.el gnus-picon.el
  message.el prog-mode.el python-tests.el register.el smiley.el
  texinfmt.el

Chris Zheng: changed gnutls.c calculator.el w32-win.el

Chuck Blake: changed term.c

Chunyu Wang: changed gnus-art.el pcl-cvs.texi

Claudio Bley: changed image.c image.el process.c stat.h w32-win.el w32.c

Claudio Fontana: changed Makefile.in leim/Makefile.in lib-src/Makefile.in

Colin Marquardt: changed gnus.el message.el

Colin Rafferty: changed message.el

Colin Walters: wrote ibuf-ext.el ibuf-macs.el ibuffer.el
and changed calc.el replace.el update-game-score.c calc-ext.el
  calc-misc.el calc-macs.el calc-mode.el calc-graph.el gamegrid.el
  calc-aent.el calc-bin.el calc-embed.el calc-keypd.el calc-math.el
  calc-prog.el calc-units.el calcalg2.el font-core.el info.el calc-alg.el
  calc-arith.el and 81 other files

Colin Williams: changed calc.texi

Constantin Kulikov: changed server.el startup.el

Courtney Bane: changed term.c

Craig Markwardt: changed icalendar.el

Craig McDaniel: changed sheap.c

Craig Tanis: changed ox-latex.el

Daiki Ueno: wrote epa-dired.el epa-file.el epa-hook.el epa-mail.el epa.el
  epg-config.el epg.el pgg-def.el pgg-gpg.el pgg-parse.el pgg-pgp.el
  pgg-pgp5.el pgg.el pinentry.el plstore.el sasl.el starttls.el
and co-wrote sasl-cram.el sasl-digest.el
and changed mml2015.el epa.texi mml1991.el auth-source.el mml-smime.el
  package.el mml.el gnus.texi mm-decode.el mm-uu.el process.c subr.el
  auth.texi epg-tests.el gnus-sum.el mm-view.el mml-sec.el processes.texi
  archive-contents archive-contents.sig dbus.el and 45 other files

Dale Gulledge: changed TUTORIAL.eo

Dale Hagglund: changed unexelf.c

Dale R. Worley: wrote emerge.el (public domain)
and changed mail-extr.el

Dale Sedivec: changed sgml-mode.el wisent/python.el

Damien Cassou: co-wrote auth-source-tests.el
and changed info.el

Damien Elmes: changed erc.el erc-dcc.el erc-track.el erc-log.el
  erc-pcomplete.el README erc-button.el erc-nets.el erc-ring.el Makefile
  erc-fill.el erc-match.el erc-members.el erc-nickserv.el

Damon Anton Permezel: wrote hanoi.el (public domain)

Damyan Pepper: changed font.c font.h ftfont.c w32font.c

Dan Christensen: changed gnus-sum.el nndoc.el nnfolder.el gnus-art.el
  gnus-group.el gnus-registry.el gnus-score.el gnus-util.el nnmail.el
  spam.el time-date.el

Dan Davison: wrote ob-matlab.el ob-octave.el
and co-wrote ob-R.el ob-core.el ob-exp.el ob-lob.el ob-perl.el
  ob-python.el ob-ref.el org-src.el
and changed ob.el ob-sh.el org-exp.el org.el ox-latex.el ob-tangle.el
  ob-C.el ob-asymptote.el ob-clojure.el ob-haskell.el ob-ruby.el
  ob-scheme.el ob-table.el ob-ditaa.el ob-dot.el ob-gnuplot.el ob-js.el
  ob-mscgen.el ob-ocaml.el ob-org.el ob-plantuml.el and 14 other files

Daniel Bergey: changed indian.el

Daniel Brockman: changed cus-start.el format-spec.el ibuffer.el rcirc.el

Daniel Clemente: changed generic-x.el ox-html.el

Daniel Colascione: wrote finalizer-tests.el generator-tests.el
  generator.el syntax-tests.el
and co-wrote js.el
and changed w32fns.c alloc.c emacs.c cl-macs.el image.c keyboard.c lisp.h
  process.c sh-script.el configure.ac cygw32.c simple.el src/Makefile.in
  w32term.h automated/cl-lib-tests.el cygw32.h dbusbind.c fns.c unexcw.c
  unexw32.c w32.c and 154 other files

Daniel Dehennin: changed mml2015.el gnus-mlspl.el gnus-msg.el
  mm-decode.el org-exp.el

Daniel E. Doherty: changed calc.texi

Daniel Elliott: changed octave.el

Daniel Engeler: changed sysdep.c elisp.texi emacs.texi internals.texi
  misc.texi process.c process.h processes.texi term.el w32.c w32.h

Daniel Hackney: wrote package-test.el
and co-wrote package.el
and changed package-x.el ange-ftp.el automated/Makefile.in
  automated/package-test.el browse-url.el dbus.el dired-x.el
  ediff-diff.el ediff-init.el ediff-merg.el ediff-mult.el ediff-util.el
  ediff-wind.el ediff.el emacsclient.c emerge.el eudc.el eudcb-ldap.el
  eww.el finder.el imap.el and 7 other files

Daniel Jensen: changed apropos.el

Daniel Koning: changed artist.el commands.texi subr.el

Daniel LaLiberte: wrote cust-print.el edebug.el isearch.el
and co-wrote hideif.el
and changed mlconvert.el eval-region.el

Daniel McClanahan: changed lisp-mode.el

Daniel M Coffman: changed arc-mode.el

Daniel M German: co-wrote org-protocol.el

Daniel Néri: changed message.el

Daniel Ortmann: changed paragraphs.el

Daniel Pfeiffer: wrote conf-mode.el copyright.el executable.el
  sh-script.el skeleton.el two-column.el
and co-wrote ada-stmt.el apropos.el progmodes/compile.el wyse50.el
and changed make-mode.el files.el buff-menu.el font-lock.el mpuz.el
  progmodes/grep.el sgml-mode.el autoinsert.el cperl-mode.el facemenu.el
  gomoku.el help.el imenu.el autoload.el autorevert.el bindings.el
  button.el cc-fonts.el cc-mode.el compilation.txt compile.el
  and 12 other files

Daniel Pittman: co-wrote tramp-cache.el
and changed gnus-spec.el gnus-sum.el nnimap.el spam-report.el spam.el

Daniel Quinlan: changed dired.el info.el

Daniel Schoepe: changed gnus-sum.el

Dani Moncayo: changed msys-to-w32 Makefile.in configure.ac buffers.texi
  lists.texi mini.texi INSTALL README.W32 basic.texi custom.texi
  dired.texi display.texi emacs-lisp-intro.texi files.texi killing.texi
  make-dist mark.texi msysconfig.sh simple.el text.texi version.el

Dan Nicolaescu: wrote iris-ansi.el romanian.el vc-dir.el
and co-wrote hideshow.el
and changed vc.el configure.ac vc-hg.el vc-git.el src/Makefile.in
  vc-bzr.el sysdep.c emacs.c process.c vc-cvs.el lisp.h term.c
  vc-hooks.el xterm.c keyboard.c vc-svn.el xterm.el callproc.c darwin.h
  term.el gnu-linux.h and 920 other files

Danny Roozendaal: wrote handwrite.el

Danny Siu: changed gnus-sum.el gnus-picon.el nndoc.el nnimap.el smiley.el

Dan Rosenberg: changed movemail.c

Darren Hoo: changed db-find.el db.el gnus-art.el isearch.el man.el
  nsmenu.m startup.el

Darren Stalder: changed gnus-util.el

Darrin B. Jewell: changed etags.c lisp.h

Dato Simó: changed network-stream.el

Dave Detlefs: co-wrote cc-align.el cc-cmds.el cc-defs.el cc-engine.el
  cc-langs.el cc-menus.el cc-mode.el cc-styles.el cc-vars.el

Dave Lambert: changed sol2-5.h xfns.c xterm.c xterm.h

Dave Love: wrote autoarg.el autoconf.el benchmark.el cfengine.el
  elide-head.el hl-line.el language/georgian.el latin1-disp.el
  quail/georgian.el refill.el rfc1345.el sgml-input.el smiley.el
  sym-comp.el tool-bar.el uni-input.el utf-7.el utf-8-lang.el
  vc/vc-bzr.el welsh.el
and co-wrote latin-ltx.el socks.el
and changed configure.ac help.el mule-cmds.el fortran.el mule-conf.el
  xterm.c browse-url.el mule.el coding.c src/Makefile.in european.el
  fns.c mule-diag.el simple.el wid-edit.el cus-edit.el cus-start.el
  files.el keyboard.c byte-opt.el info.el and 774 other files

Dave Pearson: wrote 5x5.el quickurl.el

Dave Thomas: changed term.el

David Abrahams: changed gnus-int.el gnus-sum.el nnimap.el
  gnus-registry.el org-agenda.el auth-source.el coding.c cus-start.el
  ediff-init.el ediff-util.el filelock.c gnus-range.el gnus-salt.el
  gnus.texi mairix.el nnir.el nnmairix.el nnregistry.el org-clock.el
  org.el

David A. Capello: changed etags.c

David Bakhash: wrote strokes.el

David Benjamin: changed xfns.c xterm.c xterm.h

David Burger: changed macros.el

David Byers: changed minibuf.c

David Cadé: changed mpc.el

David Caldwell: changed unexmacosx.c vc-hooks.el

David Casperson: changed font-core.el menu-bar.el tex-mode.el

David De La Harpe Golden: changed files.el mouse.el simple.el fileio.c
  cus-start.el nsselect.m select.el w32-fns.el x-win.el xterm.c

David Edmondson: changed message.el mml2015.el erc.el gnus-cite.el
  mm-uu.el mm-view.el net/imap.el nnfolder.el nnimap.el nnml.el process.c
  shr.el

David Engster: wrote mairix.el nnmairix.el
and co-wrote gitmerge.el
and changed cedet/semantic.el db.el insert.el semantic/complete.el c.by
  c.el db-el.el db-file.el db-find.el ede-grammar.el eieio-opt.el
  eieio.el eieio.texi gnus.texi registry.el srecode/compile.el
  wisent/python.el analyze.el bovine/el.el bovine/grammar.el
  decorate/mode.el and 86 other files

David Gillespie: wrote calc-aent.el calc-alg.el calc-arith.el calc-bin.el
  calc-comb.el calc-cplx.el calc-embed.el calc-ext.el calc-fin.el
  calc-forms.el calc-frac.el calc-funcs.el calc-graph.el calc-help.el
  calc-incom.el calc-keypd.el calc-lang.el calc-macs.el calc-map.el
  calc-math.el calc-misc.el calc-mode.el calc-mtx.el calc-poly.el
  calc-prog.el calc-rewr.el calc-rules.el calc-sel.el calc-stat.el
  calc-store.el calc-stuff.el calc-trail.el calc-undo.el calc-units.el
  calc-vec.el calc-yank.el calc.el calcalg2.el calcalg3.el calccomp.el
  calcsel2.el cl-compat.el cl-extra.el cl-macs.el cl-seq.el cl.texi
  edmacro.el emacs-lisp/cl-lib.el obsolete/complete.el
and changed info.el bytecomp.el cl.el complete.el

David Glasser: changed tar-mode.el

David Goodger: co-wrote rst.el

David Hansen: changed dbusbind.c nnrss.el cc-cmds.el dired.el em-dirs.el
  em-glob.el lisp.el pcomplete.el tempo.el

David Hedbor: changed nnmail.el

David Hull: changed vc-hg.el

David Hunter: changed flymake.el inc/ms-w32.h process.c

David J. Biesack: changed antlr-mode.el quickurl.el

David J. MacKenzie: changed configure.ac Makefile.in etags.c fakemail.c
  cvtmail.c movemail.c termcap.c wakeup.c yow.c Makefile avoid.el b2m.c
  config.in digest-doc.c emacsclient.c emacsserver.c emacstool.c
  etags-vmslib.c fortran.el hexl.c isearch.el and 14 other files

David Kågedal: wrote tempo.el
and changed sendmail.el xmenu.c

David Kastrup: changed greek.el replace.el subr.el efaq.texi search.c
  ange-ftp.el calc.el gnus-art.el help.el keymaps.texi mouse.el woman.el
  cperl-mode.el desktop.el ebrowse.el info.el keyboard.c keymap.c
  keymap.h kmacro.el lisp-mnt.el and 102 other files

David Lawrence: changed comint.el simple.el files.el c++-mode.el
  compile.el inf-lisp.el shell.el emerge.el tex-mode.el c-mode.el cl.el
  dired.el getdate.y gnus.el history.el lisp-mode.el lisp.el mh-e.el
  rnews.el subr.el Makefile and 79 other files

David Lord: changed timeclock.el

David Maus: changed org.el org-agenda.el org-exp.el org-feed.el org-wl.el
  org-macs.el ox-html.el org-capture.el org.texi org-gnus.el org-bbdb.el
  org-clock.el org-protocol.el org-publish.el ob-haskell.el ob.el
  org-bibtex.el org-compat.el org-footnote.el org-id.el org-list.el
  and 20 other files

David M. Brown: wrote array.el

David McCabe: changed lisp-mode.el

David Megginson: wrote derived.el
and changed mode-clone.el

David Michael: changed files.el

David M. Koppelman: wrote hi-lock.el
and changed display.texi

David Moore: co-wrote nnvirtual.el
and changed gnus-xmas.el

David Mosberger-Tang: changed alpha.h unexelf.c cm.h config.in
  configure.ac cvtmail.c data.c dispnew.c emacsserver.c etags.c
  fakemail.c keyboard.c mem-limits.h process.c profile.c sorted-doc.c
  sysdep.c terminfo.c unexelf1.c yow.c

David M. Smith: wrote ielm.el
and changed imenu.el pgg-def.el xterm.c

David O'Toole: wrote ox-publish.el
and co-wrote ob-lisp.el

David Ponce: wrote bovine/grammar.el cedet.el comp.el java-tags.el
  mode-local.el recentf.el ruler-mode.el semantic/grammar.el
  semantic/java.el semantic/wisent.el senator.el tree-widget.el
  wisent/grammar.el wisent/wisent.el
and co-wrote util-modes.el
and changed w32menu.c w32term.c close.png close.xpm empty.png empty.xpm
  end-guide.png end-guide.xpm files.el guide.png guide.xpm handle.png
  handle.xpm keyboard.c leaf.png leaf.xpm no-guide.png no-guide.xpm
  no-handle.png no-handle.xpm open.png and 21 other files

David Raynes: changed ns-win.el

David Reitter: wrote mailclient.el
and changed nsterm.m nsfns.m ns-win.el nsfont.m cus-start.el macos.texi
  menu-bar.el nsmenu.m simple.el Makefile.in commands.h cus-edit.el
  easy-mmode.el emacsbug.el emacsclient.c faces.el flyspell.el info.el
  keyboard.c keymap.c lib-src/Makefile.in and 15 other files

David Robinow: changed w32inevt.c

David Robinson: changed menu-bar.el x-win.el

David Röthlisberger: changed ido.el

David S. Goldberg: changed message.el gnus-art.el

David Vazquez: changed m4-mode.el

David Z. Maze: changed nnml.el nnrss.el

Davor Cubranic: changed nsterm.m

Deanna Phillips: changed configure.ac

Debarshi Ray: changed erc-backend.el erc.el

Decklin Foster: changed nngateway.el

Deepak Goel: changed idlw-shell.el ada-xref.el feedmail.el files.el
  find-func.el flymake.el mh-search.el mh-seq.el mh-thread.el mh-xface.el
  org.el simple.el vc.el vhdl-mode.el wdired.el README ada-mode.el
  allout.el appt.el apropos.el artist.el and 85 other files

D. E. Evans: changed basic.texi

Denis B. Roegel: co-wrote solar.el

Denis Bueno: changed autorevert.el

Denis Howe: wrote browse-url.el
and changed complete.el

Denis Stünkel: changed ibuf-ext.el

Deniz Dogan: changed rcirc.el simple.el css-mode.el TUTORIAL.sv
  commands.texi erc-backend.el erc-log.el erc.el image.el iswitchb.el
  lisp-mode.el process.c progmodes/python.el quickurl.el rcirc.texi
  vc/vc-bzr.el wdired.el window.el

Dennis Gilmore: changed sparc.h

Denys Duchier: changed pop3.el

Derek Atkins: changed net/imap.el pgg-pgp.el

Derek L. Davies: changed gud.el

Derek Peschel: changed etags.c

Derek Upham: changed nxml-mode.el

Detlev Zundel: wrote re-builder.el
and changed buffer.c

Devon Sean McCullough: changed comint.el url-http.el

Dhruva Krishnamurthy: changed emacsclient.c fontset.c sound.c w32proc.c

Diane Murray: changed erc.el erc-backend.el erc-menu.el erc-button.el
  erc-track.el erc-match.el erc-nets.el erc-list.el erc-autoaway.el
  erc-capab.el erc-nickserv.el erc-stamp.el erc-compat.el erc-fill.el
  erc-goodies.el erc-ibuffer.el erc-log.el erc-nicklist.el url-http.el
  Makefile erc-dcc.el and 36 other files

Didier Verna: wrote gnus-diary.el nndiary.el
and co-wrote nnml.el
and changed nntp.el message.el gnus-group.el gnus-sum.el gnus-msg.el
  gnus.texi gnus-art.el gnus-srvr.el gnus-start.el gnus-topic.el
  gnus-xmas.el gnus-picon.el gnus-salt.el cus-edit.el gnus-int.el
  gnus-util.el message.texi nnmail.el rect.el cl-indent.el gmm-utils.el
  and 10 other files

Dieter Schuster: changed etags.c

Dima Kogan: changed erc-backend.el font.c gud.el hideshow.el
  autorevert.el image.c subword.el alloc.c erc-button.el lisp.el
  simple.el winner.el xfaces.c xgselect.c

Dirk Herrmann: co-wrote bibtex.el

Dirk-Jan C. Binnema: changed org-agenda.el

Dirk Ullrich: changed ispell.el

Dmitri Paduchikh: changed advice.el

Dmitry Antipov: changed lisp.h alloc.c xdisp.c xterm.c buffer.c frame.c
  window.c xfns.c font.c w32term.c frame.h keyboard.c nsterm.m w32fns.c
  editfns.c xfaces.c xterm.h dispnew.c fileio.c dispextern.h fns.c
  and 273 other files

Dmitry Bolshakov: changed hideshow.el

Dmitry Dzhus: changed gdb-mi.el gud.el fadr.el all.xpm building.texi
  emacs.texi process.c thread.xpm

Dmitry Gorbik: changed org.el

Dmitry Gutov: wrote elisp-mode-tests.el json-tests.el vc-hg.el
  xref-tests.el
and changed ruby-mode.el xref.el elisp-mode.el etags.el
  ruby-mode-tests.el vc-git.el project.el ruby.rb package.el js.el vc.el
  log-edit.el symref/grep.el menu-bar.el package-test.el
  progmodes/grep.el vc-svn.el find-func.el lisp.el minibuffer.el pulse.el
  and 93 other files

Dmitry Kurochkin: changed isearch.el

Dominique de Waleffe: changed pcvs-info.el

Don March: changed keymap.c

Don Morrison: co-wrote dabbrev.el

Don Woods: changed replace.el

Doug Cutting: co-wrote disass.el

Douglas Lewan: changed TUTORIAL.pt_BR

Doug Maxey: changed mouse.el

Drake Wilson: changed emacsclient.c files.el misc.texi

Drew Adams: wrote light-blue-theme.el
and co-wrote color.el
and changed cus-edit.el dired.el faces.el files.el help-mode.el imenu.el
  info.el isearch.el menu-bar.el modes.texi mouse.el ange-ftp.el
  bindings.el bookmark.el custom.el descr-text.el dired.texi etags.el
  finder.el frame.el help-fns.el and 11 other files

Ed L. Cashin: changed gnus-sum.el net/imap.el

Ed Swarthout: changed hexl.el textmodes/table.el

Eduardo Muñoz: changed dired.el ls-lisp.el

Eduard Wiebe: wrote flymake-tests.el
and changed dired.el flymake.texi Makefile browse-url.el flymake.el
  footnote.el javascript.el jit-lock.el korean.el locate.el mule-conf.el
  nxml-mode.texi objects.texi ps-print.el sysdep.c test.c test.pl
  vc-rcs.el

Edward M. Reingold: wrote cal-china.el cal-coptic.el cal-french.el
  cal-islam.el cal-iso.el cal-julian.el cal-move.el cal-persia.el
  calendar.el diary-lib.el holidays.el lunar.el
and co-wrote cal-dst.el cal-hebrew.el cal-mayan.el cal-menu.el cal-tex.el
  cal-x.el solar.el
and changed diary.el tex-mode.el holiday.el cal-chinese.el diary-ins.el
  diary-insert.el cal-persian.el cal-islamic.el calendar.texi
  list-holidays.el

Edward O'Connor: wrote json.el
and changed erc.el erc-viper.el erc-log.el erc-track.el viper.el
  erc-backend.el erc-chess.el erc-dcc.el erc-ezbounce.el erc-goodies.el
  erc-list.el erc-macs.el erc-match.el erc-ring.el erc-services.el
  erc-stamp.el goto-addr.el latin-ltx.el progmodes/python.el url-auth.el

Edward Trumbo: changed Makefile.in

Edwin Steiner: changed gnus-nocem.el

Ehud Karni: changed rmail.el aviion-intel.h complete.el configure.ac
  frame.el progmodes/compile.el rmailsum.el sort.el xdisp.c

Eirik Fuller: changed ralloc.c xterm.c

E. Jay Berkenbilt: changed b2m.c flyspell.el ispell.el unrmail.el
  whitespace.el window.h

Elias Oltmanns: changed tls.el gnus-agent.el gnus-cite.el gnus-int.el
  gnus-srvr.el gnus.el nnimap.el

Elias Pipping: changed doc-view.el XDelAssoc.c XMakeAssoc.c files.el
  shr.el

Eli Barzilay: wrote calculator.el
and changed simple.el dired.el

Eli Tziperman: wrote rmail-spam-filter.el

Eli Zaretskii: wrote [bidirectional display in xdisp.c]
  [tty menus in term.c] abbrev-tests.el bidi.c biditest.el
  coding-tests.el rxvt.el tty-colors.el
<<<<<<< HEAD
and changed xdisp.c msdos.c w32.c w32fns.c display.texi files.el fileio.c
  simple.el w32proc.c keyboard.c w32term.c dispnew.c emacs.c dispextern.h
  config.bat sed1v2.inp src/Makefile.in term.c window.c INSTALL
  frames.texi and 993 other files
=======
and changed xdisp.c msdos.c w32.c w32fns.c display.texi files.el
  simple.el fileio.c w32proc.c w32term.c keyboard.c emacs.c dispnew.c
  dispextern.h INSTALL config.bat sed1v2.inp src/Makefile.in term.c
  frames.texi window.c and 1018 other files
>>>>>>> 665be694

Emanuele Giaquinta: changed configure.ac rxvt.el charset.c etags.c
  fontset.c frame.el gnus-faq.texi loadup.el lread.c sh-script.el
  text.texi

Emil Åström: co-wrote prolog.el

Emilio C. Lopes: changed woman.el cmuscheme.el help.el vc.el advice.el
  animate.el apropos.el artist.el bookmark.el cal-menu.el calc-prog.el
  calc-store.el calcalg3.el calendar.el calendar.texi checkdoc.el
  code-pages.el codepage.el completion.el cus-edit.el diff.el
  and 56 other files

Emmanuel Briot: wrote ada-prj.el xml.el
and co-wrote ada-mode.el ada-xref.el
and changed ada-stmt.el

Era Eriksson: changed bibtex.el dired.el json.el ses.el ses.texi shell.el
  tramp.el tramp.texi

Eric Abrahamsen: changed registry.el nnimap.el gnus-registry.el nnir.el
  eieio.el gnus-bcklg.el gnus-group.el gnus-start.el gnus-sum.el
  gnus.texi nnmairix.el org.el org.texi ox-html.el ox-latex.el

Eric Bélanger: changed image.c

Eric Brown: changed eww.el

Eric Decker: changed sysdep.c (and other files for HP-UX support)

Eric Ding: wrote goto-addr.el
and changed mh-utils.el mh-e.el mh-comp.el mh-mime.el

Eric Eide: changed gnus-xmas.el

Eric Hanchrow: changed erc.el vc-git.el TUTORIAL.es abbrev.el
  autorevert.el cperl-mode.el dired.el emacsclient.c env.el frames.texi
  ibuf-ext.el ispell.el ldap.el make-dist opascal.el progmodes/python.el
  shr.el tramp.texi window.el

Éric Jacoboni: changed fr-refcard.tex

Eric Knauel: changed gnus.el spam-report.el spam.el

Eric Marsden: changed gnus-cache.el url-util.el

Eric M. Ludlam: wrote analyze.el analyze/complete.el analyze/debug.el
  args.el auto.el autoconf-edit.el base.el bovine.el bovine/debug.el
  bovine/el.el bovine/make.el c.el cedet-cscope.el cedet-files.el
  cedet-global.el cedet-idutils.el cedet-utests.el cedet/semantic.el
  cedet/srecode.el checkdoc.el config.el cpp-root.el cscope.el
  data-debug.el db-debug.el db-el.el db-file.el db-find.el db-global.el
  db-mode.el db-ref.el db-typecache.el db.el decorate.el decorate/mode.el
  dep.el detect.el dframe.el dictionary.el doc.el document.el
  ede-grammar.el ede-tests.el ede.el ede/custom.el ede/dired.el
  ede/files.el ede/generic.el ede/linux.el ede/locate.el ede/make.el
  ede/shell.el ede/simple.el ede/speedbar.el ede/srecode.el ede/util.el
  edit.el eieio-base.el eieio-compat.el eieio-core.el eieio-custom.el
  eieio-datadebug.el eieio-opt.el eieio-speedbar.el
  eieio-test-methodinvoke.el eieio-test-persist.el eieio-tests.el
  eieio.el emacs-lisp/chart.el emacs.el expandproto.el extract.el
  ezimage.el fcn.el fields.el filter.el filters.el fw.el gcc.el getset.el
  global.el html.el ia-sb.el ia.el idle.el idutils.el include.el
  insert.el inversion.el javascript.el lex-spp.el lex.el list.el
  makefile-edit.el map.el mru-bookmark.el pconf.el pmake.el
  proj-archive.el proj-aux.el proj-comp.el proj-elisp.el proj-info.el
  proj-misc.el proj-obj.el proj-prog.el proj-scheme.el proj-shared.el
  proj.el project-am.el pulse.el refs.el sb-image.el sb.el scm.el
  scope.el semantic-ia-utest.el semantic-tests.el semantic-utest-c.el
  semantic-utest.el semantic/chart.el semantic/complete.el
  semantic/ctxt.el semantic/debug.el semantic/find.el semantic/format.el
  semantic/imenu.el semantic/sort.el semantic/texi.el semantic/util.el
  source.el speedbar.el srecode-tests.el srecode/compile.el
  srecode/ctxt.el srecode/el.el srecode/find.el srecode/java.el
  srecode/mode.el srecode/semantic.el srecode/table.el srecode/texi.el
  srt.el symref.el symref/grep.el system.el tag-file.el tag-ls.el
  tag-write.el tag.el test.el
and co-wrote db-ebrowse.el srecode/cpp.el util-modes.el
and changed c.srt ede.texi info.el rmail.el speedbspec.el cedet.el
  ede-autoconf.srt ede-make.srt eieio.texi gud.el sb-dir-minus.xpm
  sb-dir-plus.xpm sb-dir.xpm sb-mail.xpm sb-pg-minus.xpm sb-pg-plus.xpm
  sb-pg.xpm sb-tag-gt.xpm sb-tag-minus.xpm sb-tag-plus.xpm
  sb-tag-type.xpm and 33 other files

Eric Schulte: wrote ob-C.el ob-asymptote.el ob-awk.el ob-calc.el
  ob-comint.el ob-css.el ob-ditaa.el ob-dot.el ob-emacs-lisp.el
  ob-eval.el ob-gnuplot.el ob-haskell.el ob-java.el ob-js.el ob-keys.el
  ob-latex.el ob-makefile.el ob-ocaml.el ob-org.el ob-ruby.el ob-sass.el
  ob-sh.el ob-shen.el ob-sql.el ob-sqlite.el ob-table.el ob-tangle.el
  ob.el org-plot.el
and co-wrote ob-R.el ob-clojure.el ob-core.el ob-exp.el ob-fortran.el
  ob-lisp.el ob-lob.el ob-maxima.el ob-perl.el ob-picolisp.el
  ob-python.el ob-ref.el ob-scheme.el org-bibtex.el
and changed org.texi org.el org-exp-blocks.el org-exp.el ox-latex.el
  org-src.el ob-plantuml.el ob-screen.el org-macs.el org-table.el
  org-agenda.el org-mouse.el orgcard.tex ob-lilypond.el ob-mscgen.el
  ob-octave.el org-clock.el org-compat.el org-footnote.el ox-ascii.el
  ox-html.el and 12 other files

Eric S Fraga: wrote ob-ledger.el
and co-wrote ob-maxima.el
and changed ox-icalendar.el org.texi ox-latex.el

Eric S. Raymond: wrote AT386.el asm-mode.el cookie1.el finder.el gud.el
  keyswap.el lisp-mnt.el loadhist.el
and co-wrote make-mode.el
and changed vc.el vc-hooks.el vc-svn.el vc-cvs.el vc-git.el vc-rcs.el
  vc-sccs.el vc-hg.el vc-bzr.el vc-dispatcher.el files.texi vc-mcvs.el
  vc-mtn.el files.el vc-arch.el comint.el emacsbug.el simple.el vc-src.el
  Makefile.in add-log.el and 272 other files

Eric Youngdale: changed etags-vmslib.c

Eric Yu: changed speedbar.texi

Erik Charlebois: changed syntax.el w32fns.c w32term.c w32term.h

Erik Hetzner: changed org.el

Erik Naggum: wrote disp-table.el mailheader.el parse-time.el
and changed simple.el emacs.c files.el lread.c rmail.el alloc.c editfns.c
  keyboard.c apropos.el configure.ac dispnew.c filelock.c fns.c keymap.c
  lisp.h print.c process.c add-log.el buffer.c casetab.c cl-macs.el
  and 114 other files

Erik Toubro Nielsen: changed gnus-sum.el gnus-topic.el

E Sabof: changed hi-lock.el image-dired.el

Espen Skoglund: wrote pascal.el

Espen Wiborg: changed utf-7.el

Ethan Bradford: changed ispell.el ange-ftp.el gnus.el gnuspost.el lpr.el
  mailalias.el vt-control.el

Ethan Ligon: changed org-docbook.el ox-html.el

Eugene Exarevsky: changed sql.el

Evangelos Evangelou: changed progmodes/f90.el

Evgeni Dobrev: changed man.el

Evgeny Fraimovitch: changed emacsclient.c

Evgeny Roubinchtein: changed mail-source.el pc-select.el

Exal de Jesus Garcia Carrillo: changed erc-sound.el erc.texi

Eyal Lotem: changed ido.el

Fabián Ezequiel Gallina: wrote progmodes/python.el subr-x-tests.el
and changed python-tests.el subr-x.el imenu.el wisent/python.el

Fabrice Bauzac: changed dired-aux.el

Fabrice Niessen: wrote leuven-theme.el
and changed org-agenda.el

Fabrice Popineau: changed w32.c ms-w32.h w32fns.c w32heap.c configure.ac
  lisp.h unexw32.c w32term.c buffer.c emacs.c image.c w32heap.h w32proc.c
  INSTALL addsection.c alloc.c dispextern.h emacs-x64.manifest
  emacs-x86.manifest etags.c fileio.c and 20 other files

Fan Kai: changed esh-arg.el

Faried Nawaz: changed message.el

Federico Beffa: changed xscheme.el

Felix H. Dahlke: changed js.el

Felix Lee: changed flyspell.el outline.el cl.texi data.c gud.el nntp.el
  process.c progmodes/compile.el vc.el xdisp.c

Felix Mueller: changed nsterm.m

Felix S. T. Wu: co-wrote vi.el (public domain)

Feng Li: changed calc-ext.el pascal.el which-func.el

Feng Shu: changed org.el org.texi org-exp.el ox-html.el ox-latex.el
  ox-odt.el ox.el

Ferenc Wagner: changed nnweb.el

Filipe Cabecinhas: changed nsterm.m

Filipp Gunbin: changed autorevert.el cc-menus.el dired-aux.el info.el
  info.texi

Flemming Hoejstrup Hansen: changed forms.el

Florian Adamsky: changed recentf.el

Florian Beck: changed org.el

Florian Ragwitz: changed gnus-html.el sieve-manage.el

Florian Weimer: changed message.el gnus.el coding.c gnus-sum.el gnus.texi
  mm-decode.el mm-util.el

Francesco Pizzolante: changed org-clock.el org-macs.el org.el ox-html.el

Francesco Potortì: wrote cmacexp.el
and changed etags.c man.el delta.h etags.1 undigest.el comint.el
  configure.ac maintaining.texi uniquify.el latin-post.el rmail.el
  etags.el latin-alt.el lib-src/Makefile.in sgml-mode.el Makefile.in
  data.c european.el filelock.c files.el generic-x.el and 44 other files

Francesc Rocher: changed MORE.STUFF splash.png splash.svg startup.el
  README cus-start.el gnus.el gnus.png gnus.svg macterm.c splash.pbm
  splash.xpm splash8.xpm w32term.c xdisp.c xterm.c

Francis Devereux: changed nsfont.m

Francis J. Wright: wrote woman.el
and changed dired.el comint.el cus-edit.el files.el ps-print.el

Francis Litterio: changed erc.el erc-list.el erc-dcc.el erc-notify.el
  erc-button.el erc-goodies.el erc-nets.el erc-ring.el Makefile
  erc-backend.el erc-pcomplete.el message.el erc-ibuffer.el erc-match.el
  erc-nickserv.el erc-page.el erc-speedbar.el gnus-util.el keymaps.texi
  os.texi saveplace.el and 4 other files

François Allisson: changed org.texi

François-David Collin: changed message.el mm-decode.el

Francois Felix Ingrand: changed gnus-salt.el

Francois Fleuret: changed tex-mode.el

François Pinard: co-wrote po.el
and changed nndoc.el allout.el bytecomp.el gnus-sum.el gnus-util.el
  gnus-uu.el make-mode.el nnmail.el org.el rmailsum.el timezone.el

Frank Bennett: changed nnmail.el

Frank Bresz: wrote diff.el

Frank Schmitt: changed gnus-sum.el cmdargs.texi gnus-faq.texi
  gnus-util.el

Frank Weinberg: changed gnus-art.el

Frédéric Bothamy: changed TUTORIAL.fr

Frederic Han: changed iso-cvt.el

Frederic Lepied: wrote expand.el
and changed gnus.el

Frédéric Perrin: changed vc-dispatcher.el

Frederic Pierresteguy: wrote widget.c
and changed xmenu.c xterm.c xfns.c dpx2.h lwlib.c rmailsum.el rmail.el
  xlwmenu.c xterm.h lwlib-Xaw.c lwlib-Xlw.c configure.ac lwlib-Xaw.h
  lwlib-int.h xdisp.c compile.el editfns.c fns.c frame.h hilit19.el
  keyboard.c and 10 other files

Frederik Fouvry: changed sendmail.el TUTORIAL.nl emacs.bash faces.el
  filecache.el mailalias.el rmail.el thumbs.el

Fred Fish: changed linux.h unexcoff.c

Fred Oberhauser: changed nnmail.el

Fredrik Axelsson: changed cus-start.el window.c

Fredrik Bergroth: changed editfns.c

Friedrich Beckmann: changed vhdl-mode.el

Friedrich Delgado Friedrichs: changed org.el

Fritz Knabe: changed mh-mime.el

F. Thomas May: wrote blackbox.el

Fujii Hironori: changed w32fns.c

Gábor Vida: changed gnus-demon.el auth-source.el ido.el

Gareth Jones: changed fns.c gnus-score.el

Gareth Rees: changed NEWS.24

Garrett Wollman: changed sendmail.el

Gary Delp: wrote mailpost.el (public domain)

Gary D. Foster: wrote crisp.el scroll-all.el
and changed gnus-group.el gnus-topic.el

Gary Howell: changed server.el

Gary Oberbrunner: changed gud.el

Gary Wong: changed termcap.c tparam.c

Gaute B Strokkenes: changed net/imap.el gnus-fun.el mail-source.el
  process.c

G Dinesh Dutt: changed etags.el

Geert Kloosterman: changed which-func.el

Geoff Gole: changed align.el ibuffer.el whitespace.el

Geoff Greene: changed message.el

Geoff Kuenning: changed gnus-art.el gnus.texi

Geoff Voelker: wrote ms-w32.h w32-fns.el w32.c w32.h w32heap.c w32heap.h
  w32inevt.c w32proc.c w32term.c
and changed makefile.nt w32fns.c fileio.c makefile.def callproc.c
  s/ms-w32.h emacs.bat.in unexw32.c w32term.h dos-w32.el loadup.el
  w32-win.el emacs.c keyboard.c ntterm.c process.c w32console.c addpm.c
  cmdproxy.c comint.el files.el and 100 other files

Georg C. F. Greve: changed pgg-gpg.el

George Kettleborough: changed org-clock.el org-timer.el

George McNinch: changed nnir.el

Georges Brun-Cottan: wrote easy-mmode.el

George V. Reilly: changed emacs.ico makefile.nt

Gerd Möllmann: wrote authors.el ebrowse.el jit-lock.el rx.el tooltip.el
and changed xdisp.c xterm.c dispnew.c dispextern.h xfns.c xfaces.c
  window.c keyboard.c lisp.h faces.el alloc.c buffer.c startup.el xterm.h
  fns.c simple.el term.c configure.ac frame.c xmenu.c emacs.c
  and 610 other files

Gergely Nagy: changed erc.el

Gergely Risko: changed coding.c

Germano Caronni: changed ralloc.c

Gernot Heiser: changed refer.el

Giorgos Keramidas: changed configure.ac erc-backend.el erc.el alloc.c
  amdx86-64.h apropos.el display.texi erc-services.el filelock.c fringe.c
  fringe.el lisp.h rcirc.el windows.texi xmenu.c

Giovanni Ridolfi: changed org.texi

Giuliano Procida: changed perl-mode.el

Giuseppe Scrivano: changed browse-url.el buffer.c configure.ac sysdep.c
  xsmfns.c

Glenn Morris: wrote automated/f90.el automated/vc-bzr.el check-declare.el
and changed configure.ac Makefile.in src/Makefile.in calendar.el
  diary-lib.el lisp/Makefile.in files.el rmail.el progmodes/f90.el
<<<<<<< HEAD
  make-dist simple.el bytecomp.el emacs.texi misc/Makefile.in ack.texi
  authors.el lib-src/Makefile.in startup.el admin.el cal-menu.el
  calendar.texi and 1600 other files
=======
  make-dist simple.el bytecomp.el emacs.texi misc/Makefile.in authors.el
  ack.texi lib-src/Makefile.in startup.el admin.el cal-menu.el
  display.texi and 1602 other files
>>>>>>> 665be694

Glynn Clements: wrote gamegrid.el snake.el tetris.el

Göran Uddeborg: changed isc4-1.h

Gordon Matzigkeit: changed gnus-uu.el

Greg Hill: changed bytecomp.el

Greg Hudson: changed configure.ac indent.c

Greg Klanderman: changed messagexmas.el

Greg McGary: co-wrote po.el
and changed tar-mode.el

Grégoire Jadi: changed org.texi emacsgtkfixed.c keyboard.c rcirc.el
  xwidget.c xwidget.el Makefile.in configure.ac dispextern.h dispnew.c
  emacs.c latin-post.el lisp.h ob-core.el org-id.el org.el print.c
  reporter.el sendmail.el termhooks.h window.c and 4 other files

Gregorio Gervasio, Jr.: changed gnus-sum.el

Gregor Kappler: changed ox.el

Gregor Schmid: changed intervals.c intervals.h tcl-mode.el textprop.c
  dispnew.c indent.c xdisp.c

Gregory Chernov: changed nnslashdot.el

Gregory Neil Shapiro: changed mailabbrev.el

Gregor Zattler: changed emacs-lisp-intro.texi

Greg Stark: changed gnus-ems.el timezone.el

Guanpeng Xu: changed add-log.el TUTORIAL.cn display.texi mouse.el
  pcomplete.el search.c subr.el type-break.el

Gunnar Horrigmo: changed gnus-sum.el

Gustav Hållberg: changed descr-text.el diff-mode.el progmodes/compile.el
  rect.el vc.el

Gustav Wikström: changed org-agenda.el org.texi

Guy Geens: changed gnus-score.el

Gwern Branwen: changed browse-url.el

Håkan Granath: changed dired.el

Håkon Malmedal: changed calendar.el holidays.el

Hallvard B. Furuseth: co-wrote byte-opt.el byte-run.el bytecomp.el
and changed gnus-util.el editfns.c gnus-cache.el gnus-sum.el lread.c
  messcompat.el nntp.el print.c process.c search.c

Hamano Kiyoto: changed xml.c

Hanataka, Shinya: changed coding.c

Han Boetes: changed netbsd.h

Hans Chalupsky: wrote advice.el trace.el
and changed bytecomp.el

Hans de Graaff: changed mml.el

Hans Henrik Eriksen: wrote simula.el

Hans-Peter Deifel: changed ob.el

Hans Wennborg: changed emacs.c

Han-Wen Nienhuys: changed emacsclient.c server.el

Harald Hanche-Olsen: changed sgml-mode.el skeleton.el

Harald Maier: changed w32heap.c

Harald Meland: changed gnus-art.el gnus-salt.el gnus-score.el
  gnus-util.el gnus-win.el mail-source.el

Harri Kiiskinen: changed org-protocol.el org-publish.el

H. Dieter Wilhelm: changed calc-help.el maintaining.texi

Heiko Muenkel: changed b2m.c

Helmut Eller: changed emacs-lisp/debug.el xref.el cl-indent.el cl-macs.el
  elisp-mode.el etags.el eval.c lisp-mode.el process-tests.el process.c

Helmut Waitzmann: changed gnus-sum.el gnus.texi

Henning Weiss: changed org-mobile.el

Henrik Enberg: changed rmailout.el gnus-art.el gnus-msg.el lread.c
  mail/rmailmm.el rmail.el rmailedit.el rmailkwd.el rmailmsc.el
  rmailsort.el rmailsum.el xfaces.c

Henrique Martins: changed mh-mime.el mh-xface.el

Henry Guillaume: wrote find-file.el

Henry Kautz: wrote bib-mode.el refbib.el

Henry Weller: changed mairix.el

Hewlett-Packard: changed emacsclient.c keyboard.c server.el

Hideki Iwamoto: changed etags.c

Hiroshi Fujishima: changed efaq.texi gnus-score.el mail-source.el
  spam-stat.el

Hiroshi Nakano: changed ralloc.c unexelf.c

Hiroshi Oota: changed coding.c

Hoan Ton-That: changed erc-log.el

Holger Schauer: wrote fortune.el
and changed message-utils.el

Hosoya Kei: changed TUTORIAL.ja

Hovav Shacham: wrote windmove.el

Howard Gayle: wrote case-table.el casetab.c iso-ascii.el iso-insert.el
  iso-swed.el iso-transl.el rot13.el swedish.el vt100-led.el

Howard Melman: changed imenu.el picture.el

Howie Kaye: wrote sort.el

Hrvoje Nikšić: wrote croatian.el savehist.el
and changed gnus-xmas.el message.el nnmail.el fileio.c fns.c gnus-art.el
  gnus-salt.el gnus-spec.el mm-decode.el simple.el add-log.el appt.el
  arc-mode.el avoid.el bookmark.el cal-china.el cal-tex.el calendar.el
  cl-indent.el cmacexp.el comint.el and 83 other files

Hubert Chan: changed spam.el

Hynek Schlawack: changed gnus-art.el gnus-sum.el

Ian D: changed doc-view.el image-mode.el

Ian Eure: changed sql.el url-util.el

Ian Kelling: changed process.c ob-core.el

Ian Lance Taylor: changed sco4.h

Ian T Zimmerman: wrote gametree.el
and changed ange-ftp.el desktop.el tex-mode.el

Igor Kuzmin: wrote cconv.el

Ikumi Keita: changed characters.el minibuf.c

Ilja Weis: co-wrote gnus-topic.el

Ilya N. Golubev: changed mm-util.el shell.el

Ilya Shlyakhter: changed org.el ob-lilypond.el org-clock.el
  org-colview.el

Ilya Zakharevich: wrote tmm.el
and co-wrote cperl-mode.el
and changed w32fns.c syntax.c intervals.c syntax.h textprop.c dired.c
  font-lock.el intervals.h regex.c regex.h search.c

Ilya Zonov: changed org-mouse.el

Indiana University Foundation: changed buffer.c buffer.h indent.c
  region-cache.c region-cache.h search.c xdisp.c

Inge Frick: changed easymenu.el keyboard.c view.el compile.el
  dired-aux.el arc-mode.el dired.el files.el gnus-sum.el keyboard.h
  keymap.c tar-mode.el window.el xmenu.c

Inge Wallin: co-wrote avl-tree.el ewoc.el

Ingo Lohmar: changed calendar.el calendar.texi help-fns.el ls-lisp.el
  org-agenda.el org.el

Inoue Seiichiro: changed xterm.c xfns.c xterm.h

International Business Machines: changed emacs.c fileio.c process.c
  sysdep.c unexcoff.c

Ippei Furuhashi: changed org.texi org-colview.el org-table.el org.el

Irie Shinsuke: changed subr.el

Irie Tetsuya: changed gnus.texi message.texi

İsmail Dönmez: changed nsfont.m nsterm.m url-auth.el xterm.c

Istvan Marko: changed gnus-agent.el xfns.c

Itai Zukerman: changed mm-decode.el

Ivan Andrus: changed epg.el ffap.el find-file.el ibuf-ext.el ibuffer.el
  newcomment.el nxml-mode.el progmodes/python.el

Ivan Boldyrev: changed mml1991.el

Ivan Kanis: wrote vc-hg.el
and changed eww.el shr.el appt.el dired.el help-fns.el saveplace.el
  term.el time.el

Ivan Radanov Ivanov: changed quail/cyrillic.el

Ivan Shmakov: changed eww.el shr.el desktop.el eww.texi faces.el files.el
  cus-dep.el descr-text.el diff-mode.el enriched.el erc-track.el
  facemenu.el files.texi misearch.el nndoc.el tar-mode.el tcl.el
  tex-mode.el url-cookie.el

Ivan Vilata i Balaguer: changed org-clock.el org.texi

Ivan Zakharyaschev: changed codepage.el lread.c

Ivar Rummelhoff: wrote winner.el

Iwamuro Motonori: changed gnus-kill.el

Jaap-Henk Hoepman: changed mm-decode.el

Jacek Chrząszcz: changed ispell.el

Jack Duthen: changed which-func.el

Jack Repenning: changed unexelfsgi.c

Jackson Ray Hamilton: changed js.el indent/js-indent-init-dynamic.js
  indent/js-indent-init-t.js js-indent-init-dynamic.js js-jsx.js js.js
  sgml-mode.el

Jack Twilley: changed message.el

Jacob Morzinski: changed mh-comp.el

Jacques Duthen: co-wrote ps-print.el ps-samp.el

Jae-hyeon Park: changed fontset.el

Jaeyoun Chung: changed hangul3.el hanja3.el gnus-mule.el hangul.el

Jambunathan K: wrote ox-odt.el
and co-wrote ox-html.el
and changed org-lparse.el org.el org-exp.el org.texi icomplete.el
  OrgOdtContentTemplate.xml OrgOdtStyles.xml hi-lock.el replace.el
  minibuffer.el org-footnote.el org-inlinetask.el register.el doc-view.el
  etags.el htmlfontify.el ido.el indian.el iswitchb.el org-bbdb.el
  org-compat.el and 6 other files

James Clark: wrote nxml-enc.el nxml-glyph.el nxml-maint.el nxml-mode.el
  nxml-ns.el nxml-outln.el nxml-parse.el nxml-rap.el nxml-uchnm.el
  nxml-util.el rng-cmpct.el rng-dt.el rng-loc.el rng-maint.el
  rng-match.el rng-nxml.el rng-parse.el rng-pttrn.el rng-uri.el
  rng-util.el rng-valid.el rng-xsd.el sgml-mode.el xmltok.el
  xsd-regexp.el
and changed  fns.c nxml-mode.texi window.c xselect.c

James Cloos: wrote arabic.el
and changed url-history.el xfns.c xterm.c xterm.h

James R. Larus: co-wrote mh-e.el

James R. Van Zandt: changed sh-script.el

James Stout: changed url-http.el

James TD Smith: changed org.el org-colview.el org-clock.el
  org-remember.el org-plot.el org-agenda.el org-compat.el org-habit.el
  org.texi

James Troup: changed gnus-sum.el

James Van Artsdalen: changed unexcoff.c

James Wright: changed em-unix.el

Jamie Zawinski: wrote mailabbrev.el tar-mode.el
and co-wrote byte-opt.el byte-run.el bytecomp.el disass.el font-lock.el
and changed bytecode.c mail-extr.el subr.el

Jan Beich: changed configure.ac

Jan Böcker: wrote org-docview.el
and changed org.el org.texi

Jan Djärv: wrote dnd.el dynamic-setting.el x-dnd.el
and changed gtkutil.c xterm.c nsterm.m xfns.c configure.ac nsfns.m
  xmenu.c xterm.h nsterm.h nsmenu.m gtkutil.h keyboard.c x-win.el emacs.c
  frame.c src/Makefile.in process.c xsettings.c cus-start.el nsfont.m
  frames.texi and 304 other files

Jan-Hein Buhrman: changed ange-ftp.el env.el

Jan Moringen: co-wrote srecode/cpp.el tango-dark-theme.el tango-theme.el
and changed dbus.el dbus.texi dbusbind.c eieio.el idle.el insert.el
  log-edit.el srecode/find.el wisent/python.el zeroconf.el

Jan Nieuwenhuizen: changed gud.el info.el TUTORIAL.nl add-log.el
  compilation.txt compile-tests.el emacs.c emacsclient.c gnus-start.el
  nnmh.el progmodes/compile.el server.el startup.el

Jan Rychter: changed gnus-msg.el

Jan Schormann: wrote solitaire.el

Jan Seeger: changed org-publish.el parse-time.el

Jan Tatarik: wrote gnus-icalendar.el
and changed gnus-score.el gnus-logic.el

Jan Vroonhof: changed gnus-cite.el gnus-msg.el nntp.el

Jared Finder: changed progmodes/compile.el

Jarek Czekalski: changed keyboard.c callproc.c mini.texi minibuf.c
  misc.texi server.el shell.el w32fns.c xgselect.c

Jari Aalto: changed add-log.el filecache.el progmodes/grep.el comint.el
  gnus-art.el gnus-sum.el gnus.texi ispell.el lisp-mnt.el man.el
  nnmail.el apropos.el autorevert.el checkdoc.el cperl-mode.el
  css-mode.el desktop.el em-ls.el emacs-lisp/debug.el emacsclient.1
  executable.el and 23 other files

Jarmo Hurri: changed org-gnus.el org-table.el org.texi

Jarosław Rzeszótko: changed url-http.el

Jason Baker: changed gnus-art.el

Jason Dunsmore: changed org.el ox-html.el

Jason L. Wright: changed smtpmail.el

Jason Merrill: changed gnus-sum.el add-log.el gnus-salt.el net/imap.el
  nnfolder.el

Jason Riedy: changed org-table.el org.texi

Jason Rumney: wrote w32-vars.el
and changed w32fns.c w32term.c w32font.c w32menu.c w32-win.el w32term.h
  w32.c w32uniscribe.c w32-fns.el makefile.nt w32console.c w32bdf.c
  configure.bat keyboard.c w32proc.c w32select.c font.c image.c w32font.h
  w32gui.h xdisp.c and 154 other files

Jason S. Cornez: changed keyboard.c

Jay Belanger: changed calc.texi calc.el calc-ext.el calc-units.el
  calc-aent.el calc-embed.el calc-help.el calc-prog.el calc-forms.el
  calc-lang.el calccomp.el calc-math.el calc-yank.el calc-arith.el
  calc-graph.el calc-misc.el calcalg2.el calc-alg.el calc-store.el
  calc-bin.el calc-menu.el and 39 other files

Jay K. Adams: wrote jka-cmpr-hook.el jka-compr.el

Jay McCarthy: changed org-colview.el

Jay Sachs: changed gnus-score.el gnus-win.el

J.D. Smith: co-wrote idlw-help.el idlw-shell.el idlwave.el
and changed idlw-rinfo.el idlw-toolbar.el comint.el idlwave.texi vc.el
  bibtex.el files.texi hideshow.el idlw-complete-structtag.el misc.texi
  mouse.el

Jean Haidouk: changed latin-alt.el latin-post.el latin-pre.el

Jean-Philippe Gravel: changed gdb-mi.el

Jean-Philippe Theberge: wrote thumbs.el

Jed Brown: changed progmodes/compile.el

Jeff Dairiki: changed whitespace.el

Jeff Dwork: changed ehelp.el facemenu.el

Jeff Miller: changed appt.el calendar.el

Jeff Morgenthaler: changed flow-ctrl.el vt200.el vt201.el vt220.el
  vt240.el

Jeff Norden: wrote kermit.el

Jeff Peck: wrote sun.el
and changed emacstool.1 emacstool.c

Jeffrey C Honig: wrote mh-print.el
and changed mh-e.el mh-comp.el mh-utils.el mh-mime.el mh-customize.el
  mh-folder.el mh-funcs.el mh-alias.el mh-seq.el mh-show.el Makefile
  bsdos4.h mh-junk.el mh-letter.el

Jens Krinke: changed smime.el

Jens Lautenbacher: changed gnus.el

Jens Lechtenboerger: changed mml-sec.el gnus-util.el message.el
  message.texi mml-smime.el mml1991.el mml2015.el

Jens Petersen: wrote find-func.el
and changed mule-cmds.el pcmpl-rpm.el

Jens Toivo Berger Thielemann: changed word-help.el

Jens-Ulrik Holger Petersen: changed cus-edit.el ffap.el find-func.el
  gnus.el

Jeramey Crawford: changed amdx86-64.h configure.ac

Jérémie Courrèges-Anglas: changed org.texi ox-latex.el

Jeremy Bertram Maitin-Shepard: changed erc.el erc-backend.el
  erc-button.el erc-track.el mml.el

Jérémy Compostella: changed tramp-sh.el battery.el keyboard.c windmove.el
  window.el xdisp.c

Jeremy Moore: changed hideif.el

Jeremy Whitlock: changed progmodes/python.el

Jérôme Marant: changed make-dist Makefile.in bindings.el configure.ac
  emacsclient.c leim/Makefile.in misc.texi

Jerry Frain: changed systime.h usg5-4.h

Jerry James: changed format.el dns.el gnus-spec.el gnus-util.el
  gnus-xmas.el

Jes Bodi Klinke: changed progmodes/compile.el

Jesper Harder: wrote yenc.el
and changed gnus-sum.el gnus-art.el message.el gnus-group.el gnus-msg.el
  gnus.el gnus-util.el rfc2047.el mm-bodies.el mm-util.el mml.el
  mm-decode.el nnrss.el gnus-srvr.el gnus-topic.el nnmail.el
  gnus-start.el gnus-uu.el spam-stat.el gnus-score.el gnus.texi
  and 201 other files

Jhair Tocancipa Triana: changed gnus-audio.el

Jihyun Cho: wrote hangul.el hanja-util.el

Jim Blandy: wrote tvi970.el
and co-wrote wyse50.el
and changed keyboard.c xterm.c xfns.c window.c process.c ymakefile
  dispnew.c xdisp.c sysdep.c configure.ac lisp.h Makefile.in keymap.c
  configure make-dist buffer.c frame.c screen.c simple.el alloc.c emacs.c
  and 401 other files

Jim Diamond: changed server.el

Jim Kingdon: changed emacs.texi emacsclient.c functions.texi hp300bsd.h
  rmail.el

Jim Meyering: changed lread.c make-docfile.c w32.c w32font.c copyright.el
  ebrowse.c emacs.c nsfont.m pop.c term.c xfaces.c xselect.c xterm.c
  alloc.c artist.el autoinsert.el buffer.h callproc.c character.h
  charset.c configure and 55 other files

Jim Paris: changed process.c

Jim Radford: changed gnus-start.el

Jim Salem: wrote completion.el

Jim Thompson: co-wrote ps-print.el ps-samp.el

Jim Wilson: changed alloca.c oldXMenu/Makefile.in

Jindrich Makovicka: changed eval.c fns.c

Jirka Kosek: changed mule.el

Joachim Nilsson: changed cc-styles.el

Joachim Reiter: changed org-footnote.el

Joakim Hårsman: changed w32fns.c

Joakim Hove: wrote html2text.el

Joakim Jalap: wrote programmer-dvorak.el

Joakim Verona: wrote db-javascript.el xwidget.el
and co-wrote db-ebrowse.el
and changed xwidget.c Makefile.in configure.ac emacsgtkfixed.c keyboard.c
  window.c dispextern.h display.texi dispnew.c emacs.c image-mode.el
  image.c image.el lisp.h nnrss.el print.c progmodes/compile.el
  termhooks.h thingatpt.el window.h xdisp.c and 3 other files

Joanna Pluta: changed TUTORIAL.pl

João Cachopo: changed spam.el

João Távora: wrote elec-pair.el electric-tests.el message-mode-tests.el
and changed tex-mode.el message.el shr.el electric.el emacs.texi
  lisp-mode.el progmodes/python.el python-tests.el simple.el tls.el vc.el

Jochen Hein: changed gnus-art.el

Jochen Küpper: changed gnus.texi calc-units.el

Joe Buehler: changed configure.ac cygwin.h src/Makefile.in Makefile.in
  browse-url.el comint.el configure dired-aux.el dired.el dirtrack.el
  dos-w32.el fast-lock.el filecache.el fileio.c files.el gmalloc.c
  gnus-util.el hippie-exp.el keyboard.c lastfile.c lib-src/Makefile.in
  and 13 other files

Joe Casadonte: changed gnus-srvr.el

Joe Corneli: changed subr.el

Joe Edmonds: changed lisp-mode.el

Joel Bion: changed pcmpl-gnu.el

Joel Boehland: co-wrote ob-clojure.el ob-lisp.el

Joel N. Weber II: changed comint.el make-dist

Joel Ray Holveck: changed gnus-sum.el info.el

Joe Matarazzo: changed ebrowse.c

Joe Ramey: changed filelock.c rmailsum.el

Joe Reiss: changed gnus-art.el

Joev Dubach: changed nntp.el

Joe Vornehm Jr.: changed ido.el

Joe Wells: wrote mail-extr.el resume.el
and co-wrote apropos.el
and changed arc-mode.el tex-mode.el

Johan Bockgård: changed erc.el cl-macs.el pcase.el erc-backend.el
  erc-button.el erc-match.el icomplete.el mouse-sel.el xdisp.c
  browse-url.el bytecomp.el custom.el display.texi eieio.el erc-compat.el
  erc-nickserv.el erc-ring.el erc-speak.el erc-track.el gnus-sum.el
  help-fns.el and 60 other files

Johan Claesson: changed filecache.el

Johan Euphrosine: changed ibuf-ext.el

Johannes Weiner: changed browse-url.el keyboard.c configure.ac
  lisp-mode.el lisp.h pp.el sound.c w32term.c xfaces.c xterm.c

Johan Vromans: wrote forms-d2.el forms.el iso-acc.el
and changed complete.el

John Anthony: changed inf-lisp.el ruby-mode.el text-mode.el

John Basrai: changed man.el

John F. Carr: changed dired.c

John Fremlin: changed gnus-msg.el message.el

John F. Trudeau: changed make-mode.el

John F. Whitehead: changed mule-cmds.el mule-diag.el

John Grabowski: changed xfaces.c xfns.c

John Heidemann: wrote mouse-copy.el mouse-drag.el

John H. Palmieri: changed gnus-fun.el

John Hughes: changed term.c

John J Foerch: changed display.texi erc-stamp.el org.el
  progmodes/compile.el

John K. Luebs: changed org.el

John Marino: changed configure.ac

John Mastro: changed auth-source.el

John Mongan: changed progmodes/f90.el

John Paul Wallington: changed ibuffer.el ibuf-ext.el subr.el help-fns.el
  rmail.el files.el thumbs.el bindings.el fns.c xfns.c arc-mode.el
  bytecomp.el cus-theme.el font-lock.el hexl.el ibuf-macs.el info.el
  minibuf.c re-builder.el simple.el startup.el and 135 other files

John Sullivan: changed window.c

John Tobey: changed gud.el

John W. Eaton: co-wrote octave.el

John Wiegley: wrote align.el automated/eshell.el cal-bahai.el em-alias.el
  em-banner.el em-basic.el em-cmpl.el em-dirs.el em-glob.el em-hist.el
  em-ls.el em-pred.el em-prompt.el em-rebind.el em-script.el em-smart.el
  em-term.el em-unix.el em-xtra.el erc-identd.el esh-arg.el esh-cmd.el
  esh-ext.el esh-io.el esh-mode.el esh-module.el esh-opt.el esh-proc.el
  esh-util.el esh-var.el eshell/eshell.el eudcb-mab.el isearchb.el
  org-attach.el org-crypt.el org-habit.el pcmpl-cvs.el pcomplete.el
  remember.el timeclock.el
and co-wrote org-pcomplete.el
and changed org-clock.el org-agenda.el erc-chess.el org.el erc.el
  iswitchb.el ido.el alloc.c allout.el auth-source.el cal-menu.el
  calendar.el control.texi desktop.el diary-lib.el erc-bbdb.el
  erc-button.el erc-complete.el erc-fill.el erc-ibuffer.el erc-list.el
  and 25 other files

John Williams: changed etags.el

John Yates: changed hideshow.el

Jon Anders Skorpen: changed org-publish.el

Jonas Bernoulli: changed eieio.el button.el ido.el lisp-mnt.el
  tabulated-list.el tips.texi

Jonas Hoersch: changed org-inlinetask.el org.el

Jonathan I. Kamens: changed pop.c movemail.c rmail.el configure.ac b2m.pl
  lib-src/Makefile.in Makefile.in config.in files.el pop.h terminal.el
  vc.el gnus-sum.el jka-compr.el rmailout.el rnewspost.el sendmail.el
  simple.el timezone.el vc-hooks.el

Jonathan Leech-Pepin: wrote ox-texinfo.el

Jonathan Marchand: changed cpp-root.el

Jonathan Rockway: changed rcirc.el

Jonathan Stigelman: changed hilit19.el

Jonathan Vail: changed vc.el

Jonathan Yavner: wrote ses.el tcover-ses.el tcover-unsafep.el
  testcover.el unsafep.el
and changed ses.texi ses-example.ses edebug.el editfns.c files.el
  functions.texi misc/Makefile.in subr.el variables.texi

Jon Ericson: changed gnus.el spam-report.el

Jon K Hellan: wrote utf7.el

Joost Diepenmaat: changed org.el

Joost Kremers: changed reftex-toc.el

Jorge A. Alfaro-Murillo: changed message.el

Jorgen Schäfer: wrote erc-autoaway.el erc-goodies.el erc-spelling.el
and changed erc.el erc-track.el erc-backend.el erc-match.el erc-stamp.el
  erc-button.el erc-fill.el erc-members.el erc-truncate.el erc-compat.el
  package-test.el Makefile erc-dcc.el erc-ibuffer.el erc-macs.el
  erc-page.el erc-pcomplete.el erc-sound.el minibuffer.el package.el
  erc-bbdb.el and 13 other files

Jose A. Ortega Ruiz: changed gnus-sum.el url-http.el

Jose E. Marchesi: changed ada-mode.el gomoku.el simple.el smtpmail.el

Jose Marino: changed idlw-shell.el

Joseph Arceneaux: wrote xrdb.c
and changed xterm.c xfns.c keyboard.c screen.c dispnew.c xdisp.c window.c
  x-win.el fileio.c buffer.c xterm.h minibuf.c editfns.c lread.c
  process.c alloc.c buffer.h files.el screen.el insdel.c emacs.c
  and 106 other files

Joseph M. Kelsey: changed fileio.c skeleton.el

Josh Elsasser: changed configure.ac

Josh Feinstein: changed erc-join.el erc.el

Josh Huber: changed mml-sec.el mml.el message.el gnus-msg.el mml2015.el
  nnmail.el gnus-cite.el gnus-delay.el gnus-spec.el mml1991.el
  nnultimate.el nnwfm.el gnus-cus.el gnus-smiley.el gnus-start.el
  gnus-topic.el gnus.el nnbabyl.el nndiary.el nnfolder.el nnimap.el
  and 6 other files

Joshua Varner: changed intro.texi

Jostein Kjønigsen: changed progmodes/compile.el

Jouni K. Seppänen: changed gnus.texi nnimap.el mm-url.el

Juan León Lahoz García: wrote wdired.el
and changed files.el perl-mode.el

Juanma Barranquero: wrote emacs-lock.el frameset.el keymap-tests.el
and changed subr.el desktop.el w32fns.c server.el emacsclient.c simple.el
  faces.el files.el bs.el help-fns.el w32term.c org.el xdisp.c keyboard.c
  w32.c buffer.c ido.el image.c window.c allout.el process.c
  and 1124 other files

Juan Pechiar: wrote ob-mscgen.el
and changed ob-octave.el

Juergen Kreileder: changed net/imap.el nnimap.el

Juergen Nickelsen: wrote ws-mode.el

Jules Tamagnan: changed progmodes/python.el

Julian Gehring: changed org.texi orgcard.tex

Julian Scheid: changed tramp.el color.el

Julien Avarre: changed gnus-fun.el

Julien Barnier: changed ob-comint.el ob-sh.el org.el

Julien Danjou: wrote erc-desktop-notifications.el gnus-gravatar.el
  gnus-notifications.el gravatar.el notifications.el shr-color.el
and co-wrote color.el
and changed shr.el org-agenda.el gnus-art.el nnimap.el gnus-html.el
  gnus.el message.el gnus-group.el gnus-sum.el gnus-util.el mm-decode.el
  mm-view.el org.el gnus.texi nnir.el sieve-manage.el mm-uu.el
  color-lab.el gnus-demon.el gnus-int.el gnus-msg.el and 96 other files

Julien Gilles: wrote gnus-ml.el

Jun Hao: changed desktop.el

Junio Hamano: changed window.el

Jure Cuhalev: changed ispell.el

Jürgen Hartmann: changed window.el

Jürgen Hötzel: wrote tramp-adb.el
and changed tramp-gvfs.el tramp-sh.el comint.el em-unix.el esh-util.el
  tramp-cache.el tramp.el url-handlers.el wid-edit.el

Juri Linkov: wrote files-x.el misearch.el occur-tests.el
and changed isearch.el info.el replace.el simple.el progmodes/grep.el
  dired-aux.el dired.el progmodes/compile.el startup.el faces.el files.el
  menu-bar.el bindings.el display.texi descr-text.el desktop.el comint.el
  image-mode.el ispell.el man.el cus-edit.el and 355 other files

Jussi Lahdenniemi: changed ms-w32.h w32.c w32.h w32fns.c w32heap.c

Justin Bogner: changed fortune.el

Justin Gordon: changed ox-md.el

Justin Sheehy: changed gnus-sum.el nntp.el

Justus Piater: changed org-agenda.el smtpmail.el

Kahlil Hodgson: changed timeclock.el

Kai Großjohann: wrote gnus-delay.el nnir.el tramp-uu.el trampver.el
and co-wrote longlines.el tramp-sh.el tramp.el
and changed message.el gnus-agent.el gnus-sum.el files.el nnmail.el
  tramp.texi nntp.el gnus.el simple.el ange-ftp.el dired.el paragraphs.el
  bindings.el files.texi gnus-art.el gnus-group.el man.el INSTALL
  Makefile.in crisp.el fileio.c and 44 other files

Kailash C. Chowksey: changed HELLO ind-util.el kannada.el knd-util.el
  lisp/Makefile.in loadup.el

Kai Tetzlaff: changed org-publish.el url-http.el

Kalle Kankare: changed image.c

Kalle Olavi Niemitalo: changed keyboard.c

Kanematsu Daiji: changed nnimap.el

Kan-Ru Chen: changed nnir.el ecomplete.el window.el gnus-diary.el
  gnus.texi ibuf-ext.el nnmbox.el nroff-mode.el

Karel Klíč: changed fileio.c files.el configure.ac eval.c ftfont.c lisp.h
  src/Makefile.in text.texi tramp.el

Karl Berry: changed info.texi emacs.texi elisp.texi text.texi anti.texi
  display.texi efaq.texi ada-mode.texi autotype.texi calc.texi
  cc-mode.texi cl.texi dired-x.texi ebrowse.texi ediff.texi
  emacs-mime.texi emacs-xtra.texi eshell.texi eudc.texi filelock.c
  forms.texi and 94 other files

Karl Chen: changed files.el align.el cc-vars.el emacsclient.c gnus-art.el
  help-mode.el jka-cmpr-hook.el make-mode.el perl-mode.el
  progmodes/python.el tex-mode.el vc-svn.el

Karl Eichwalder: changed Makefile.in add-log.el bookmark.el dired-aux.el
  dired.el info.el menu-bar.el midnight.el po.el

Karl Fogel: wrote bookmark.el mail-hist.el saveplace.el
and changed simple.el files.el doc-view.el image-mode.el info.el
  vc-svn.el INSTALL autogen.sh isearch.el menu-bar.el simple-test.el
  thingatpt.el CONTRIBUTE INSTALL.REPO comint.el configure configure.ac
  editfns.c git-workflow gnus-bookmark.el gnus-msg.el and 13 other files

Karl Heuer: changed keyboard.c lisp.h xdisp.c buffer.c xfns.c xterm.c
  alloc.c files.el frame.c configure.ac window.c data.c minibuf.c
  editfns.c fns.c process.c Makefile.in fileio.c simple.el keymap.c
  indent.c and 446 other files

Karl Kleinpaste: changed gnus-sum.el gnus-art.el gnus-picon.el
  gnus-score.el gnus-uu.el gnus-xmas.el gnus.el mm-uu.el mml.el nnmail.el
  smiley.el

Karl Landstrom: co-wrote js.el

Karl M. Hegbloom: changed gnus.el

Karl Pflästerer: changed gnus-art.el gnus-score.el mml.el spam-stat.el
  vc-svn.el

Karol Ostrovsky: changed configure.ac src/Makefile.in

Károly Lőrentey: changed xfns.c bindings.el keyboard.c menu-bar.el
  buffer.c coding.c frame.el print.c rxvt.el simple.el spam.el sysdep.c
  x-win.el xdisp.c xt-mouse.el xterm.c xterm.h .gdbinit AT386.el HELLO
  README and 101 other files

Katsuhiro Hermit Endo: changed gnus-group.el gnus-spec.el

Katsumi Yamaoka: wrote canlock.el
and changed gnus-art.el message.el gnus-sum.el gnus.texi mm-decode.el
  mm-util.el mm-view.el gnus-util.el gnus-msg.el mml.el gnus-group.el
  rfc2047.el gnus-start.el gnus.el shr.el nntp.el gnus-agent.el nnrss.el
  mm-uu.el nnmail.el emacs-mime.texi and 156 other files

Kaushal Modi: changed isearch.el apropos.el calc-yank.el eww.el
  printing.el woman.el

Kaushik Srenevasan: changed gdb-mi.el

Kaveh R. Ghazi: changed delta88k.h xterm.c

Kayvan Sylvan: changed supercite.el

Kazuhiro Ito: changed coding.c flow-fill.el font.c keyboard.c
  make-mode.el starttls.el xdisp.c

Kazushi Marukawa: changed filelock.c hexl.c profile.c unexalpha.c

Keiichi Suzuki: changed nntp.el

Keisuke Nishida: changed print.c alloc.c bytecomp.el data.c keymap.c

Keitaro Miyazaki: changed re-builder.el

Keith Gabryelski: wrote hexl.c hexl.el

Keith Packard: changed font.c

Kelly Dean: changed simple.el help-mode.el desktop.el files.el lisp.el
  register.el easy-mmode.el fileio.c help-fns.el help-macro.el help.el
  keyboard.c package-x.el rect.el windmove.el winner.el

Kelvin White: changed erc.el erc-pcomplete.el erc.texi NEWS.24
  erc-backend.el erc-ring.el erc-stamp.el

Ken Brown: changed configure.ac gmalloc.c sheap.c emacs.c cygwin.h
  unexcw.c browse-url.el conf_post.h emacs.rc.in w32term.c alloc.c
  dispextern.h frame.c lisp.h profiler.c server.el src/Makefile.in
  sysdep.c syssignal.h vm-limit.c xgselect.c and 24 other files

Ken Brush: changed emacsclient.c

Kenichi Handa: wrote composite.el decoder-tests.el isearch-x.el
  language/cyrillic.el ps-bdf.el py-punct.el pypunct-b5.el thai-word.el
and co-wrote ps-def.el ps-mule.el ps-print.el ps-samp.el quail.el
and changed coding.c mule-cmds.el mule.el fontset.c charset.c xdisp.c
  font.c fontset.el xterm.c fileio.c mule-conf.el characters.el ftfont.c
  fns.c mule-diag.el coding.h charset.h ccl.c xfaces.c editfns.c
  composite.c and 388 other files

Kenichi Okada: co-wrote sasl-cram.el sasl-digest.el

Kenjiro Nakayama: changed eww.el mm-url.el

Ken Laprade: changed simple.el

Ken Manheimer: wrote allout-widgets.el allout.el icomplete.el
and changed pgg-gpg.el pgg.el progmodes/python.el locked-encrypted.png
  locked-encrypted.xpm pgg-pgp.el pgg-pgp5.el unlocked-encrypted.png
  unlocked-encrypted.xpm README edebug.el pgg.texi tips.texi

Kenneth Stailey: changed alpha.h configure.ac ns32000.h openbsd.h pmax.h
  sparc.h unexalpha.c unexelf.c

Ken Olum: changed mail/rmailmm.el message.el rmail.el

Ken Raeburn: changed lisp.h xfns.c xterm.c lread.c alloc.c buffer.c
  keyboard.c fns.c minibuf.c coding.c configure.ac editfns.c fileio.c
  keymap.c xdisp.c emacs.c undo.c charset.h coding.h fontset.c process.c
  and 101 other files

Ken Stevens: wrote ispell.el

Kentaro Ohkouchi: changed emacs.png README emacs.ico emacs.svg
  emacs16_mac.png emacs24_mac.png emacs256_mac.png emacs32_mac.png
  emacs48_mac.png emacs512_mac.png emacs-document.svg gnu.h

Kester Habermann: changed etags.c

Kevin Blake: changed font-lock.el ring.el

Kevin Broadey: wrote foldout.el

Kevin Brubeck Unhammer: changed erc-track.el

Kevin Christian: changed gnus-score.el

Kevin Gallagher: wrote edt-lk201.el edt-mapper.el edt-pc.el edt-user.el
  edt-vt100.el edt.el flow-ctrl.el
and changed edt.texi

Kevin Gallo: wrote w32-win.el
and changed makefile.nt dispnew.c addpm.c config.w95 dispextern.h emacs.c
  facemenu.el faces.el fns.c frame.c frame.h keyboard.c makefile.def
  mouse.el ntterm.c process.c s/ms-w32.h scroll.c startup.el sysdep.c
  term.c and 18 other files

Kevin Greiner: wrote legacy-gnus-agent.el
and changed gnus-agent.el gnus-sum.el gnus-start.el gnus-int.el nntp.el
  gnus-util.el gnus.el gnus-cus.el gnus-group.el gnus-art.el
  gnus-cache.el gnus-range.el gnus-draft.el gnus-srvr.el gnus.texi
  nnagent.el nnheader.el gnus-async.el gnus-registry.el gnus-salt.el
  gnus-uu.el and 3 other files

Kevin Layer: changed mml.el w32proc.c

Kevin Rodgers: changed compile.el mailabbrev.el progmodes/compile.el
  dired-x.el files.el ange-ftp.el byte-opt.el desktop.el diff-mode.el
  dired-x.texi ffap.el files.texi flyspell.el isearch.el killing.texi
  lisp.el loadhist.el mailalias.el menu-bar.el print.c progmodes/grep.el
  and 8 other files

Kevin Ryde: wrote info-xref.el
and changed info-look.el info.el checkdoc.el cl.texi compilation.txt
  etags.c arc-mode.el ffap.el gnus-art.el gnus-sum.el mule.el os.texi
  progmodes/compile.el woman.el MORE.STUFF browse-url.el copyright.el
  dig.el files.el flyspell.el keyboard.c and 85 other files

Kim F. Storm: wrote bindat.el cua-base.el cua-gmrk.el cua-rect.el ido.el
  keypad.el kmacro.el
and changed xdisp.c dispextern.h process.c simple.el window.c keyboard.c
  xterm.c dispnew.c subr.el w32term.c lisp.h fringe.c display.texi
  macterm.c alloc.c fns.c xfaces.c keymap.c xfns.c xterm.h .gdbinit
  and 249 other files

Kimit Yada: changed copyright.el

Kim-Minh Kaplan: changed gnus-picon.el gnus-sum.el gnus-start.el
  gnus-win.el gnus-xmas.el gnus.texi message.el net/imap.el nndraft.el
  nnml.el

Kirill A. Korinskiy: changed fortune.el

Kirk Kelsey: changed make-mode.el vc-hg.el

Kishore Kumar: changed terminal.el

Klaus Straubinger: changed url-http.el url-history.el pcmpl-rpm.el
  url-cookie.el url.el

Klaus Zeitler: changed configure.ac files.el sh-script.el vcursor.el

Knut Anders Hatlen: changed nnimap.el imap.el

Koaunghi Un: wrote hanja3.el
and changed hanja.el hangul.el hangul3.el hanja-jis.el symbol-ksc.el

Kobayashi Yasuhiro: changed w32fns.c configure.bat indent.c info.el
  w32term.c w32term.h window.c xfns.c

Kodi Arfer: changed org.texi ox-html.el

Koichi Arakawa: changed w32proc.c

Konrad Hinsen: wrote org-eshell.el
and changed ob-python.el

Konstantin Kliakhandler: changed org-agenda.el

Konstantin Novitsky: changed progmodes/python.el

Kristoffer Grönlund: wrote wombat-theme.el

Krzysztof Jurewicz: changed erc.el secrets.el

K. Shane Hartman: wrote chistory.el echistory.el electric.el emacsbug.el
  helper.el picture.el view.el
and changed rmail.el ebuff-menu.el simple.el dired.el add-log.el
  lisp-mode.el mim-mode.el shell.el buff-menu.el buffer.c c-mode.el
  mail-utils.el more-mode.el aton.el c++-mode.el cmds.c compile.el
  files.el gud.el indent.el info.el and 13 other files

Kurt B. Kaiser: changed message.el

Kurt Hornik: co-wrote octave.el
and changed battery.el ielm.el octave-hlp.el octave-mode.texi term.el

Kurt Swanson: changed gnus-art.el gnus-salt.el gnus-sum.el gnus-ems.el
  gnus-group.el gnus-msg.el gnus-score.el gnus-util.el nnmail.el window.c

Kyle Jones: wrote life.el
and changed saveconf.el buffer.c mail-utils.el sendmail.el

Kyle Meyer: changed org-compat.el ox.el

Kyotaro Horiguchi: changed coding.c indent.c

Laimonas Vėbra: changed european.el

Lambda Coder: changed tramp.texi

Lara Rios: co-wrote cal-menu.el

Lars Balker Rasmussen: changed gnus-art.el gnus-agent.el message.el

Lars Brinkhoff: changed building.texi config.in configure.ac editfns.c
  fns.c os.texi

Lars Hansen: changed desktop.el tramp.el info.el mh-e.el dired-x.el
  dired-x.texi dired.el ls-lisp.el rmail.el dired.c files.texi
  hilit-chg.el misc.texi url-auth.el url-cache.el url-dired.el url-ftp.el
  url-irc.el url-misc.el url-news.el url-privacy.el and 39 other files

Lars Lindberg: wrote msb.el
and co-wrote dabbrev.el imenu.el

Lars Ljung: changed esh-ext.el isearch.el

Lars Magne Ingebrigtsen: wrote compface.el dns.el dom.el ecomplete.el
  eww.el format-spec.el gnus-agent.el gnus-art.el gnus-async.el
  gnus-bcklg.el gnus-cache.el gnus-cloud.el gnus-demon.el gnus-draft.el
  gnus-dup.el gnus-eform.el gnus-ems.el gnus-fun.el gnus-group.el
  gnus-html.el gnus-int.el gnus-logic.el gnus-picon.el gnus-range.el
  gnus-salt.el gnus-spec.el gnus-srvr.el gnus-start.el gnus-sum.el
  gnus-undo.el gnus-util.el gnus-uu.el gnus-win.el ietf-drums.el
  mail-parse.el mail-prsvr.el mail-source.el message.el messcompat.el
  mm-archive.el mm-view.el mml.el netrc.el network-stream.el nnagent.el
  nndir.el nndraft.el nngateway.el nnmail.el nnoo.el nntp.el nnweb.el
  nsm.el qp.el rfc2045.el rfc2231.el rtree.el score-mode.el shr.el
  spam.el url-domsuf.el url-queue.el zlib-tests.el
and co-wrote gnus-kill.el gnus-mh.el gnus-msg.el gnus-score.el
  gnus-topic.el gnus.el gssapi.el mailcap.el mm-bodies.el mm-decode.el
  mm-encode.el mm-util.el nnbabyl.el nndoc.el nneething.el nnfolder.el
  nnheader.el nnimap.el nnmbox.el nnmh.el nnml.el nnspool.el nnvirtual.el
  rfc2047.el time-date.el
and changed gnus.texi gnus-cite.el smtpmail.el pop3.el gnus-xmas.el
  gnutls.c subr.el auth-source.el url-http.el files.el proto-stream.el
  simple.el dired.el editfns.c image.c nnrss.el text.texi xml.c
  display.texi nnultimate.el gnus-nocem.el and 274 other files

Lars Rasmusson: changed ebrowse.c

Lasse Rasinen: changed gnus-start.el

Laurent Martelli: changed mm-decode.el

Lawrence Mitchell: wrote erc-backend.el erc-log.el
and changed erc.el ox-latex.el org.el erc-match.el erc-nets.el
  erc-nickserv.el org-exp.el ox-html.el browse-url.el erc-button.el
  erc-compat.el erc-dcc.el erc-fill.el erc-list.el erc-track.el ielm.el
  ob.el Makefile cl-macs.el erc-autoaway.el erc-autojoin.el
  and 26 other files

Lawrence R. Dodd: co-wrote dired-x.el
and changed fortran.el ispell.el sendmail.el cmuscheme.el comint.el
  compile.el dired.el find-dired.el gnus.el gud.el inf-lisp.el info.el
  lisp.el man.el minibuf.c rcs2log rmail.el simple.el terminal.el
  text-mode.el tpu-edt.el and 3 other files

Lee Bochicchio: changed abbrev-tests.el

Lee Duhem: changed eval.c

Leigh Stoller: changed emacsclient.c server.el

Lele Gaifax: changed progmodes/python.el TUTORIAL.it python-tests.el

Lennart Borgman: co-wrote ert-x.el
and changed nxml-mode.el tutorial.el window.el ada-xref.el buff-menu.el
  emacs-lisp/debug.el emacsclient.c filesets.el flymake.el help-fns.el
  isearch.el linum.el lisp-mode.el lisp.el mouse.el recentf.el
  remember.el replace.el ruby-mode.el shell.el texinfmt.el
  and 3 other files

Lennart Staflin: changed dired.el diary-ins.el diary-lib.el tq.el xdisp.c

Leo Liu: wrote calc-tests.el pcmpl-x.el
and changed octave.el ido.el rcirc.el files.el lisp-mode.el subr.el
  eldoc.el simple.el flymake.el smie.el abbrev.el progmodes/python.el
  cfengine.el cl-extra.el cl-macs.el emacs-lisp/cl-lib.el
  progmodes/compile.el register.el rng-valid.el window.el bindings.el
  and 164 other files

Leonard H. Tower Jr.: changed rnews.el rnewspost.el emacsbug.el
  rmailout.el sendmail.el

Leonardo Nobrega: changed progmodes/python.el

Leonard Randall: changed org-bibtex.el reftex-parse.el

Leo P. White: changed eieio-custom.el

Levin Du: changed parse-time.el org-clock.el

Le Wang: changed org-src.el comint.el hilit-chg.el misc.el

Lewis Perin: changed emacs-x86.manifest

Liam Healy: changed outline.el

Liam Stitt: changed url-file.el url-vars.el

Liang Wang: changed etags.el

Lloyd Zusman: changed mml.el pgg-gpg.el

Lluís Vilanova: changed ede/linux.el

Luca Capello: changed mm-encode.el

Lucid, Inc.: changed byte-opt.el byte-run.el bytecode.c bytecomp.el
  delsel.el disass.el faces.el font-lock.el lmenu.el mailabbrev.el
  select.el xfaces.c xselect.c

Luc Teirlinck: wrote help-at-pt.el
and changed files.el autorevert.el cus-edit.el subr.el simple.el
  frames.texi startup.el display.texi files.texi dired.el comint.el
  modes.texi custom.texi emacs.texi fns.c frame.el ielm.el minibuf.texi
  variables.texi buffers.texi commands.texi and 212 other files

Ludovic Courtès: wrote nnregistry.el
and changed configure.ac gnus.texi loadup.el

Luis Felipe López Acevedo: changed TUTORIAL.es

Luis R Anaya: co-wrote ox-man.el

Lukas Huonker: changed tetris.el

Łukasz Demianiuk: changed erc.el

Łukasz Stelmach: changed cookie1.el gtkutil.c message.el org-agenda.el
  org-bbdb.el org-exp.el org.el ox-html.el ps-print.el

Luke Lee: changed hideif.el

Lute Kamstra: changed modes.texi emacs-lisp/debug.el generic-x.el
  generic.el font-lock.el simple.el subr.el battery.el debugging.texi
  easy-mmode.el elisp.texi emacs-lisp/generic.el hl-line.el info.el
  octave.el basic.texi bindings.el calc.el cmdargs.texi diff-mode.el
  doclicense.texi and 290 other files

Lynn Slater: wrote help-macro.el

Maciek Pasternacki: changed nnrss.el

Madan Ramakrishnan: changed org-agenda.el

Magnus Henoch: wrote sasl-scram-rfc-tests.el sasl-scram-rfc.el
and changed url-http.el ispell.el url.el dbusbind.c dns.el configure.ac
  nnmaildir.el progmodes/compile.el sasl.el url-gw.el url-parse.el
  url-proxy.el autoinsert.el cl.texi cyrillic.el dbus.el gnus.texi
  hashcash.el image.c latin-pre.el log-edit.el and 15 other files

Maksim Golubev: changed opascal.el

Malcolm Purvis: changed spam-stat.el

Manoj Srivastava: wrote manoj-dark-theme.el

Manuel Giraud: changed ox-html.el org-publish.el org.texi

Manuel Gómez: changed speedbar.el

Manuel Serrano: wrote flyspell.el

Marcelo Toledo: changed TUTORIAL.pt_BR TUTORIAL.cn TUTORIAL.cs
  TUTORIAL.de TUTORIAL.es TUTORIAL.fr TUTORIAL.it TUTORIAL.ja TUTORIAL.ko
  TUTORIAL.pl TUTORIAL.ro TUTORIAL.ru TUTORIAL.sk TUTORIAL.sl TUTORIAL.th
  TUTORIAL.zh add-log.el european.el

Marc Fleischeuers: changed files.el

Marc Girod: changed informat.el rmail.el rmailsum.el sendmail.el

Marcin Borkowski: changed battery.el doc-view.el studly.el

Marc Lefranc: changed gnus-art.el

Marco Melgazzi: changed term.el

Marco Wahl: changed org-agenda.el org.el

Marco Walther: changed mips-siemens.h unexelfsni.c unexsni.c

Marc Shapiro: co-wrote bibtex.el

Marcus G. Daniels: changed xterm.c configure.ac lwlib-Xm.c lwlib.c
  xdisp.c xfns.c dispnew.c src/Makefile.in xmenu.c alloc.c config.in
  editfns.c emacs.c frame.c frame.h irix5-0.h keyboard.c linux.h
  lwlib-Xm.h lwlib.h ntterm.c and 11 other files

Marcus Harnisch: changed gnus-art.el

Marcus Karlsson: changed image.c

Marek Martin: changed nnfolder.el

Marien Zwart: changed progmodes/python.el

Mario Lang: wrote erc-button.el erc-ibuffer.el erc-imenu.el erc-menu.el
  erc-netsplit.el erc-networks.el erc-notify.el erc-speedbar.el
  erc-stamp.el erc-track.el erc-xdcc.el
and co-wrote erc-fill.el
and changed erc.el erc-dcc.el erc-speak.el Makefile erc-bbdb.el
  erc-complete.el erc-pcomplete.el erc-chess.el erc-list.el battery.el
  erc-match.el erc-autojoin.el erc-nets.el erc-nickserv.el erc-ring.el
  org.texi artist.el cpp-root.el db-el.el db-global.el db-javascript.el
  and 34 other files

Mark A. Hershberger: changed xml.el nnrss.el mm-url.el cperl-mode.el
  isearch.el vc-bzr.el  NXML-NEWS cc-mode.texi compilation.txt ede.texi
  eieio.texi esh-mode.el flymake.el gnus-group.el misc/Makefile.in
  nxml-mode.texi progmodes/compile.el progmodes/python.el programs.texi
  schema and 6 other files

Mark Davies: changed amdx86-64.h configure configure.ac hp800.h
  lib-src/Makefile.in netbsd.h ralloc.c sh3el.h sort.el

Mark D. Baushke: changed mh-e.el mh-utils.el mh-mime.el mh-comp.el
  mh-search.el mh-customize.el Makefile mh-identity.el mh-seq.el
  mh-speed.el mh-funcs.el mh-alias.el etags.c mh-junk.el mh-tool-bar.el
  mh-xemacs-compat.el pgg-gpg.el

Mark Diekhans: changed files.el progmodes/compile.el subr.el

Mark E. Shoulson: changed org.el org-entities.el

Mark Hood: changed gnus-uu.el

Mark H. Weaver: changed comint.el

Mark Lambert: changed process.c process.h

Mark Laws: changed dispnew.c emacs.c emacsclient.c frame.el frameset.el
  keyboard.c lisp.h minibuf.c ms-w32.h server.el

Mark Lillibridge: changed rmail.el mail-utils.el mail/rmailmm.el
  unrmail.el

Mark Mitchell: changed font-lock.el

Mark Neale: changed fortran.el

Marko Kohtala: changed info.el

Mark Osbourne: changed hexl-mode.el

Mark Oteiza: changed mpc.el calc-units.el eww.el rect.el
  emacs-lisp/chart.el thingatpt.el calendar.el custom.el disass.el
  dunnet.el eldoc.el files.el progmodes/python.el sh-script.el
  tamil-dvorak.el tex-mode.el

Mark Plaksin: changed nnrss.el term.el

Mark Thomas: changed flow-fill.el gnus-sum.el gnus-util.el nnmail.el

Mark Triggs: changed nnir.el

Markus Armbruster: changed avoid.el

Markus Gritsch: changed ebrowse.el

Markus Hauck: changed org-agenda.el

Markus Heiser: changed gud.el

Markus Heritsch: co-wrote ada-mode.el ada-stmt.el ada-xref.el

Markus Holmberg: changed thingatpt.el

Markus Rost: wrote cus-test.el
and changed cus-edit.el files.el progmodes/compile.el rmail.el
  tex-mode.el find-func.el rmailsum.el simple.el cus-dep.el dired.el
  mule-cmds.el rmailout.el checkdoc.el configure.ac custom.el emacsbug.el
  gnus.el help-fns.el ls-lisp.el mwheel.el sendmail.el
  and 126 other files

Markus Sauermann: changed lisp-mode.el

Markus Triska: wrote linum.el
and changed bytecomp.el byte-opt.el doctor.el image-mode.el
  processes.texi calc-math.el emacs.c expand.el flymake.el flymake.texi
  flyspell.el handwrite.el internals.texi proced.el prolog.el ps-mode.el
  speedbar.el subr.el tumme.el widget.texi xterm.c

Mark W. Eichin: changed keyboard.c xterm.c

Mark W Maimone: changed mpuz.el

Marshall T. Vandegrift: changed gnus-fun.el

Martin Blais: co-wrote rst.el
and changed progmodes/compile.el

Martin Boyer: changed bibtex.el menu-bar.el

Martin Buchholz: changed etags.c

Martin J. Reed: changed ldap.el

Martin Kretzschmar: changed gnus-spec.el gnus-sum.el

Martin Larose: changed message.el

Martin Lorentzon: wrote vc-annotate.el
and changed vc.el vc-cvs.el vc-rcs.el vc-sccs.el vc-hooks.el

Martin Neitzel: changed supercite.el

Martin Pohlack: changed iimage.el pc-select.el

Martin Rudalics: changed window.el window.c windows.texi frame.c w32fns.c
  xdisp.c w32term.c xterm.c frames.texi xfns.c frame.el help.el buffer.c
  display.texi cus-start.el dispnew.c mouse.el window.h dired.el nsfns.m
  frame.h and 178 other files

Martin Stjernholm: wrote cc-bytecomp.el
and co-wrote cc-align.el cc-cmds.el cc-compat.el cc-defs.el cc-engine.el
  cc-fonts.el cc-langs.el cc-menus.el cc-mode.el cc-styles.el cc-vars.el
and changed cc-fix.el nnimap.el cc-guess.el cc-mode-19.el cc-mode.texi
  lisp/Makefile.in ack.texi awk-mode.el cc-awk.el cc-lobotomy.el
  cc-make.el cc-subword.el files.el generic-x.el gnus-agent.el
  gnus-art.el gnus-demon.el mm-decode.el simple.el

Martin Svenson: changed progmodes/python.el

Martin Thornquist: changed gnus-group.el gnus-topic.el

Martyn Jago: wrote ob-lilypond.el
and changed ob-emacs-lisp.el

Masahiko Sato: wrote vip.el

Masanobu Umeda: wrote metamail.el rmailsort.el timezone.el
and co-wrote gnus-kill.el gnus-mh.el gnus-msg.el gnus.el nnbabyl.el
  nndoc.el nneething.el nnfolder.el nnheader.el nnmbox.el nnmh.el nnml.el
  nnspool.el nnvirtual.el time-date.el
and changed gnuspost.el

Masashi Fujimoto: changed battery.el

Masatake Yamato: wrote add-log-tests.el imenu-test.el ld-script.el
  subword.el
and co-wrote cc-guess.el
and changed etags.el asm-mode.el hexl.el xdisp.c bindings.el man.el
  xfaces.c simple.el vc.el wid-edit.el add-log.el etags.c faces.el
  pcvs.el progmodes/compile.el register.el ruler-mode.el sh-script.el
  buffer.c cc-langs.el cus-face.el and 79 other files

Masayuki Ataka: changed texinfmt.el texinfo.el characters.el cmuscheme.el
  make-mode.el

Masayuki Fujii: changed dnd.el w32-win.el

Mathias Dahl: wrote image-dired.el
and changed tumme.el dired.el dired.texi

Mathias Megyei: changed lisp/Makefile.in

Mats Lidell: changed TUTORIAL.sv european.el gnus-art.el org-element.el

Matt Armstrong: changed gnus-topic.el gnus.el message.el net/imap.el

Matt Curtis: changed pulse.el

Matt Fidler: changed package.el

Matthew Carter: changed sql.el

Matthew Junker: changed cal-tex.el

Matthew Leach: changed arc-mode.el font-lock.el

Matthew Luckie: changed configure.ac

Matthew Mundell: changed calendar.texi diary-lib.el files.texi
  type-break.el debugging.texi display.texi edebug.texi editfns.c eval.c
  fileio.c frames.texi help.texi internals.texi modes.texi nonascii.texi
  objects.texi os.texi positions.texi searching.texi subr.el text.texi
  and 3 other files

Matthias Dahl: changed faces.el

Matthias Förste: changed files.el

Matthias Meulien: changed bookmark.el progmodes/python.el buff-menu.el
  prog-mode.el simple.el tabify.el vc-dir.el

Matthias Wiehl: changed gnus.el

Matthieu Devin: wrote delsel.el

Matthieu Moy: changed gnus-msg.el message.el

Matt Hodges: changed textmodes/table.el faces.el iswitchb.el simple.el
  tmm.el cal-menu.el calendar.el calendar.texi diary-lib.el easymenu.el
  edebug.texi eldoc.el em-hist.el em-pred.el fixit.texi icon.el ido.el
  locate.el paragraphs.el pcomplete.el repeat.el and 3 other files

Matt Lundin: changed org-agenda.el org.el org-bibtex.el org-footnote.el
  ox-publish.el org-bbdb.el org-datetree.el org-gnus.el

Matt McClure: changed progmodes/python.el

Matt Pharr: changed message.el

Matt Simmons: changed message.el

Matt Swift: changed dired.el editfns.c lisp-mode.el mm-decode.el
  outline.el progmodes/compile.el rx.el simple.el startup.el

Maxime Edouard Robert Froumentin: changed gnus-art.el mml.el

Max Mikhanosha: changed org-agenda.el org-habit.el org.el

Memnon Anon: changed org.texi

Micah Anderson: changed spook.lines

Michael Albinus: wrote auto-revert-tests.el dbus-tests.el dbus.el
  file-notify-tests.el filenotify.el secrets.el tramp-cmds.el
  tramp-compat.el tramp-ftp.el tramp-gvfs.el tramp-gw.el tramp-smb.el
  tramp-tests.el url-tramp.el vc-tests.el xesam.el zeroconf.el
and co-wrote tramp-cache.el tramp-sh.el tramp.el
and changed tramp.texi dbusbind.c trampver.el trampver.texi tramp-adb.el
  ange-ftp.el dbus.texi files.el autorevert.el tramp-fish.el files.texi
  tramp-imap.el notifications.el os.texi configure.ac lisp.h
  gfilenotify.c tramp-vc.el keyboard.c lisp/Makefile.in simple.el
  and 125 other files

Michael Ben-Gershon: changed acorn.h configure.ac riscix1-1.h riscix1-2.h
  unexec.c

Michael Brand: changed org.texi org-table.el org.el org-agenda.el
  org-capture.el ob-tangle.el org-feed.el org-id.el org-list.el

Michaël Cadilhac: changed browse-url.el fr-dired-ref.tex gnus-sum.el
  gnus.texi ido.el Makefile emacsbug.el files.el fill.el flyspell.el
  fr-refcard.tex ispell.el meta-mode.el nnrss.el anti.texi battery.el
  blackbox.el bs.el calccard.tex callint.c cmuscheme.el
  and 58 other files

Michael D. Ernst: wrote reposition.el
and changed dired-x.el uniquify.el ispell.el bibtex.el rmail.el dired.el
  simple.el dired-aux.el gud.el rmailsum.el bytecomp.el compare-w.el
  complete.el fill.el shadow.el texnfo-upd.el vc.el allout.el comint.el
  cust-print.el edebug.el and 28 other files

Michael Downes: changed gnus-sum.el

Michael D. Prange: wrote fortran.el
and changed tex-mode.el

Michael Gauland: co-wrote ob-scheme.el
and changed ebnf2ps.el org-src.el

Michael Gschwind: wrote iso-cvt.el

Michael Harnois: changed nnimap.el

Michael Heerdegen: changed control.texi dired.el easy-mmode.el eldoc.el
  pcase.el shr.el wdired.el

Michael Hoffman: changed term.el

Michael Hotchin: changed progmodes/compile.el

Michael I. Bushnell: changed rmail.el simple.el callproc.c gnu.h gnus.el
  lread.c process.c screen.el search.c sendmail.el startup.el timer.c

Michael Kifer: wrote ediff-diff.el ediff-help.el ediff-hook.el
  ediff-init.el ediff-merg.el ediff-mult.el ediff-ptch.el ediff-util.el
  ediff-vers.el ediff-wind.el ediff.el viper-cmd.el viper-ex.el
  viper-init.el viper-keym.el viper-macs.el viper-mous.el viper-util.el
  viper.el
and co-wrote cal-x.el
and changed viper*.el ediff*.el viper.texi ediff.texi ediff-merge.el
  menu-bar.el appt.el desktop.el ediff-meta.el viper-mouse.el

Michael K. Johnson: changed configure.ac emacs.c process.c sysdep.c
  syssignal.h systty.h unexcoff.c

Michael Marchionna: changed nsterm.m

Michael Markert: changed ob.el org-agenda.el org-docbook.el org-table.el
  org.el ox-ascii.el ox-html.el ox-latex.el

Michael McNamara: co-wrote verilog-mode.el

Michael Olson: changed erc.el erc-backend.el Makefile erc-track.el
  erc-log.el erc-stamp.el erc-autoaway.el erc-dcc.el erc-goodies.el
  erc-list.el erc-compat.el erc-identd.el erc.texi ERC-NEWS erc-bbdb.el
  erc-match.el erc-notify.el erc-ibuffer.el erc-services.el remember.el
  erc-button.el and 55 other files

Michael Piotrowski: changed gnus-art.el gnus-sum.el ps-print.el

Michael R. Cook: changed gnus-sum.el gnus-topic.el gnus-art.el

Michael R. Mauger: changed sql.el emacsclient.c comint.el cua-base.el
  custom.el facemenu.el recentf.el replace.el server.el tramp.el w32fns.c

Michael R. Wolf: changed ange-ftp.el

Michael Schmidt: co-wrote modula2.el (public domain)

Michael Shields: changed spam.el gnus-art.el gnus-sum.el gnus-cite.el
  Makefile.in gnus-group.el gnus.el intel386.h nndraft.el pgg-def.el
  window.c window.el

Michael Sperber: changed org.el nnmail.el aix3-1.h aix4-2.h gnus-sum.el
  gnus.texi mail-source.el mailcap.el nnml.el org-capture.el
  org-footnote.el

Michael Staats: wrote pc-select.el

Michael Vehrs: changed quail.el woman.el

Michael Welsh Duggan: changed nnimap.el lisp.h sh-script.el w32term.c
  buffer.c gnus-spec.el keyboard.c nnir.el nnmail.el print.c
  sieve-manage.el termhooks.h url-http.el w32-win.el w32fns.c w32menu.c
  w32term.h woman.el xdisp.c xterm.c

Michael Weylandt: changed ox-latex.el

Michael Witten: changed TUTORIAL fixit.texi intro.texi

Michal Jankowski: changed insdel.c keyboard.c

Michal Nazarewicz: wrote descr-text-test.el tildify-tests.el
and co-wrote tildify.el
and changed simple.el files.el remember.el bindings.el buffer.c
  cfengine.el cmds.c descr-text.el eldoc.el elisp-mode.el fill.el
  flyspell.el frame.c frame.h hexl.el ielm.el ispell.el mpc.el
  nxml-mode.el octave.el paragraphs.el and 9 other files

Michal Sojka: changed ox-icalendar.el

Michelangelo Grigni: wrote ffap.el
and changed gnus-score.el

Microelectronics and Computer Technology Corporation: changed
  emacsclient.c etags.c lisp.h movemail.c rmail.el rmailedit.el
  rmailkwd.el rmailmsc.el rmailout.el rmailsum.el scribe.el server.el
  sysdep.c unexcoff.c xmenu.c

Miguel Ruiz: changed ob-gnuplot.el

Mihai Olteanu: changed hexl.el

Mihir Rege: changed js.el

Mikael Djurfeldt: changed xdisp.c

Mikael Fornius: changed org.el org-habit.el

Mike Fabian: changed select.el

Mike Haertel: changed 7300.h

Mike Kazantsev: changed erc-dcc.el

Mike Kupfer: changed emacs-mime.texi gnus.texi mh-comp.el mh-e.el
  mh-e.texi mh-utils.el

Mike Lamb: changed em-unix.el esh-util.el pcmpl-unix.el

Mike Long: changed b2m.c make-dist make-mode.el netbsd.h view.el vms.h

Mike McEwan: changed gnus-agent.el gnus-sum.el gnus-score.el

Mike McLean: changed org-agenda.el

Mike Newton: co-wrote bibtex.el

Mike Rowan: changed process.c alloc.c dispnew.c keyboard.c process.h
  sysdep.c xdisp.c

Mike Williams: wrote mouse-sel.el thingatpt.el
and changed sgml-mode.el xml-lite.el

Mike Woolley: changed gnus-sum.el

Mikio Nakajima: changed ring.el viper-util.el

Milan Zamazal: wrote glasses.el language/czech.el quail/czech.el
and co-wrote language/slovak.el prolog.el quail/slovak.el tildify.el
and changed czech.el abbrev.el filecache.el files.el mm-view.el org.el
  progmodes/compile.el slovak.el

Miles Bader: wrote button.el face-remap.el image-file.el macroexp.el
  mb-depth.el minibuf-eldef.el rfn-eshadow.el
and changed comint.el faces.el simple.el editfns.c xfaces.c xdisp.c
  info.el minibuf.c display.texi wid-edit.el xterm.c dispextern.h
  quick-install-emacs subr.el window.el cus-edit.el diff-mode.el xfns.c
  bytecomp.el help.el lisp.h and 272 other files

Milton Wulei: changed gdb-ui.el

Mirek Kaim: changed configure.ac

Mirko Vukovic: changed emacs.texi maintaining.texi

Mitchel Humpherys: changed vc-git.el

Miyashita Hisashi: changed ccl.c coding.c coding.h mule-cmds.el
  mule-conf.el mule.el pop3.el

Miyoshi Masanori: changed mouse.el smtpmail.el xdisp.c

Mohsen Banan: wrote persian.el
and changed loadup.el

Mon Key: changed animate.el imap.el syntax.el

Morten Welinder: wrote [many MS-DOS files] arc-mode.el desktop.el
  dosfns.c internal.el msdos.h pc-win.el s-region.el
and changed msdos.c sed1.inp config.bat keyboard.c sed2.inp fileio.c
  sed3.inp dos-fns.el callproc.c add-log.el alpha.h data.c editfns.c
  emacs.c etags.c files.el info.el lread.c mainmake osf1.h tar-mode.el
  and 73 other files

Mosur Mohan: changed etags.c

Motorola: changed buff-menu.el

Muchenxuan Tong: changed org-agenda.el org-mobile.el org-timer.el

Murata Shuuichirou: changed coding.c

Myles English: changed org-clock.el

Nachum Dershowitz: co-wrote cal-hebrew.el

Nagy Andras: co-wrote gnus-sieve.el
and changed net/imap.el gnus.el

Nakagawa Makoto: changed ldap.el

Nakaji Hiroyuki: changed mm-util.el amdx86-64.h configure.ac smiley.el

Nakamura Toshikazu: changed w32fns.c

Nali Toja: changed configure.ac

Naohiro Aota: changed fontset.c ftfont.c gnus-art.el mm-view.el tls.el
  xftfont.c

Nathaniel Flath: changed cc-menus.el cc-engine.el cc-fonts.el cc-langs.el
  cc-mode.el cc-vars.el

Nathan J. Williams: changed imap.el

Nathan Trapuzzano: changed cconv.el cl-macs.el cperl-mode.el gnus.texi
  linum.el progmodes/python.el python-tests.el

Nathan Weizenbaum: changed js.el progmodes/python.el

Neal Ziring: co-wrote vi.el (public domain)

Neil Mager: wrote appt.el

Neil W. Van Dyke: wrote webjump.el

Nelson H. F. Beebe: changed configure.ac

Nelson Jose dos Santos Ferreira: changed nnsoup.el emacs.el gnus-art.el
  gnus-dup.el gnus-win.el spam-stat.el

Nevin Kapur: changed nnmail.el gnus-sum.el nnimap.el gnus-group.el
  gnus-registry.el gnus.el nnbabyl.el nnfolder.el nnmbox.el nnmh.el
  nnml.el

Nguyen Thai Ngoc Duy: co-wrote vnvni.el

Niall Mansfield: changed etags.c

Nic Ferrier: changed ert.el tramp.el

Nicholas Maniscalco: changed term.el

Nick Alcock: changed gnus.el

Nick Dokos: changed org-exp.el org-table.el icalendar.el mh-search.el
  org-mobile.el org.el ox-ascii.el url-cache.el

Nick Roberts: wrote gdb-mi.el t-mouse.el
and changed gdb-ui.el gud.el building.texi tooltip.el speedbar.el
  bindings.el thumbs.el xt-mouse.el .gdbinit DEBUG cc-mode.el comint.el
  keyboard.c subr.el frames.texi help-mode.el progmodes/compile.el
  xdisp.c display.texi term.c vc-svn.el and 145 other files

Nico Francois: changed w32fns.c w32inevt.c w32menu.c

Nicolas Avrutin: changed url-http.el

Nicolas Calderon Asselin: changed org-clock.el

Nicolas Goaziou: wrote org-element.el org-macro.el ox-ascii.el
  ox-latex.el ox-md.el ox-org.el ox.el
and co-wrote ox-beamer.el ox-icalendar.el ox-man.el
and changed org-list.el org.el ox-html.el org-footnote.el ox-texinfo.el
  org-exp.el org.texi ox-publish.el ox-odt.el org-inlinetask.el
  org-indent.el org-docbook.el ob-exp.el org-agenda.el org-timer.el ob.el
  org-capture.el ob-asymptote.el org-clock.el org-macs.el
  org-pcomplete.el and 25 other files

Nicolas Graner: changed message.el

Nicolas Petton: wrote map-tests.el map.el seq-tests.el seq.el
  thunk-tests.el thunk.el
and co-wrote auth-source-tests.el subr-tests.el
and changed sequences.texi emacs.png README configure.ac sed2v2.inp
  authors.el emacs23.png arc-mode.el cl-extra.el emacs.svg Emacs.icns
<<<<<<< HEAD
  Makefile.in auth-source.el emacs.ico obarray-tests.el obarray.el data.c
  emacs-document.svg emacs-document23.svg emacs.texi emacs23.svg
  and 6 other files
=======
  Makefile.in README.W32 auth-source.el emacs.ico obarray-tests.el
  obarray.el data.c emacs-document.svg emacs-document23.svg emacs.texi
  and 8 other files
>>>>>>> 665be694

Nicolas Richard: wrote cl-seq-tests.el cmds-tests.el
and changed ffap.el package.el help.el keyboard.c landmark.el org.el
  simple.el DEBUG align.el battery.el byte-run.el cl-seq.el eieio-opt.el
  elisp-mode.el ido.el isearch.el ispell.el minibuffer.el ob.el
  pcmpl-unix.el replace-tests.el and 6 other files

Niels Giesen: changed icalendar.el org-agenda.el org-clock.el
  org-docbook.el org-table.el ox-icalendar.el ox-latex.el

Niimi Satoshi: changed pp.el search.c

Niklas Morberg: changed nnweb.el gnus-art.el nnimap.el spam.el

Nikolai Weibull: changed org.el

Nikolaj Schumacher: changed flymake.el progmodes/compile.el eldoc.el
  elp.el nsfont.m rx.el

Nikolaus Rath: changed nnimap.el gnus.texi

Nil Geisweiller: changed flymake.el

Nils Ackermann: changed message.el nnmh.el reftex-vars.el

Noah Friedman: wrote eldoc.el rlogin.el type-break.el
and co-wrote erc-dcc.el
and changed rsz-mini.el emacs-buffer.gdb comint.el files.el Makefile
  mailabbrev.el sendmail.el subr.el timer.el yow.el apropos.el battery.el
  bytecomp.el calc.el coding.c complete.el config.in configure.ac
  copyright.h fns.c gnu-linux.h and 20 other files

Noah Lavine: changed tramp.el

<<<<<<< HEAD
Noam Postavsky: changed w32.c buffer-tests.el buffer.c buffers.texi
  category.c cl-macs.el cmdproxy.c cus-edit.el debugging.texi
  elisp-mode.el em-term.el emacs-lisp-intro.texi files.el find-func.el
  insdel.c keymaps.texi minibuf.texi modes.texi os.texi package.texi
  positions.texi and 12 other files
=======
Noam Postavsky: changed search.c cl-macs.el cl-preloaded.el
  debugging.texi simple.el w32.c buffer-tests.el buffer.c buffers.texi
  category.c cmdproxy.c cursor-sensor.el cus-edit.el dired.c
  elisp-mode.el em-term.el emacs-lisp-intro.texi etags.el eval.c ffap.el
  files.el and 27 other files
>>>>>>> 665be694

Nobuyoshi Nakada: co-wrote ruby-mode.el

Nobuyuki Hikichi: changed news-risc.h

Noel Cragg: changed mh-junk.el

Noorul Islam: changed ox-latex.el org.el org.texi ox-html.el
  org-capture.el org-gnus.el org-habit.el package.el

Norbert Koch: changed gnus-msg.el gnus-score.el

Nozomu Ando: changed unexmacosx.c alloc.c buffer.c mips.h pmax.h
  smtpmail.el sysselect.h unexelf.c

N. Raghavendra: changed timezone.el

Nuutti Kotivuori: changed gnus-sum.el flow-fill.el gnus-cache.el

Odd Gripenstam: wrote dcl-mode.el

Ogawa Hirofumi: changed gnus-sum.el nnimap.el

Ognyan Kulev: changed TUTORIAL.bg cyrillic.el

Okazaki Tetsurou: changed cc-fonts.el vc-svn.el vc.el

Olaf Rogalsky: changed mouse.el xt-mouse.el

Olaf Sylvester: wrote bs.el

Ole Aamot: changed compile.el

Oleg S. Tihonov: changed cyrillic.el ispell.el language/cyrillic.el
  map-ynp.el subr.el

Oleh Krehel: co-wrote subr-tests.el
and changed dired-aux.el outline.el checkdoc.el subr.el buffer.c
  check-declare.el alloc.c buffer.h category.c cl-indent.el custom.el
  derived.el dired-x.el dired.el dired.texi display.texi easy-mmode.el
  ffap.el gdb-mi.el keyboard.c keyboard.h and 10 other files

Oleksandr Gavenko: changed generic-x.el progmodes/grep.el

Olin Shivers: wrote cmuscheme.el inf-lisp.el
and co-wrote comint.el shell.el

Olive Lin: changed tex-mode.el

Oliver Scholz: wrote ipa-praat.el
and changed gamegrid.el gnus-cite.el nonascii.texi rx.el startup.el
  update-game-score.c

Oliver Seidel: wrote otodo-mode.el
and co-wrote todo-mode.el

Olivier Laurens: changed forms.el

Olivier Lecarme: changed make-mode.el ange-ftp.el apropos.el bibtex.el
  facemenu.el forms.el hscroll.el indent.el nroff-mode.el paragraphs.el
  progmodes/cpp.el server.el sort.el

Olli Savia: changed etags.c syssignal.h

Olof Ohlsson Sax: changed vc-svn.el

Orivej Desh: changed tramp-sh.el

Osamu Yamane: changed smtpmail.el

Oscar Figueiredo: wrote ldap.el
and co-wrote eudc-bob.el eudc-export.el eudc-hotlist.el eudc-vars.el
  eudc.el eudcb-bbdb.el eudcb-ldap.el eudcb-ph.el
and changed ph.el

Óscar Fuentes: changed ido.el xfns.c CPP-DEFINES addpm.c addsection.c
  browse-url.el cmdproxy.c configure.ac diff-mode.el emacsclient.c
  keyboard.c ms-w32.h preprep.c progmodes/grep.el vc-bzr.el vc-cvs.el
  vc-git.el vc-hg.el vc-hooks.el vc-mtn.el vc-svn.el and 6 other files

Pascal Dupuis: changed octave.el

Pascal Rigaux: changed image.c rfc2231.el

Patrick Mahan: changed macfns.c

Patric Mueller: changed gnus-sum.el

Pat Thoyts: changed xfns.c

Paul Curry: changed cc-subword.el

Paul D. Smith: wrote snmp-mode.el
and changed imenu.el make-mode.el

Paul Eggert: wrote rcs2log
and co-wrote cal-dst.el
and changed lisp.h configure.ac alloc.c process.c xdisp.c fileio.c
  sysdep.c keyboard.c editfns.c image.c emacs.c xterm.c lread.c data.c
  callproc.c fns.c Makefile.in eval.c xfns.c dispnew.c gnulib.mk
  and 1479 other files

Paul Fisher: changed fns.c

Paul Franklin: changed nnmail.el message.el

Paul Hilfinger: changed fill.el

Paul Jarc: wrote nnmaildir.el (public domain) nnnil.el (public domain)
and changed message.el gnus-util.el gnus-int.el gnus.el gnus-agent.el
  gnus-start.el gnus-sum.el nnmail.el

Paul Pogonyshev: changed progmodes/python.el subr.el which-func.el
  align.el byte-opt.el cc-langs.el configure.ac dabbrev.el display.texi
  eldoc.el elisp-mode.el etags.el image-file.el image.c image.el info.el
  progmodes/compile.el replace.el search.texi searching.texi ses.el
  and 5 other files

Paul Rankin: changed outline.el

Paul Reilly: changed dgux.h lwlib-Xm.c lwlib.c xlwmenu.c configure.ac
  mail-utils.el process.c rmail.el xfns.c dgux5-4R2.h dgux5-4R3.h
  files.el keyboard.c lwlib-Xaw.c lwlib-Xm.h lwlib-int.h lwlib.h
  lwlib/Makefile.in mail/rmailmm.el rmailedit.el rmailkwd.el
  and 10 other files

Paul Rivier: changed ada-mode.el mixal-mode.el reftex-vars.el reftex.el

Paul Rubin: changed config.h sun2.h texinfmt.el window.c

Paul Sexton: wrote org-ctags.el

Paul Stevenson: changed nnvirtual.el

Paul Stodghill: changed gnus-agent.el gnus-util.el

Pavel Janík: co-wrote eudc-bob.el eudc-export.el eudc-hotlist.el
  eudc-vars.el eudc.el eudcb-bbdb.el eudcb-ldap.el eudcb-ph.el
and changed keyboard.c xterm.c COPYING xdisp.c process.c emacs.c lisp.h
  menu-bar.el ldap.el make-dist xfns.c buffer.c coding.c eval.c fileio.c
  flyspell.el fns.c indent.c Makefile.in callint.c cus-start.el
  and 702 other files

Pavel Kobiakov: wrote flymake.el
and changed flymake.texi

Peder O. Klingenberg: changed mm-decode.el dunnet.el emacsbug.el
  gnus.texi

P. E. Jareth Hein: changed gnus-util.el

Per Abrahamsen: wrote cus-dep.el cus-edit.el cus-face.el cus-start.el
  custom.el double.el gnus-cite.el gnus-cus.el progmodes/cpp.el
  wid-browse.el wid-edit.el widget.el xt-mouse.el
and co-wrote gnus-score.el
and changed message.el menu-bar.el gnus.el gnus-art.el gnus-msg.el
  gnus-group.el gnus-sum.el frame.el gnus-draft.el tool-bar.el
  widget.texi apropos.el easymenu.el facemenu.el faces.el gnus-srvr.el
  gnus-uu.el ispell.el lisp-mode.el makefile.el mouse.el
  and 30 other files

Per Bothner: wrote term.el
and changed iso-acc.el process.c sysdep.c

Per Cederqvist: co-wrote avl-tree.el ewoc.el
and changed vc.el vc-hooks.el diff-mode.el etags.c etags.el forms.el
  hexl.el

Per Persson: wrote gnus-vm.el
and co-wrote erc-dcc.el

Per Starbäck: changed ispell.el characters.el dired.el gnus-start.el BUGS
  apropos.el bibtex.el bytecomp.el charset.h coding.c doctor.el emacs.c
  european.el iso-transl.el pcmpl-gnu.el replace.el startup.el
  trouble.texi vc.el xdisp.c

Pete Beardmore: changed semantic/complete.el idle.el

Pete Kazmier: changed gnus-art.el

Peter Breton: wrote dirtrack.el emacs-lisp/generic.el filecache.el
  find-lisp.el generic-x.el locate.el net-utils.el
and changed generic.el

Peter Danenberg: changed scheme.el

Peter Doornbosch: changed vc-svn.el

Peter Dyballa: changed calendar.el

Peter Feigl: changed HELLO

Peter Heslin: changed flyspell.el outline.el

Peter Jolly: changed arc-mode.el ftfont.c

Peter Jones: changed nsterm.m

Peter J. Weisberg: changed help.el picture.el simple.el

Peter Kleiweg: wrote ps-mode.el

Peter Liljenberg: wrote elint.el

Peter Münster: changed gnus-delay.el gnus-demon.el gnus-group.el
  gnus-start.el gnus.texi org-agenda.el org.el

Peter O'Gorman: changed configure.ac frame.h hpux10-20.h termhooks.h

Peter Oliver: changed perl-mode.el server.el

Peter Povinec: changed term.el

Peter Rosin: changed configure.ac

Peter Runestig: changed configure.bat dos-w32.el emacs.rc.in w32fns.c
  zone-mode.el

Peter Seibel: changed cl-indent.el lisp-mode.el

Peter S. Galbraith: wrote mh-alias.el mh-identity.el mh-inc.el
  mh-limit.el
and changed mh-comp.el mh-e.el mh-utils.el mh-mime.el mh-customize.el
  mh-seq.el Makefile mh-init.el mh-search.el mh-xemacs-compat.el
  mh-xemacs-toolbar.el README info-look.el mh-compat.el mh-funcs.el
  alias.pbm alias.xpm cabinet.xpm goto-addr.el highlight.xpm mh-junk.el
  and 11 other files

Peter Stephenson: wrote vcursor.el

Peter Tury: changed org.texi

Peter von der Ahé: changed gnus-ems.el

Peter Whaite: changed data.c

Pete Ware: changed message.el

Pete Williamson: changed configure.ac files.el leim/Makefile.in
  lib-src/Makefile.in lisp/Makefile.in

Petr Hracek: changed emacs.1

Petri Kaurinkoski: changed configure.ac iris4d.h irix6-0.h irix6-5.h
  usg5-4.h

Petr Salinger: changed configure.ac gnu-kfreebsd.h

Phil Hagelberg: wrote ert-x-tests.el
and changed package.el pcmpl-unix.el subr.el

Philip Jackson: wrote find-cmd.el org-irc.el

Philippe Schnoebelen: wrote gomoku.el mpuz.el

Philippe Waroquiers: changed etags.el term.c

Philipp Haselwarter: changed gnus-agent.el gnus-sum.el gnus-sync.el
  gnus.texi newcomment.el

Philipp Rumpf: changed electric.el

Philipp Stephani: wrote xt-mouse-tests.el
<<<<<<< HEAD
and changed emacs-module.c lisp.h mod-test.c xt-mouse.el xterm.el
  Makefile alloc.c callproc.c configure.ac dynlib.c dynlib.h editfns.c
  electric-tests.el emacs-module.h eval.c fileio.c fns.c modhelp.py
  mule.el src/Makefile.in test.el and 3 other files
=======
and changed emacs-module.c lisp.h xt-mouse.el editfns.c eval.c mod-test.c
  xterm.el Makefile alloc.c callproc.c cl.texi configure.ac dynlib.c
  dynlib.h easy-mmode.el ediff.texi electric-tests.el emacs-module.h
  fileio.c fns.c modhelp.py and 8 other files
>>>>>>> 665be694

Phillip Lord: changed undo.c simple.el viper-cmd.el keyboard.c cmds.c
  fileio.c autoload.el automated/Makefile.in cl-extra.el ert.el
  files.texi htmlfontify.el insdel.c keyboard.h menu-bar.el org.el
  seq-tests.el seq.el simple-test.el text.texi viper-init.el

Phil Sainty: changed lisp.el package.el progmodes/grep.el simple.el
  subword.el

Phil Sung: changed follow.el progmodes/python.el wdired.el

Pierre Lorenzon: changed eieio-custom.el

Pierre Poissinger: changed charset.c

Pierre Téchoueyres: changed tramp-cmds.el

Pieter E.J. Pareit: wrote mixal-mode.el

Pieter Praet: changed org-crypt.el

Pieter Schoenmakers: changed TUTORIAL.nl

Piet van Oostrum: changed data.c fileio.c flyspell.el smtpmail.el

Pinku Surana: changed sql.el

Piotr Zieliński: wrote org-mouse.el

Pip Cet: changed gtkutil.c xterm.c xterm.h

Pontus Michael: changed simple.el

Prestoo Ten: changed screen.el

Primoz Peterlin: changed TUTORIAL.sl

Przemysław Wojnowski: wrote obarray-tests.el sgml-mode-tests.el
and changed cl-lib-tests.el obarray.el sgml-mode.el

Puneeth Chaganti: changed org.texi org-exp.el org-agenda.el
  org-capture.el ox-html.el

Rafael Laboissiere: changed org-remember.el org-bibtex.el org.el org.texi

Rafael Sepúlveda: changed TUTORIAL.es

Raffael Mancini: changed misc.el

Rainer Orth: changed gtkutil.c lisp/Makefile.in

Rainer Schöpf: changed osf1.h unexalpha.c alloc.c alpha.h buffer.c
  callint.c data.c dispextern.h doc.c editfns.c floatfns.c frame.h lisp.h
  lread.c marker.c mem-limits.h print.c puresize.h window.h xdisp.c
  xterm.h

Rajappa Iyer: changed gnus-salt.el

Raja R. Harinath: changed gnus-salt.el nnml.el

Rajesh Vaidheeswarran: wrote old-whitespace.el
and changed whitespace.el ffap.el

Ralf Angeli: wrote scroll-lock.el
and changed w32fns.c reftex-cite.el gnus-art.el reftex-toc.el reftex.el
  reftex-auc.el reftex-dcr.el reftex-global.el reftex-index.el
  reftex-parse.el reftex-ref.el reftex-sel.el reftex-vars.el reftex.texi
  tex-mode.el comint.el flow-fill.el frame.el killing.texi mm-uu.el
  mm-view.el and 6 other files

Ralf Fassel: changed dabbrev.el files.el fill.el iso-acc.el tar-mode.el

Ralf Mattes: changed el.srt

Ralph Schleicher: wrote battery.el info-look.el
and changed libc.el browse-url.el fileio.c info.el mm-decode.el
  nnultimate.el perl-mode.el which-func.el

Ramakrishnan M: changed mlm-util.el

Randall Smith: changed dired.el

Randal Schwartz: wrote pp.el

Ransom Williams: changed files.el

Rasmus Pank: changed org.el ox-latex.el ob-C.el org-entities.el
  org-src.el ox.el

Rasmus Pank Roulund: changed ange-ftp.el gnus-fun.el
  gnus-notifications.el ido.el vc-git.el

Raul Acevedo: changed info.el options.el

Ray Blaak: co-wrote opascal.el

Raymond Scholz: co-wrote deuglify.el
and changed gnus-art.el gnus-msg.el gnus.texi message.el nnmail.el
  pgg-gpg.el

R. Bernstein: changed gud.el

Reiner Steib: wrote gmm-utils.el gnus-news.el
and changed message.el gnus.texi gnus-art.el gnus-sum.el gnus-group.el
  gnus.el mml.el gnus-faq.texi mm-util.el gnus-score.el message.texi
  gnus-msg.el gnus-start.el gnus-util.el spam-report.el mm-uu.el spam.el
  mm-decode.el files.el gnus-agent.el nnmail.el and 175 other files

Remek Trzaska: changed gnus-ems.el

Remi Letot: changed nnmaildir.el

Rémi Vanicat: changed ox-icalendar.el org-table.el

Renaud Rioboo: changed nnmail.el

René Kyllingstad: changed editfns.c mule-cmds.el pcomplete.el

Reto Zimmermann: wrote vera-mode.el
and co-wrote vhdl-mode.el
and changed vhdl-mode.texi

Reuben Thomas: changed remember.el README files.el msdos.c INSTALL
  ada-mode.el ada-xref.el alloc.c arc-mode.el authors.el config.bat
  copyright dired.el dosfns.c ediff.texi editfns.c emacs-xtra.texi
  emacs.texi emacs/Makefile.in flymake.el frame.el and 21 other files

Riccardo Murri: changed vc-bzr.el tls.el

Richard Copley: changed Makefile.in epaths.in epaths.nt gdb-mi.el

Richard Dawe: changed config.in src/Makefile.in

Richard G. Bielawski: changed modes.texi paren.el

Richard Hoskins: changed message.el

Richard Kim: wrote wisent/python.el
and changed bovine.texi db-global.el loading.texi python-wy.el
  texnfo-upd.el wisent.texi

Richard King: wrote filelock.c uniquify.el userlock.el

Richard Lawrence: changed org-agenda.el ox-latex.el

Richard Levitte: changed vc-mtn.el

Richard L. Pieri: wrote pop3.el

Richard M. Heiberger: changed tex-mode.el

Richard Mlynarik: wrote cl-indent.el ebuff-menu.el ehelp.el rfc822.el
  terminal.el yow.el
and changed files.el rmail.el simple.el info.el sysdep.c bytecomp.el
  startup.el keyboard.c fileio.c process.c sendmail.el window.c editfns.c
  unexec.c xfns.c keymap.c lisp-mode.el minibuf.c buffer.c dired.el
  dispnew.c and 140 other files

Richard M. Stallman: wrote [The original GNU Emacs and numerous files]
  easymenu.el image-mode.el menu-bar.el paren.el
and co-wrote cc-align.el cc-cmds.el cc-defs.el cc-engine.el cc-langs.el
  cc-menus.el cc-mode.el cc-styles.el cc-vars.el font-lock.el
and changed files.el keyboard.c simple.el xterm.c xdisp.c rmail.el
  fileio.c process.c sysdep.c buffer.c xfns.c window.c subr.el
  configure.ac startup.el sendmail.el emacs.c Makefile.in editfns.c
  info.el dired.el and 1339 other files

Richard Ryniker: changed sendmail.el

Richard Sharman: wrote hilit-chg.el
and changed sh-script.el ediff-init.el regexp-opt.el simple.el

Rick Farnbach: wrote morse.el

Rick Frankel: changed ox-html.el ob-sql.el org.texi

Rick Sladkey: wrote backquote.el
and changed gud.el intervals.c intervals.h simple.el

Rob Browning: changed configure.ac

Rob Christie: changed nsmenu.m

Robert Bihlmeyer: changed gnus-score.el gnus-util.el message.el

Robert Brown: changed lisp-mode.el

Robert Cochran: changed data.c

Robert Fenk: changed desktop.el

Robert Jarzmik: changed ede/linux.el inversion.el

Robert J. Chassell: wrote makeinfo.el page-ext.el texinfo.el
  texnfo-upd.el
and changed texinfmt.el emacs-lisp-intro.texi emacs.texi texinfo.tex
  info.el texinfo-update.el INSTALL case-table.el cl.texi help-fns.el
  help-mode.el history.el informat.el latin-1.el latin-2.el latin-3.el
  latin-4.el page.el tex-mode.el texinfo.texi vip.texi

Robert Marshall: changed mule-cmds.el

Roberto Huelga Díaz: changed org-clock.el org-timer.el

Roberto Rodríguez: changed ada-mode.texi glossary.texi widget.texi

Robert P. Goldman: changed org.texi ob-exp.el org.el ox-latex.el

Robert Pluim: changed configure.ac gnus-demon.el org-agenda.el process.c
  todo-mode.el

Robert Thorpe: changed cus-start.el indent.el

Rob Giardina: changed org-agenda.el

Rob Kaut: changed vhdl-mode.el

Rob Riepel: wrote tpu-edt.doc tpu-edt.el tpu-extras.el tpu-mapper.el
  vt-control.el

Roderick Schertler: changed dgux.h dgux4.h gud.el sysdep.c

Rodney J. Whitby: co-wrote vhdl-mode.el
and changed vhdl-mode.texi

Rodrigo Real: changed pt-br-refcard.tex

Roger Breitenstein: changed smtpmail.el

Roland B. Roberts: changed buffer.h callproc.c dired.c files.el
  gnus-group.el gnus-sum.el process.c sort.el sysdep.c systty.h

Roland Kaufmann: changed org-exp.el

Roland McGrath: wrote autoload.el etags.el map-ynp.el progmodes/grep.el
and co-wrote find-dired.el progmodes/compile.el
and changed compile.el add-log.el configure.ac files.el vc.el simple.el
  mailabbrev.el comint.el Makefile.in buffer.c upd-copyr.el menu-bar.el
  etags.c mem-limits.h ralloc.c src/Makefile.in fileio.c data.c process.c
  rlogin.el rmail.el and 139 other files

Roland Winkler: wrote proced.el
and changed bibtex.el faces.el crm.el process.c appt.el artist.el
  conf-mode.el cus-edit.el diary-lib.el flyspell.el hideshow.el
  ibuf-ext.el ibuffer.el ispell.el make-mode.el sgml-mode.el sh-script.el
  skeleton.el smtpmail.el

Rolf Ebert: co-wrote ada-mode.el ada-stmt.el ada-xref.el
and changed files.el find-file.el

Romain Francoise: changed efaq.texi message.el make-dist gnus.texi
  dired-x.el Makefile.in comint.el fileio.c ibuf-ext.el subr.el
  configure.ac files.texi gnus-sum.el gnus-uu.el progmodes/compile.el
  puresize.h replace.el startup.el doclicense.texi emacs.c gnus-fun.el
  and 150 other files

Roman Belenov: changed which-func.el

Ronan Waide: changed smtpmail.el

Ron Schnell: wrote dunnet.el
and changed misc.texi

Ross Patterson: co-wrote org-protocol.el

Roy Hashimoto: changed mm-view.el

Roy Liu: changed ns-win.el

Rüdiger Sonderfeld: wrote inotify-test.el reftex-tests.el
and changed eww.el octave.el shr.el bibtex.el configure.ac
  misc/Makefile.in reftex-vars.el vc-git.el TUTORIAL.de ada-mode.el
  autoinsert.el building.texi calc-lang.el cc-langs.el dired.texi
  editfns.c emacs.c emacs.texi epa.el erc.el eww.texi and 37 other files

Rui-Tao Dong: changed nnweb.el

Rune Kleveland: changed xfns.c

Rupert Swarbrick: changed autoinsert.el cal-html.el gnus-score.el

Russ Allbery: changed message.el

Ryan Barrett: changed dirtrack.el

Ryan Crum: changed json.el

Ryan C. Thompson: changed savehist.el

Ryan Twitchell: changed ido.el

Ryan Yeske: wrote rcirc.el
and changed ffap.el ispell.el message.texi rmailsum.el simple.el
  testcover.el webjump.el

Ryo Takaishi: changed ob-tangle.el org-capture.el org-protocol.el

Ryo Yoshitake: changed xterm.c frame.c frame.h mac.c macfns.c w32fns.c
  xfns.c

Ryszard Kubiak: co-wrote ogonek.el

Sacha Chua: wrote erc-pcomplete.el
and changed erc.el org.el erc-button.el org.texi

Saito Takuya: changed mule.el progmodes/compile.el

Sam Dooley: changed keyboard.c

Samer Masterson: changed esh-arg.el startup.el CONTRIBUTE
  automated/eshell.el em-hist.el em-pred.el em-term.el esh-io.el eshell
  os.texi pcomplete.el url-handlers.el

Sam Falkner: changed nntp.el

Sam Kendall: changed etags.c etags.el

Sam Steingold: wrote gulp.el midnight.el
and changed progmodes/compile.el cl-indent.el vc-cvs.el vc.el mouse.el
  simple.el files.el font-lock.el tex-mode.el vc-hg.el ange-ftp.el
  sgml-mode.el window.el add-log.el bindings.el bookmark.el
  bug-reference.el calendar.el cperl-mode.el diary-lib.el dired.el
  and 150 other files

Samuel Bronson: changed custom.el emacsclient.c keyboard.c
  progmodes/grep.el unexmacosx.c

Samuel Loury: changed org.el

Samuel Tardieu: changed smime.el

Samuel Thibault: changed gnu.h sysdep.c term.c

Sanghyuk Suh: changed mac-win.el macterm.c

Santiago Payà i Miralta: changed vc-hg.el

Sascha Lüdecke: co-wrote mml1991.el
and changed gnus-win.el

Sascha Wilde: changed pgg-gpg.el pgg.texi pgg.el bubbles.el configure.ac
  ede/srecode.el proj-shared.el vc-hg.el

Satyaki Das: wrote mh-acros.el mh-gnus.el mh-search.el mh-speed.el
  mh-thread.el mh-tool-bar.el
and co-wrote mh-junk.el
and changed mh-e.el mh-utils.el mh-seq.el mh-comp.el mh-mime.el
  mh-customize.el mh-funcs.el Makefile mh-alias.el mh-unit.el mh-init.el
  mh-identity.el mh-make.el mh-xemacs-toolbar.el mh-xemacs-compat.el
  pgg-gpg.el mh-inc.el highlight.xpm mh-logo.xpm mh-print.el mh-xemacs.el
  simple.el

Schlumberger Technology Corporation: changed gud.el

Scott A Crosby: changed gnus-logic.el

Scott Bender: co-wrote ns-win.el

Scott Byer: co-wrote nnfolder.el
and changed gnus-sum.el

Scott Draves: wrote tq.el

Scott Evans: changed rect.el

Scott Frazer: wrote deeper-blue-theme.el whiteboard-theme.el

Scott M. Meyers: changed cmacexp.el

Sean Connor: changed gnus-sum.el

Sean Neakums: changed gnus-msg.el gnus-uu.el supercite.el

Sean O'Halpin: changed ob.el

Sean O'Rourke: changed complete.el comint.el dabbrev.el find-func.el
  ibuf-ext.el pcomplete.el register.el tramp.el

Sean Sieger: changed emacs-lisp-intro.texi

Sebastian Freundt: changed nnmaildir.el

Sebastian Hermida: wrote misterioso-theme.el

Sebastian Kremer: wrote dired-aux.el dired.el ls-lisp.el
and co-wrote dired-x.el find-dired.el
and changed add-log.el

Sebastian Rose: co-wrote org-protocol.el
and changed org-publish.el ftfont.c org-jsinfo.el

Sebastian Tennant: changed desktop.el

Sebastian Wiesner: changed bytecomp.el comint.el files.el replace.el
  simple.el

Sébastien Delafond: changed org.el

Sébastien Gross: changed hideshow.el

Sebastien Kirche: changed mail-extr.el

Sébastien Vauban: changed org.el org-agenda.el ox-latex.el ob-core.el
  org-clock.el ox-ascii.el ox-html.el

Seiji Zenitani: changed nsfns.m frame.c xterm.c PkgInfo document.icns
  find-func.el frame.h help-fns.el macfns.c nsfont.m nsterm.m w32fns.c
  xdisp.c xfns.c

Sen Nagata: wrote crm.el rfc2368.el

Seokchan Lee: changed message.el

Seppo Sade: changed esh-ext.el

Sergei Organov: changed vc.el

Sergey Litvinov: co-wrote ob-fortran.el
and changed ob-maxima.el ob-octave.el

Sergey Poznyakoff: changed mh-mime.el rmail.el rmail.texi smtpmail.el

Sergio Durigan Junior: changed eudcb-bbdb.el gdb-mi.el

Sergio Martinez: changed nnimap.el

Sergio Pokrovskij: changed TUTORIAL.eo

Seweryn Kokot: changed positions.texi searching.texi

Shakthi Kannan: wrote tamil-dvorak.el
and changed ert.texi lisp-mode.el programs.texi text.texi

Shaun Johnson: changed ob-tangle.el org-exp-blocks.el

Shawn Boles: changed url-cookie.el

Shawn M. Carey: wrote [some early FreeBSD support]

Shenghuo Zhu: wrote binhex.el mm-extern.el mm-partial.el mm-url.el
  mm-uu.el mml2015.el nnrss.el rfc1843.el uudecode.el
and co-wrote gnus-dired.el nnfolder.el
and changed gnus-art.el message.el gnus-sum.el gnus-msg.el gnus.el
  gnus-agent.el mm-decode.el mm-util.el gnus-group.el mml.el
  gnus-start.el gnus-util.el mm-view.el nnslashdot.el nnmail.el nntp.el
  gnus-topic.el gnus-xmas.el rfc2047.el mail-source.el gnus-win.el
  and 95 other files

Shigeru Fukaya: wrote bytecomp-tests.el
and changed apropos.el byte-opt.el bytecomp.el elint.el rx-new.el ses.el
  subr.el texinfmt.el

Shinichirou Sugou: changed etags.c

Shoji Nishimura: changed org.el

Sho Nakatani: changed doc-view.el

Shuhei Kobayashi: wrote hex-util.el hmac-def.el hmac-md5.el
and changed gnus-group.el message.el nnmail.el

Shun-ichi Goto: changed url-http.el

Shyam Karanatt: changed image-mode.el

Sidney Markowitz: changed doctor.el nsmenu.m

Sigbjorn Finne: changed gnus-srvr.el

Simen Heggestøyl: changed css-mode.el json-tests.el json.el
  scss-mode.scss css-mode.css files.el js.el scheme.el

Simon Josefsson: wrote dig.el dns-mode.el flow-fill.el fringe.el imap.el
  mml-sec.el mml-smime.el password-cache.el rfc2104.el sieve-mode.el
  sieve.el smime.el starttls.el tls.el url-imap.el
and co-wrote gnus-sieve.el gssapi.el mml1991.el nnfolder.el nnimap.el
  nnml.el sieve-manage.el
and changed message.el gnus-sum.el net/imap.el gnus-art.el smtpmail.el
  pgg-gpg.el pgg.el gnus-agent.el mml2015.el mml.el gnus-group.el
  mm-decode.el gnus-msg.el gnus.texi pgg-pgp5.el browse-url.el
  gnus-int.el gnus.el hashcash.el mm-view.el password.el
  and 101 other files

Simon Law: changed delsel.el electric.el

Simon Leinen: changed Makefile.in smtpmail.el Makefile cm.c cm.h hpux9.h
  indent.c leim/Makefile.in process.c sc.texi sgml-mode.el term.c vc.el
  xfns.c xmenu.c xterm.c

Simon Marshall: wrote fast-lock.el lazy-lock.el regexp-opt.el
and co-wrote comint.el shell.el
and changed font-lock.el rmail.el fortran.el sendmail.el subr.el dired.el
  sh-script.el texinfo.el add-log.el compile.el outline.el help.el
  menu-bar.el perl-mode.el ps-print.el rmailsum.el bytecomp.el
  cc-fonts.el data.c faces.el lisp-mode.el and 56 other files

Simon Schubert: changed json.el

Simon South: co-wrote opascal.el

Simon Thum: changed ob-maxima.el

Skip Collins: changed w32fns.c w32term.c w32term.h

Slawomir Nowaczyk: changed emacs.py progmodes/python.el TUTORIAL.pl
  flyspell.el ls-lisp.el w32proc.c

Spencer Thomas: changed dabbrev.el emacsclient.c gnus.texi server.el
  unexcoff.c

Sriram Karra: changed message.el

Stanislav Shalunov: wrote uce.el

Stefan Bruda: co-wrote prolog.el

Stefan Guath: changed find-dired.el

Stefan Merten: co-wrote rst.el

Stefan Monnier: wrote bibtex-style.el bzrmerge.el cl-generic-tests.el
  cl-generic.el cl-preloaded.el cl.el completion-tests.el
  core-elisp-tests.el css-mode.el cursor-sensor.el cvs-status.el
  diff-mode.el gv.el inline.el lexbind-tests.el log-edit.el log-view.el
  minibuffer.el mpc.el nadvice.el pcase.el pcvs-defs.el pcvs-info.el
  pcvs-parse.el pcvs-util.el regexp-tests.el reveal.el smerge-mode.el
  smie.el subword-tests.el vc-mtn.el
and co-wrote font-lock.el gitmerge.el
and changed subr.el simple.el keyboard.c lisp.h files.el bytecomp.el
  vc.el cl-macs.el xdisp.c alloc.c eval.c sh-script.el
  progmodes/compile.el keymap.c pcvs.el newcomment.el tex-mode.el
  buffer.c window.c vc-hooks.el info.el and 1267 other files

Stefano Facchini: changed gtkutil.c

Stefan Reichör: changed gnus-agent.el

Stefan Schimanski: changed nnmail.el

Stefan Schoef: co-wrote bibtex.el

Stefan Waldherr: changed nnweb.el

Stefan-W. Hahn: changed org-bibtex.el ps-print.el simple.el

Stefan Wiens: changed gnus-sum.el

Steinar Bang: changed gnus-setup.el net/imap.el

Štěpán Němec: changed INSTALL calc-ext.el cl.texi comint.el edebug.texi
  font-lock.el loading.texi maps.texi mark.texi message.texi mini.texi
  minibuf.texi misc.texi programs.texi subr.el tips.texi url-vars.el
  url.texi vc-git.el window.c windows.texi

Stephan Stahl: changed which-func.el buff-menu.el buffer.c dired-x.texi
  ediff-mult.el

Stephen A. Wood: changed fortran.el

Stephen Berman: co-wrote todo-mode.el
and changed todo-mode.texi diary-lib.el doc-view.el minibuffer.el
  files.el info.el otodo-mode.el subr.el allout.el compile.texi dframe.el
  dired-aux.el dired.el elpa files.texi find-dired.el floatfns.c frame.c
  frames.texi gamegrid.el gnus-group.el and 27 other files

Stephen C. Gilardi: changed configure.ac

Stephen Compall: changed saveplace.el texinfo.el

Stephen Eglen: wrote iswitchb.el mspools.el
and changed diary-lib.el octave.el org-agenda.el locate.el replace.el
  hexl.el info-look.el sendmail.el spell.el uce.el MORE.STUFF add-log.el
  advice.el allout.el autoinsert.el avoid.el backquote.el battery.el
  bib-mode.el bruce.el c-mode.el and 80 other files

Stephen Gildea: wrote refcard.tex
and co-wrote mh-funcs.el mh-search.el
and changed time-stamp.el mh-e.el mh-comp.el mh-utils.el mh-customize.el
  mh-junk.el fileio.c files.el fortran.el mh-e.texi mh-mime.el mwheel.el
  tex-mode.el

Stephen J. Turnbull: changed ediff-init.el strings.texi subr.el

Stephen Leake: wrote elisp-mode-tests.el
and changed ada-mode.el ada-xref.el elisp-mode.el mode-local.el xref.el
  CONTRIBUTE vc-mtn.el window.el ada-mode.texi ada-prj.el cedet-global.el
  ede/generic.el ada-stmt.el cl-generic.el ede/locate.el files.texi
  project.el windows.texi INSTALL.REPO align.el auto.el
  and 19 other files

Stephen Peters: changed icalendar.el

Steve Chapel: changed refcard.tex

Steve Fisk: co-wrote cal-tex.el

Steve Grubb: changed vcdiff

Steven E. Harris: changed nnheader.el

Steven Huwig: changed emacs.py progmodes/python.el

Steven L. Baur: wrote footnote.el
and changed gnus-xmas.el gnus-msg.el add-log.el edebug.el gnus-ems.el
  gnus-start.el gnus-topic.el message.el nnbabyl.el nntp.el webjump.el

Steven Suhr: changed dispnew.c scroll.c term.c termchar.h

Steven Tamm: changed macterm.c mac.c macfns.c configure.ac mac-win.el
  unexmacosx.c darwin.h editfns.c lread.c macmenu.c scroll-bar.el
  src/Makefile.in Makefile.in config.h config.in dispnew.c eval.c
  fileio.c fns.c generic-x.el image.c and 4 other files

Steve Nygard: changed unexnext.c

Steve Purcell: changed package.el nnimap.el nsterm.m

Steve Strassmann: wrote spook.el

Steve Youngs: changed mh-utils.el mh-xemacs-compat.el mh-customize.el
  mh-e.el mh-comp.el mh-mime.el Makefile dns.el gnus-art.el browse-url.el
  gnus-sum.el gnus-xmas.el mh-search.el mh-seq.el password.el
  run-at-time.el em-unix.el gmm-utils.el gnus-cite.el gnus-demon.el
  gnus-ems.el and 17 other files

Stewart M. Clamen: co-wrote cal-mayan.el cc-align.el cc-cmds.el
  cc-defs.el cc-engine.el cc-langs.el cc-menus.el cc-mode.el cc-styles.el
  cc-vars.el

Stig Sandbeck Mathisen: changed gnus-sum.el

Stuart D. Herring: changed desktop.el files.el isearch.el align.el
  allout.el comint.el edebug.el find-lisp.el keymap.c minibuf.c sregex.el
  timeclock.el widget.texi

Stuart Hickinbottom: changed org-clock.el

Sudish Joseph: changed mac-win.el

Suhail Shergill: changed ob-core.el ox-html.el

Sundar Narasimhan: changed rnews.el

Sun Microsystems, Inc: wrote emacs.icon sun.el
and changed emacsclient.c server.el

Sun Yijiang: changed TUTORIAL.cn

Suvayu Ali: changed org.texi org-exp.el org-inlinetask.el org-src.el
  org.el

Svend Tollak Munkejord: changed deuglify.el

Sven Joachim: changed files.el de-refcard.tex dired-aux.el emacs.1
  arc-mode.el dired-x.el em-cmpl.el em-hist.el em-ls.el esh-cmd.el
  esh-ext.el esh-io.el files.texi gnus-news.texi gnus-sum.el gnus.texi
  help.el make-dist message.el movemail.c mule.texi and 8 other files

Sylvain Chouleur: changed gnus-icalendar.el icalendar.el

Syver Enstad: changed gud.el

Taichi Kawabata: wrote quail/indian.el ucs-normalize.el
and changed indian.el devanagari.el ind-util.el devan-util.el
  language/indian.el characters.el fontset.el leim/Makefile.in
  lisp/Makefile.in malayalam.el mlm-util.el mule-conf.el tamil.el
  tml-util.el

Takaaki Ota: wrote textmodes/table.el
and changed appt.el dired.c etags.c ldap.el progmodes/compile.el
  recentf.el replace.el subr.el w32bdf.c

Takafumi Arakaki: changed url-expand.el url-http.el which-func.el

Takahashi Kaoru: changed texinfmt.el

Takahashi Naoto: wrote ethio-util.el language/ethiopic.el latin-post.el
  quail/cyrillic.el quail/ethiopic.el robin.el
and co-wrote latin-ltx.el quail.el
and changed ethiopic.el fontset.el mule-conf.el

Takai Kousuke: changed ccl.el compface.el

Takeshi Yamada: changed fns.c

Taro Kawagishi: wrote md4.el ntlm.el sasl-ntlm.el
and changed arc-mode.el

Tassilo Horn: wrote doc-view.el
and co-wrote org-gnus.el
and changed reftex-vars.el tex-mode.el gnus.texi tsdh-dark-theme.el
  gnus-sum.el reftex-cite.el tsdh-light-theme.el file-notify-tests.el
  reftex.el misc.texi prog-mode.el subword.el image-mode.el lisp-mode.el
  cc-cmds.el display.texi em-term.el emacsbug.el files.el gnus-art.el
  nnimap.el and 72 other files

Tatsuya Ichikawa: changed gnus-agent.el gnus-cache.el

Ted Lemon: changed emacs.c lastfile.c puresize.h

Ted Phelps: changed mh-search.el mh-e.el mh-folder.el mh-junk.el
  mh-scan.el mh-tool-bar.el shr.el

Ted Wiles: changed org-habit.el

Teemu Likonen: changed dired.el erc-backend.el gnus-agent.el gnus.texi
  indent.el message.el

Teodor Zlatanov: wrote auth-source.el gnus-registry.el gnus-sync.el
  gnus-tests.el gnutls.el registry.el spam-report.el url-future-tests.el
  url-future.el url-util-tests.el
and changed spam.el gnus.el nnimap.el gnus.texi gnus-sum.el gnutls.c
  auth.texi cfengine.el gnus-util.el gnus-start.el netrc.el message.el
  spam-stat.el encrypt.el gnutls.h nnir.el nnmail.el imap.el
  mail-source.el nnmairix.el nntp.el and 109 other files

Terje Rosten: changed xfns.c version.el xterm.c xterm.h

Terrence Brannon: wrote landmark.el

Terry Jones: wrote shadow.el

Tetsuo Tsukamoto: changed nnrss.el

Tetsurou Okazaki: changed Makefile.in byte-opt.el lib-src/Makefile.in
  log-edit.el lread.c xterm.c

T.F. Torrey: changed org-exp.el org-rmail.el

Thamer Mahmoud: changed arabic.el

Theodore Jump: changed makefile.nt makefile.def w32-win.el w32faces.c

Thien-Thi Nguyen: co-wrote hideshow.el
and changed ewoc.el vc.el info.el zone.el processes.texi lisp-mode.el
  scheme.el text.texi vc-rcs.el display.texi fileio.c files.el vc-git.el
  MORE.STUFF TUTORIAL.it bindat.el cc-vars.el configure.ac dcl-mode.el
  diff-mode.el dired.el and 161 other files

Thierry Banel: changed calc-arith.el

Thierry Emery: changed kinsoku.el timezone.el url-http.el wid-edit.el

Thierry Volpiatto: changed bookmark.el files.el dired-aux.el
  eshell/eshell.el gnus-sum.el net-utils.el package.el tramp.el eldoc.el
  files.texi image-mode.el info.el man.el woman.el avoid.el dired.el
  doc-view.el find-func.el font-lock.el gnus-art.el gnus-msg.el
  and 6 other files

Thomas Bach: changed wisent/python.el

Thomas Baumann: wrote org-mhe.el
and co-wrote org-bbdb.el

Thomas Bellman: co-wrote avl-tree.el

Thomas DeWeese: changed x-win.el

Thomas Dorner: changed ange-ftp.el

Thomas Dye: changed org.texi org-bibtex.el ob-R.el org.el

Thomas Fitzsimmons: wrote soap-client.el
and changed soap-inspect.el ldap.el eudc-vars.el eudc.el eudc.texi
  eudcb-ldap.el ntlm.el eudc-export.el eudcb-bbdb.el eudcb-ph.el
  url-http.el

Thomas Horsley: changed cxux-crt0.s cxux.h cxux7.h emacs.c nh3000.h
  nh4000.h simple.el sysdep.c xterm.c

Thomas Hühn: changed tutorial.el

Thomas Kappler: changed nsfont.m

Thomas Link: wrote filesets.el

Thomas Morgan: changed org-habit.el forms.el select.el

Thomas Neumann: co-wrote make-mode.el
and changed makefile.el

Thomas Plass: changed doc-view.el

Thomas Steffen: co-wrote deuglify.el

Thomas W Murphy: changed outline.el

Thomas Wurgler: wrote old-emacs-lock.el
and changed emacs-lock.el subr.el

Thor Kristoffersen: changed nntp.el

Thorsten Jolitz: co-wrote ob-picolisp.el

Thorsten Ohl: changed lread.c next.h

Tiago Saboga: changed files.el

Tibor Šimko: co-wrote language/slovak.el quail/slovak.el

Tijs van Bakel: changed erc.el

Tim Burt: changed org-datetree.el

Tim Cross: changed keymaps.texi

Tim Harper: changed ns-win.el

Tim Howe: changed org-clock.el

Tim Landscheidt: changed gnus.texi icalendar.el sort.el ws-mode.el

Timo Juhani Lindfors: changed gnus-msg.el

Timo Lilja: changed mail-source.el

Timo Myyrä: changed battery.el

Timo Savola: changed emacs.c gtkutil.c startup.el x-win.el xfns.c xterm.c
  xterm.h

Tim Van Holder: changed emacsclient.c Makefile.in configure.ac
  progmodes/compile.el which-func.el

Tino Calancha: changed cl-macs.el cl.texi descr-text.el dired-aux.el
  help-fns.el

Titus von der Malsburg: changed simple.el window.el

Tobias C. Rittweiler: changed font-lock.el searching.texi sendmail.el

Tobias Ringström: changed etags.c

Toby Allsopp: changed ldap.el eudc.el

Toby Cubitt: co-wrote avl-tree.el
and changed org-capture.el org.el org-agenda.el org-clock.el
  org-colview.el org.texi

Toby Speight: changed generic-x.el window.el

Toke Høiland-Jørgensen: changed gnutls.c nnmaildir.el smime.el

Tokuya Kameshima: changed org-mew.el org-agenda.el

Tomas Abrahamsson: wrote artist.el

Tomasz Gajewski: changed cpp-root.el

Tom Breton: changed autoinsert.el cus-edit.el gnus-agent.el lread.c

Tom Hageman: changed etags.c

Tom Houlder: wrote mantemp.el

Tommi Vainikainen: changed gnus-sum.el message.el mml-sec.el

Tomohiko Morioka: co-wrote mm-bodies.el mm-decode.el mm-encode.el
  mm-util.el rfc2047.el
and changed rmail.el nnmail.el rmailout.el gnus-sum.el nnfolder.el
  nnheader.el nnmh.el nnml.el rmailsum.el coding.c fns.c gnus-art.el
  gnus-ems.el gnus-mule.el message.el nnspool.el nntp.el rmailkwd.el
  smiley.el

Tomohiro Matsuyama: wrote profiler.el
and changed profiler.c alloc.c emacs.c eval.c lisp.h src/Makefile.in
  xdisp.c

Tomoji Kagatani: wrote smtpmail.el

Tom Perrine: co-wrote modula2.el (public domain)

Tom Rauchenwald: changed spam.el

Tom Regner: changed notifications.el

Tom Seddon: changed w32font.c

Tom Tromey: wrote bug-reference.el erc-list.el package-x.el
and co-wrote package.el tcl.el
and changed buffer.c lisp.h makefile.el window.c keyboard.c keymap.c
  xfns.c buffer.h bytecode.c callint.c callproc.c cmds.c composite.c
  configure.ac dispextern.h doc.c editfns.c fileio.c frame.c insdel.c
  intervals.h and 139 other files

Tom Willemse: changed elec-pair.el package.el prog-mode.el
  progmodes/python.el simple.el

Torbjörn Axelsson: changed options.el

Torbjörn Einarsson: wrote progmodes/f90.el
and changed f90.el

Torsten Anders: changed ox-beamer.el

Torsten Bronger: changed latin-ltx.el

Toru Tomabechi: wrote language/tibetan.el quail/tibetan.el tibet-util.el

Toru Tsuneyoshi: changed ange-ftp.el buff-menu.el cus-start.el fileio.c
  files.el fill.el lisp.h tramp.el w32fns.c

Toshiaki Nomura: changed uxpds.h

Trent W. Buck: changed rcirc.el remember.el rx.el

Trevor Murphy: changed gnus.texi nnimap.el org.el

Trey Jackson: changed spam-stat.el

Triet Hoai Lai: changed vntelex.el viet-util.el vietnamese.el

Troels Nielsen: changed process.c buffer.c progmodes/compile.el window.el

Trung Tran-Duc: changed nntp.el

Tsuchiya Masatoshi: changed gnus-art.el mm-view.el gnus-sum.el
  nneething.el spam.el gnus-group.el nnheader.el nnml.el gnus-agent.el
  gnus-cache.el gnus-msg.el gnus.el nndiary.el nnfolder.el nnimap.el
  nnmaildir.el pgg.el rfc2047.el

Tsugutomo Enami: changed frame.c keyboard.c configure.ac dispnew.c
  fileio.c process.c simple.el sysdep.c xdisp.c add-log.el bytecomp.el
  editfns.c emacs.c frame.h gnus-group.el netbsd.h nnheader.el nnimap.el
  perl-mode.el regex.c regex.h and 6 other files

Tsuyoshi Akiho: changed gnus-sum.el nnrss.el

Tudor Hulubei: changed iso-acc.el latin-pre.el

T.V. Raman: changed completion.el files.el json.el mairix.el mspools.el
  xml.c

Uday S Reddy: changed etags.el fill.el

Ulf Jasper: wrote bubbles.el icalendar-tests.el icalendar.el
  libxml-tests.el newst-backend.el newst-plainview.el newst-reader.el
  newst-ticker.el newst-treeview.el newsticker-tests.el newsticker.el
and changed newsticker.texi calendar.texi image.c newsticker-plainview.el
  newsticker-treeview.el README newsticker-backend.el
  newsticker-reader.el newsticker-ticker.el xml.c xml.el Makefile.in
  browse-url.xpm get-all.xpm mark-immortal.xpm mark-read.xpm narrow.xpm
  newsticker next-feed.xpm next-item.xpm prev-feed.xpm and 9 other files

Ulf Stegemann: co-wrote org-entities.el
and changed org-gnus.el smime.el

Ulrich Leodolter: changed w32proc.c

Ulrich Müller: changed configure.ac lib-src/Makefile.in src/Makefile.in
  version.el doctor.el emacs.1 files.el gamegrid.el gud.el server.el
  ChgPane.c ChgSel.c HELLO INSTALL Makefile.in XMakeAssoc.c authors.el
  bytecomp.el calc-units.el case-table.el configure and 39 other files

Ulrich Neumerkel: changed xterm.c

Ulrik Vieth: wrote meta-mode.el
and changed files.el

Uwe Brauer: changed mml-smime.el

Vadim Nasardinov: changed allout.el

Vagn Johansen: changed gnus-cache.el vc-svn.el

Vaidheeswaran C: changed help-mode.el

Valentin Wüstholz: changed org.el

Valery Alexeev: changed cyril-util.el cyrillic.el

Vasilij Schneidermann: changed eww.el ielm.el tetris.el

Vasily Korytov: changed cyrillic.el message.el cperl-mode.el gnus-art.el
  gnus-dired.el gnus-msg.el gnus-util.el mail-source.el
  progmodes/python.el ruby-mode.el smiley.el

Vegard Øye: changed viper-init.el

Vibhav Pant: changed esh-mode.el cperl-mode.el browse-url.el eshell.texi
  hangul.el

Victor Zandy: wrote zone.el

Viktor Rosenfeld: changed ob-sql.el org.el

Ville Skyttä: changed mh-comp.el pgg.el tcl.el

Vincent Belaïche: changed ses.el ses.texi 5x5.el calc-alg.el calc-vec.el
  calc.texi compilation.txt autotype.texi calc-embed.el calc-help.el
  calc-misc.el calc.el configure.bat floatfns.c macroexp.el org.el
  package.el progmodes/compile.el recentf.el reftex-parse.el
  reftex-toc.el reftex.el

Vincent Bernat: changed gnus-int.el nnimap.el

Vincent Del Vecchio: changed info.el mh-utils.el

Vinicius Jose Latorre: wrote delim-col.el ebnf-abn.el ebnf-bnf.el
  ebnf-dtd.el ebnf-ebx.el ebnf-iso.el ebnf-otz.el ebnf-yac.el ebnf2ps.el
  printing.el whitespace.el
and co-wrote ps-def.el ps-mule.el ps-print.el ps-samp.el
and changed ps-prin1.ps ps-bdf.el ps-prin0.ps blank-mode.el ps-prin3.ps
  ps-prin2.ps lpr.el subr.el diff-mode.el TUTORIAL.pt_BR compilation.txt
  easymenu.el loading.texi menu-bar.el misc.texi progmodes/compile.el
  ps-print-def.el ps-vars.el

Vitalie Spinu: changed comint.el message.el ob-R.el ob-core.el
  ob-tangle.el subr.el

Vitaly Takmazov: changed emacs-x64.manifest emacs-x86.manifest

Vitorio Miguel: changed TUTORIAL.pt_BR

Vivek Dasmohapatra: wrote hfy-cmap.el htmlfontify.el
and changed erc.el erc-backend.el erc-services.el hexl.el emacs.c
  erc-join.el htmlfontify.texi sh-script.el xterm.c xterm.h

Vladimir Alexiev: changed arc-mode.el nnvirtual.el tmm.el

Vladimir Kazanov: changed java.srt

Vladimir Lomov: changed ox-html.el

Vladimir Volovich: changed smime.el

Volker Sobek: changed programs.texi

Walter C. Pelissero: changed browse-url.el url-methods.el

Wang Diancheng: changed gdb-mi.el nnml.el

Warren Lynn: changed tramp-sh.el

Wei-Wei Guo: co-wrote rst.el

Werner Benger: changed keyboard.c

Werner Lemberg: wrote sisheng.el vntelex.el
and co-wrote vnvni.el
and changed TUTORIAL.de calc.texi chinese.el emacs.1 european.el
  idlwave.el language/czech.el language/slovak.el lispref/Makefile.in
  reftex-vars.el reftex.el reftex.texi supercite.el advice.el
  calc-forms.el calc-sel.el calendar.el china-util.el cl-macs.el cl.texi
  complete.el and 52 other files

Werner Meisner: changed lwlib-Xm.c

Wes Hardaker: changed gnus-score.el gnus-art.el gnus-sum.el gnus-win.el
  spam.el

Wesley Dawson: changed icomplete.el

Wieland Hoffmann: changed auth-source.el custom.el

Wilfred Hughes: changed vc-git.el

Will Glozer: changed macterm.c

William F. Schelter: wrote telnet.el

William M. Perry: wrote url-dav.el url-gw.el url-http.el url-util.el
  url.el vc-dav.el
and co-wrote mailcap.el socks.el
and changed url-handlers.el url-file.el url-methods.el url-vars.el
  url-https.el url-imap.el url-news.el url-nfs.el image.el mwheel.el
  url-about.el url-auth.el url-cid.el url-dired.el url-expand.el
  url-ftp.el url-history.el url-irc.el url-misc.el url-parse.el
  url-privacy.el and 3 other files

William Parsons: changed ange-ftp.el

William Smith: changed strftime.c

William Sommerfeld: wrote emacsclient.c scribe.el server.el

William Stevenson: wrote adwaita-theme.el
and changed artist.el

William Xu: changed arc-mode.el gcc.el hideif.el nsterm.m outline.el
  url.el webjump.el

Will Mengarini: wrote repeat.el

Wilson H. Tien: changed unexelf.c

Wilson Snyder: co-wrote verilog-mode.el
and changed files.el

Wim Nieuwenhuizen: changed TUTORIAL.nl

Wlodzimierz Bzyl: co-wrote ogonek.el
and changed latin-pre.el pl-refcard.tex survival.tex

W. Martin Borgert: changed files.el schemas.xml

Wolfgang Glas: changed unexsgi.c

Wolfgang Jenkner: wrote man-tests.el textprop-tests.el
and changed gnus-agent.el image-mode.el man.el network-stream.el
  ansi-color.el comint.el gnus-spec.el gnus-sum.el gnus-util.el
  automated/Makefile.in calc-store.el calc-tests.el calc-units.el
  conf-mode.el dired-x.el editfns.c font-lock.el functions.texi gmalloc.c
  gnus-group.el gnus-picon.el and 15 other files

Wolfgang Lux: changed nsterm.m keyboard.c

Wolfgang Rupprecht: wrote float-sup.el floatfns.c sup-mouse.el
and changed process.c alloc.c callint.c config.in configure.ac data.c
  fns.c lisp-mode.el lisp.h loadup.el lread.c net-utils.el nntp.el
  print.c sort.el

Wolfgang Scherer: changed vc-cvs.el

Wolfgang Schnerring: changed emacsclient.c

Wolfram Fenske: changed nnimap.el

Wolfram Gloger: changed emacs.c

W. Trevor King: changed xterm.el

Xavier Maillard: changed gnus-faq.texi gnus-score.el mh-utils.el spam.el

Xi Lu: changed etags.c

Xue Fuqiao: changed display.texi emacs-lisp-intro.texi files.texi
  maintaining.texi text.texi windows.texi nonascii.texi frames.texi
  os.texi vc-cvs.el vc-dir.el emacs.texi ido.texi positions.texi
  vc-git.el vc-hg.el vc-hooks.el vc-svn.el vc.el vc/vc-bzr.el INSTALL
  and 103 other files

Yagi Tatsuya: changed gnus-art.el gnus-start.el

Yair F: changed hebrew.el

Yamamoto Mitsuharu: wrote uvs.el
and changed macterm.c macfns.c mac-win.el mac.c macterm.h macmenu.c
  xterm.c macgui.h image.c xdisp.c macselect.c keyboard.c w32term.c
  src/Makefile.in unexmacosx.c xfns.c configure.ac emacs.c darwin.h
  dispnew.c macfont.m and 96 other files

Yann Dirson: changed imenu.el

Yann Hodique: changed org-publish.el package.el rcirc.el

Yasushi Shoji: changed org-clock.el org.texi ox-ascii.el

Yavor Doganov: changed configure.ac Makefile.in emacs.1 etags.1 make-dist
  nsfont.m

Ye Qianchuan: changed descr-text.el

Yoichi Nakayama: changed browse-url.el finder.el man.el rfc2368.el

Yong Lu: changed charset.c coding.c language/greek.el

Yoni Rabkin: changed faces.el net-utils.el artist.el bs.el cmacexp.el
  ediff.el eww.el files.el hilit19.el ps-mode.el simula.el vera-mode.el
  verilog-mode.el vhdl-mode.el viper.el whitespace.el

Yoshiaki Kasahara: changed buffer.c term.c

Yoshiki Hayashi: changed texinfmt.el nnheader.el

Yoshinari Nomura: changed ox-html.el ox.el

Yoshinori Koseki: wrote iimage.el
and changed fontset.el message.el nnheader.el nnmail.el

Yuanle Song: changed rng-xsd.el

Yu-ji Hosokawa: changed README.W32

Yukihiro Matsumoto: co-wrote ruby-mode.el

Yuri Karaban: changed pop3.el

Yuri Shtil: changed etags.c

Yuriy Vostrikov: changed vc-git.el

Yutaka Niibe: changed indent.c xdisp.c configure.ac dispnew.c sysdep.c
  Makefile.in config.in dired.el emacs.c fill.el fns.c gmalloc.c
  gnu-linux.h indent.h process.c simple.el src/Makefile.in term.c
  window.c

Yuya Nishihara: changed vc-hooks.el

Yves Baumes: changed package.el

Zachary Kanfer: changed org.el cus-edit.el keyboard.c newcomment.el
  simple.el

Zhang Wei: changed chinese.el characters.el mule-cmds.el xfns.c erc.el
  faces.el fontset.el mm-util.el mule.el org-publish.el rfc2047.el
  x-win.el

Zhang Weize: wrote ob-plantuml.el

Zhongwei Yao: changed tramp-adb.el

Zoltan Kemenczy: changed gud.el

Zoran Milojevic: changed avoid.el

Дядов Васил Стоянов: changed org-docview.el

Йордан Миладинов: changed cyrillic.el

উৎসব রায়: changed quail/indian.el

Local Variables:
coding: utf-8
End:<|MERGE_RESOLUTION|>--- conflicted
+++ resolved
@@ -1243,17 +1243,10 @@
 Eli Zaretskii: wrote [bidirectional display in xdisp.c]
   [tty menus in term.c] abbrev-tests.el bidi.c biditest.el
   coding-tests.el rxvt.el tty-colors.el
-<<<<<<< HEAD
 and changed xdisp.c msdos.c w32.c w32fns.c display.texi files.el fileio.c
   simple.el w32proc.c keyboard.c w32term.c dispnew.c emacs.c dispextern.h
   config.bat sed1v2.inp src/Makefile.in term.c window.c INSTALL
   frames.texi and 993 other files
-=======
-and changed xdisp.c msdos.c w32.c w32fns.c display.texi files.el
-  simple.el fileio.c w32proc.c w32term.c keyboard.c emacs.c dispnew.c
-  dispextern.h INSTALL config.bat sed1v2.inp src/Makefile.in term.c
-  frames.texi window.c and 1018 other files
->>>>>>> 665be694
 
 Emanuele Giaquinta: changed configure.ac rxvt.el charset.c etags.c
   fontset.c frame.el gnus-faq.texi loadup.el lread.c sh-script.el
@@ -1614,15 +1607,9 @@
 Glenn Morris: wrote automated/f90.el automated/vc-bzr.el check-declare.el
 and changed configure.ac Makefile.in src/Makefile.in calendar.el
   diary-lib.el lisp/Makefile.in files.el rmail.el progmodes/f90.el
-<<<<<<< HEAD
   make-dist simple.el bytecomp.el emacs.texi misc/Makefile.in ack.texi
   authors.el lib-src/Makefile.in startup.el admin.el cal-menu.el
   calendar.texi and 1600 other files
-=======
-  make-dist simple.el bytecomp.el emacs.texi misc/Makefile.in authors.el
-  ack.texi lib-src/Makefile.in startup.el admin.el cal-menu.el
-  display.texi and 1602 other files
->>>>>>> 665be694
 
 Glynn Clements: wrote gamegrid.el snake.el tetris.el
 
@@ -3358,15 +3345,9 @@
 and co-wrote auth-source-tests.el subr-tests.el
 and changed sequences.texi emacs.png README configure.ac sed2v2.inp
   authors.el emacs23.png arc-mode.el cl-extra.el emacs.svg Emacs.icns
-<<<<<<< HEAD
   Makefile.in auth-source.el emacs.ico obarray-tests.el obarray.el data.c
   emacs-document.svg emacs-document23.svg emacs.texi emacs23.svg
   and 6 other files
-=======
-  Makefile.in README.W32 auth-source.el emacs.ico obarray-tests.el
-  obarray.el data.c emacs-document.svg emacs-document23.svg emacs.texi
-  and 8 other files
->>>>>>> 665be694
 
 Nicolas Richard: wrote cl-seq-tests.el cmds-tests.el
 and changed ffap.el package.el help.el keyboard.c landmark.el org.el
@@ -3401,19 +3382,11 @@
 
 Noah Lavine: changed tramp.el
 
-<<<<<<< HEAD
 Noam Postavsky: changed w32.c buffer-tests.el buffer.c buffers.texi
   category.c cl-macs.el cmdproxy.c cus-edit.el debugging.texi
   elisp-mode.el em-term.el emacs-lisp-intro.texi files.el find-func.el
   insdel.c keymaps.texi minibuf.texi modes.texi os.texi package.texi
   positions.texi and 12 other files
-=======
-Noam Postavsky: changed search.c cl-macs.el cl-preloaded.el
-  debugging.texi simple.el w32.c buffer-tests.el buffer.c buffers.texi
-  category.c cmdproxy.c cursor-sensor.el cus-edit.el dired.c
-  elisp-mode.el em-term.el emacs-lisp-intro.texi etags.el eval.c ffap.el
-  files.el and 27 other files
->>>>>>> 665be694
 
 Nobuyoshi Nakada: co-wrote ruby-mode.el
 
@@ -3677,17 +3650,10 @@
 Philipp Rumpf: changed electric.el
 
 Philipp Stephani: wrote xt-mouse-tests.el
-<<<<<<< HEAD
 and changed emacs-module.c lisp.h mod-test.c xt-mouse.el xterm.el
   Makefile alloc.c callproc.c configure.ac dynlib.c dynlib.h editfns.c
   electric-tests.el emacs-module.h eval.c fileio.c fns.c modhelp.py
   mule.el src/Makefile.in test.el and 3 other files
-=======
-and changed emacs-module.c lisp.h xt-mouse.el editfns.c eval.c mod-test.c
-  xterm.el Makefile alloc.c callproc.c cl.texi configure.ac dynlib.c
-  dynlib.h easy-mmode.el ediff.texi electric-tests.el emacs-module.h
-  fileio.c fns.c modhelp.py and 8 other files
->>>>>>> 665be694
 
 Phillip Lord: changed undo.c simple.el viper-cmd.el keyboard.c cmds.c
   fileio.c autoload.el automated/Makefile.in cl-extra.el ert.el
