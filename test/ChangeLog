--- conflicted
+++ resolved
@@ -1,15 +1,13 @@
-<<<<<<< HEAD
+2014-08-28  Glenn Morris  <rgm@gnu.org>
+
+	* automated/python-tests.el (python-shell-calculate-exec-path-2):
+	Update test for today's python.el changes.
+
 2014-08-13  Jan Nieuwenhuizen  <janneke@gnu.org>
 
 	* automated/compile-tests.el (compile--test-error-line): Grok FILE
 	being nil.  Allows for Guile tests to pass.
 	(compile-tests--test-regexps-data): Add Guile tests.
-=======
-2014-08-18  Glenn Morris  <rgm@gnu.org>
-
-	* automated/python-tests.el (python-shell-calculate-exec-path-2):
-	Update test for today's python.el changes.
->>>>>>> b62da77c
 
 2014-08-11  Glenn Morris  <rgm@gnu.org>
 
