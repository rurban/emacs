2011-07-25  Paul Eggert  <eggert@cs.ucla.edu>

<<<<<<< HEAD
	* Makefile.in (gl-stamp): move-if-change is now in build-aux.
=======
	* bidi.c (bidi_dump_cached_states): Fix printf format mismatch.
	Found by GCC static checking and --with-wide-int on a 32-bit host.
>>>>>>> 2eb1f9e6

2011-07-25  Eli Zaretskii  <eliz@gnu.org>

	* xdisp.c (compute_display_string_pos): Fix logic of caching
	previous display string position.  Initialize cached_prev_pos to
	-1.  Fixes slow-down at the beginning of a buffer.

2011-07-24  Eli Zaretskii  <eliz@gnu.org>

	* xfaces.c (check_lface_attrs) [HAVE_WINDOW_SYSTEM]: Allow `nil'
	for attrs[LFACE_FONTSET_INDEX].

2011-07-23  Paul Eggert  <eggert@cs.ucla.edu>

	* xml.c (parse_region): Remove unused local
	that was recently introduced.

2011-07-23  Eli Zaretskii  <eliz@gnu.org>

	* xfns.c (unwind_create_frame) [GLYPH_DEBUG]: Adapt to changes in
	2008-02-22T17:42:09Z!monnier@iro.umontreal.ca.

	* xdisp.c (move_it_in_display_line_to): Record the best matching
	position for TO_CHARPOS while scanning the line, and restore it on
	exit if none of the characters scanned was an exact match.  Fixes
	vertical-motion and pos-visible-in-window-p under bidi redisplay
	when exact match is impossible due to invisible text, and the
	lines are truncated.

2011-07-23  Jan Djärv  <jan.h.d@swipnet.se>

	* nsterm.m (initFrameFromEmacs): Set NSTitledWindowMask in styleMask
	for OSX >= 10.7.

2011-07-22  Eli Zaretskii  <eliz@gnu.org>

	Fix a significant slow-down of cursor motion with C-n, C-p,
	C-f/C-b, and C-v/M-v that couldn't keep up with keyboard
	auto-repeat under bidi redisplay in fontified buffers.
	* xdisp.c (compute_stop_pos_backwards): New function.
	(next_element_from_buffer): Call compute_stop_pos_backwards to
	find a suitable prev_stop when we find ourselves before
	base_level_stop.
	(reseat): Don't look for prev_stop, as that could mean a very long
	run.
	<cached_disp_pos, cached_disp_buffer, cached_disp_modiff>
	<cached_disp_overlay_modiff>: Cache for last found display string
	position.
	(compute_display_string_pos): Return the cached position if asked
	about the same buffer in the same area of character positions, and
	the buffer wasn't changed since the time the display string
	position was cached.

2011-07-22  Eli Zaretskii  <eliz@gnu.org>

	* xdisp.c (rows_from_pos_range): Don't ignore glyphs whose object
	is an integer, which is important for empty lines.  (Bug#9149)

2011-07-22  Chong Yidong  <cyd@stupidchicken.com>

	* frame.c (Fmodify_frame_parameters): In tty case, update the
	default face if necessary (Bug#4238).

2011-07-21  Chong Yidong  <cyd@stupidchicken.com>

	* editfns.c (Fstring_to_char): No need to explain what a character
	is in the docstring (Bug#6576).

2011-07-20  Lars Magne Ingebrigtsen  <larsi@gnus.org>

	* xml.c (parse_region): Make sure we always return a tree.

2011-07-20  HAMANO Kiyoto  <khiker.mail@gmail.com>

	* xml.c (parse_region): If a document contains only comments,
	return that, too.

2011-07-20  Lars Magne Ingebrigtsen  <larsi@gnus.org>

	* xml.c (make_dom): Return comments, too.

2011-07-19  Paul Eggert  <eggert@cs.ucla.edu>

	Port to OpenBSD.
	See http://lists.gnu.org/archive/html/emacs-devel/2011-07/msg00688.html
	and the surrounding thread.
	* minibuf.c (read_minibuf_noninteractive): Rewrite to use getchar
	rather than fgets, and retry after EINTR.  Otherwise, 'emacs
	--batch -f byte-compile-file' fails on OpenBSD if an inactivity
	timer goes off.
	* s/openbsd.h (BROKEN_SIGIO): Define.
	* unexelf.c (unexec) [__OpenBSD__]:
	Don't update the .mdebug section of the Alpha COFF symbol table.

2011-07-19  Lars Magne Ingebrigtsen  <larsi@gnus.org>

	* lread.c (syms_of_lread): Clarify when `lexical-binding' is used
	(bug#8460).

2011-07-18  Paul Eggert  <eggert@cs.ucla.edu>

	* fileio.c (Fcopy_file) [!MSDOS]: Tighten created file's mask.
	This fixes some race conditions on the permissions of any newly
	created file.

	* alloc.c (valid_pointer_p): Use pipe, not open.
	This fixes some permissions issues when debugging.

	* fileio.c (Fcopy_file): Adjust mode if fchown fails.  (Bug#9002)
	If fchown fails to set both uid and gid, try to set just gid,
	as that is sometimes allowed.  Adjust the file's mode to eliminate
	setuid or setgid bits that are inappropriate if fchown fails.

2011-07-18  Stefan Monnier  <monnier@iro.umontreal.ca>

	* xdisp.c (next_element_from_string, next_element_from_buffer): Use EQ
	to compare Lisp_Objects.
	* gnutls.c (syms_of_gnutls): Rename Vgnutls_log_level to
	global_gnutls_log_level, don't mistake it for a Lisp_Object.
	(init_gnutls_functions, emacs_gnutls_handle_error): Fix up uses.

2011-07-17  Andreas Schwab  <schwab@linux-m68k.org>

	* lread.c (read_integer): Unread even EOF character.
	(read1): Likewise.  Properly record start position of symbol.

	* lread.c (read1): Read `#:' as empty uninterned symbol if no
	symbol character follows.

2011-07-17  Paul Eggert  <eggert@cs.ucla.edu>

	* fileio.c (Fcopy_file): Pacify gcc re fchown.  (Bug#9002)
	This works around a problem with the previous change to Fcopy_file.
	Recent glibc declares fchown with __attribute__((warn_unused_result)),
	and without this change, GCC might complain about discarding
	fchown's return value.

2011-07-16  Juanma Barranquero  <lekktu@gmail.com>

	* makefile.w32-in (GLOBAL_SOURCES): Add gnutls.c (followup to bug#9059).

2011-07-16  Paul Eggert  <eggert@cs.ucla.edu>

	* fileio.c (Fcopy_file): Don't diagnose fchown failures.  (Bug#9002)

2011-07-16  Lars Magne Ingebrigtsen  <larsi@gnus.org>

	* gnutls.c (syms_of_gnutls): Define `gnutls-log-level' here, since
	it's used from the C level.

	* process.c: Use the same condition for POLL_FOR_INPUT in both
	keyboard.c and process.c (bug#1858).

2011-07-09  Lawrence Mitchell  <wence@gmx.li>

	* gnutls.c (Qgnutls_bootprop_min_prime_bits): New variable.
	(Fgnutls_boot): Use it.

2011-07-15  Andreas Schwab  <schwab@linux-m68k.org>

	* doc.c (Fsubstitute_command_keys): Revert last change.

2011-07-15  Lars Magne Ingebrigtsen  <larsi@gnus.org>

	* doc.c (Fsubstitute_command_keys): Clarify that \= really only
	quotes the next character, and doesn't affect other longer
	sequences (bug#8935).

	* lread.c (syms_of_lread): Clarify that is isn't only
	`eval-buffer' and `eval-defun' that's affected by
	`lexical-binding' (bug#8460).

2011-07-15  Eli Zaretskii  <eliz@gnu.org>

	* xdisp.c (move_it_in_display_line_to): Fix vertical motion with
	bidi redisplay when a line includes both an image and is
	truncated.

2011-07-14  Paul Eggert  <eggert@cs.ucla.edu>

	Fix minor problems found by static checking.
	* bidi.c (bidi_cache_size): Now EMACS_INT, not size_t.
	(elsz): Now a signed constant, not a size_t var.  We prefer signed
	types to unsigned, to avoid integer comparison confusion.  Without
	this change, GCC 4.6.1 with -Wunsafe-loop-optimizations complains
	"cannot optimize loop, the loop counter may overflow", a symptom
	of the confusion.
	* indent.c (Fvertical_motion): Mark locals as initialized.
	* xdisp.c (reseat_to_string): Fix pointer signedness issue.

2011-07-14  Lars Magne Ingebrigtsen  <larsi@gnus.org>

	* search.c (Fre_search_backward): Mention `case-fold-search' in
	all the re_search_* functions (bug#8138).

	* keyboard.c (Fopen_dribble_file): Document when the file is
	closed (bug#8056).

2011-07-14  Eli Zaretskii  <eliz@gnu.org>

	* bidi.c (bidi_dump_cached_states): Fix format of displaying
	bidi_cache_idx.

	Support bidi reordering of display and overlay strings.
	* xdisp.c (compute_display_string_pos)
	(compute_display_string_end): Accept additional argument STRING.
	(init_iterator, reseat_1): Initialize bidi_it->string.s to NULL.
	(reseat_to_string): Initialize bidi_it->string.s and
	bidi_it->string.schars.
	(Fcurrent_bidi_paragraph_direction): Initialize itb.string.s to
	NULL (avoids a crash in bidi_paragraph_init).  Initialize
	itb.string.lstring.
	(init_iterator): Call bidi_init_it only of a valid
	buffer position was specified.  Initialize paragraph_embedding to
	L2R.
	(reseat_to_string): Initialize the bidi iterator.
	(display_string): If we need to ignore text properties of
	LISP_STRING, set IT->stop_charpos to IT->end_charpos.  (The
	original value of -1 will not work with bidi.)
	(compute_display_string_pos): First arg is now struct
	`text_pos *'; all callers changed.  Support display properties on
	Lisp strings.
	(compute_display_string_end): Support display properties on Lisp
	strings.
	(init_iterator, reseat_1, reseat_to_string): Initialize the
	string.bufpos member to 0 (zero, for compatibility with IT_CHARPOS
	when iterating on a string not from display properties).
	(compute_display_string_pos, compute_display_string_end): Fix
	calculation of the object to scan.  Fixes an error when using
	arrow keys.
	(next_element_from_buffer): Don't abort when IT_CHARPOS is before
	base_level_stop; instead, set base_level_stop to BEGV.  Fixes
	crashes in vertical-motion.
	(next_element_from_buffer): Improve commentary for when
	the iterator is before prev_stop.
	(init_iterator): Initialize bidi_p from the default value of
	bidi-display-reordering, not from buffer-local value.  Use the
	buffer-local value only if initializing for buffer iteration.
	(handle_invisible_prop): Support invisible properties on strings
	that are being bidi-reordered.
	(set_iterator_to_next): Support bidi reordering of C strings and
	Lisp strings.
	(next_element_from_string): Support bidi reordering of Lisp
	strings.
	(handle_stop_backwards): Support Lisp strings as well.
	(display_string): Support display of R2L glyph rows.  Use
	IT_STRING_CHARPOS when displaying from a Lisp string.
	(init_iterator): Don't initialize it->bidi_p for strings
	here.
	(reseat_to_string): Initialize it->bidi_p for strings here.
	(next_element_from_string, next_element_from_c_string)
	(next_element_from_buffer): Add xassert's for correspondence
	between IT's object being iterated and it->bidi_it.string
	structure.
	(face_before_or_after_it_pos): Support bidi iteration.
	(next_element_from_c_string): Handle the case of the first string
	character that is not the first one in the visual order.
	(get_visually_first_element): New function, refactored from common
	parts of next_element_from_buffer, next_element_from_string, and
	next_element_from_c_string.
	(tool_bar_lines_needed, redisplay_tool_bar)
	(display_menu_bar): Force left-to-right direction.  Add a FIXME
	comment for making that be controlled by a user option.
	(push_it, pop_it): Save and restore the state of the
	bidi iterator.  Save and restore the bidi_p flag.
	(pop_it): Iterate out of display property for string iteration as
	well.
	(iterate_out_of_display_property): Support iteration over strings.
	(handle_single_display_spec): Set up it->bidi_it for iteration
	over a display string, and call bidi_init_it.
	(handle_single_display_spec, next_overlay_string)
	(get_overlay_strings_1, push_display_prop): Set up the bidi
	iterator for displaying display or overlay strings.
	(forward_to_next_line_start): Don't use the shortcut if
	bidi-iterating.
	(back_to_previous_visible_line_start): If handle_display_prop
	pushed the iterator stack, restore the internal state of the bidi
	iterator by calling bidi_pop_it same number of times.
	(reseat_at_next_visible_line_start): If ON_NEWLINE_P is non-zero,
	and we are bidi-iterating, don't decrement the iterator position;
	instead, set the first_elt flag in the bidi iterator, to produce
	the same effect.
	(reseat_1): Remove redundant setting of string_from_display_prop_p.
	(push_display_prop): xassert that we are iterating a buffer.
	(push_it, pop_it): Save and restore paragraph_embedding member.
	(handle_single_display_spec, next_overlay_string)
	(get_overlay_strings_1, reseat_1, reseat_to_string)
	(push_display_prop): Set up the `unibyte' member of bidi_it.string
	correctly.  Don't assume unibyte strings are not bidi-reordered.
	(compute_display_string_pos)
	(compute_display_string_end): Fix handling the case of C string.
	(push_it, pop_it): Save and restore from_disp_prop_p.
	(handle_single_display_spec, push_display_prop): Set the
	from_disp_prop_p flag.
	(get_overlay_strings_1): Reset the from_disp_prop_p flag.
	(pop_it): Call iterate_out_of_display_property only if we are
	popping after iteration over a string that came from a display
	property.  Fix a typo in popping stretch info.  Add an assertion
	for verifying that the iterator position is in sync with the bidi
	iterator.
	(handle_single_display_spec, get_overlay_strings_1)
	(push_display_prop): Fix initialization of paragraph direction for
	string when that of the parent object is not yet determined.
	(reseat_1): Call bidi_init_it to resync the bidi
	iterator with IT's position.  (Bug#7616)
	(find_row_edges): If ROW->start.pos gives position
	smaller than min_pos, use it as ROW->minpos.  (Bug#7616)
	(handle_stop, back_to_previous_visible_line_start, reseat_1):
	Reset the from_disp_prop_p flag.
	(SAVE_IT, RESTORE_IT): New macros.
	(pos_visible_p, face_before_or_after_it_pos)
	(back_to_previous_visible_line_start)
	(move_it_in_display_line_to, move_it_in_display_line)
	(move_it_to, move_it_vertically_backward, move_it_by_lines)
	(try_scrolling, redisplay_window, display_line): Use them when
	saving a temporary copy of the iterator and restoring it back.
	(back_to_previous_visible_line_start, reseat_1)
	(init_iterator): Empty the bidi cache "stack".
	(move_it_in_display_line_to): If iterator ended up at
	EOL, but we never saw any buffer positions smaller than
	to_charpos, return MOVE_POS_MATCH_OR_ZV.  Fixes vertical cursor
	motion in bidi-reordered lines.
	(move_it_in_display_line_to): Record prev_method and prev_pos
	immediately before the call to set_iterator_to_next.  Fixes cursor
	motion in bidi-reordered lines with stretch glyphs and strings
	displayed in margins.  (Bug#8133) (Bug#8867)
	Return MOVE_POS_MATCH_OR_ZV only if iterator position is past
	TO_CHARPOS.
	(pos_visible_p): Support positions in bidi-reordered lines.  Save
	and restore bidi cache.

	* bidi.c (bidi_level_of_next_char): clen should be EMACS_NT, not int.
	(bidi_paragraph_info): Delete unused struct.
	(bidi_cache_idx, bidi_cache_last_idx): Declare EMACS_INT.
	(bidi_cache_start): New variable.
	(bidi_cache_reset): Reset bidi_cache_idx to bidi_cache_start, not
	to zero.
	(bidi_cache_fetch_state, bidi_cache_search)
	(bidi_cache_find_level_change, bidi_cache_iterator_state)
	(bidi_cache_find, bidi_peek_at_next_level)
	(bidi_level_of_next_char, bidi_find_other_level_edge)
	(bidi_move_to_visually_next): Compare cache index with
	bidi_cache_start rather than with zero.
	(bidi_fetch_char): Accept new argument STRING; all callers
	changed.  Support iteration over a string.  Support strings with
	display properties.  Support unibyte strings.  Fix the type of
	`len' according to what STRING_CHAR_AND_LENGTH expects.
	(bidi_paragraph_init, bidi_resolve_explicit_1)
	(bidi_resolve_explicit, bidi_resolve_weak)
	(bidi_level_of_next_char, bidi_move_to_visually_next): Support
	iteration over a string.
	(bidi_set_sor_type, bidi_resolve_explicit_1)
	(bidi_resolve_explicit, bidi_type_of_next_char): ignore_bn_limit
	can now be zero (for strings); special values 0 and -1 were
	changed to -1 and -2, respectively.
	(bidi_char_at_pos): New function.
	(bidi_paragraph_init, bidi_resolve_explicit, bidi_resolve_weak):
	Call it instead of FETCH_MULTIBYTE_CHAR.
	(bidi_move_to_visually_next): Abort if charpos or bytepos were not
	initialized to valid values.
	(bidi_init_it): Don't initialize charpos and bytepos with invalid
	values.
	(bidi_level_of_next_char): Allow the sentinel "position" to pass
	the test for valid cached positions.  Fix the logic for looking up
	the sentinel state in the cache.  GCPRO the Lisp string we are
	iterating.
	(bidi_push_it, bidi_pop_it): New functions.
	(bidi_initialize): Initialize the bidi cache start stack pointer.
	(bidi_cache_ensure_space): New function, refactored from part of
	bidi_cache_iterator_state.  Don't assume the required size is just
	one BIDI_CACHE_CHUNK away.
	(bidi_cache_start_stack, bidi_push_it): Use IT_STACK_SIZE.
	(bidi_count_bytes, bidi_char_at_pos): New functions.
	(bidi_cache_search): Don't assume bidi_cache_last_idx is
	always valid if bidi_cache_idx is valid.
	(bidi_cache_find_level_change): xassert that bidi_cache_last_idx
	is valid if it's going to be used.
	(bidi_shelve_cache, bidi_unshelve_cache): New functions.
	(bidi_cache_fetch_state, bidi_cache_search)
	(bidi_cache_find_level_change, bidi_cache_ensure_space)
	(bidi_cache_iterator_state, bidi_cache_find)
	(bidi_find_other_level_edge, bidi_cache_start_stack): All
	variables related to cache indices are now EMACS_INT.

	* dispextern.h (struct bidi_string_data): New structure.
	(struct bidi_it): New member `string'.  Make flag members be 1-bit
	fields, and put them last in the struct.
	(compute_display_string_pos, compute_display_string_end): Update
	prototypes.
	(bidi_push_it, bidi_pop_it): Add prototypes.
	(struct iterator_stack_entry): New members bidi_p,
	paragraph_embedding, and from_disp_prop_p.
	(struct it): Member bidi_p is now a bit field 1 bit wide.
	(bidi_shelve_cache, bidi_unshelve_cache): Declare
	prototypes.

	* .gdbinit (xvectype, xvector, xcompiled, xchartable, xboolvector)
	(xpr, xfont, xbacktrace): Use "header.size" when accessing vectors
	and vector-like objects.

	* dispnew.c (buffer_posn_from_coords): Save and restore the bidi
	cache around display iteration.

	* window.c (Fwindow_end, window_scroll_pixel_based)
	(displayed_window_lines, Frecenter): Save and restore the bidi
	cache around display iteration.

2011-07-14  Lars Magne Ingebrigtsen  <larsi@gnus.org>

	* editfns.c (Fdelete_region): Clarify the use of the named
	parameters (bug#6788).

2011-07-14  Martin Rudalics  <rudalics@gmx.at>

	* indent.c (Fvertical_motion): Set and restore w->pointm when
	saving and restoring the window's buffer (Bug#9006).

2011-07-13  Lars Magne Ingebrigtsen  <larsi@gnus.org>

	* editfns.c (Fstring_to_char): Clarify just what is returned
	(bug#6576).  Text by Eli Zaretskii.

2011-07-13  Juanma Barranquero  <lekktu@gmail.com>

	* gnutls.c (init_gnutls_functions): Honor gnutls_log_level (bug#9059).

2011-07-13  Eli Zaretskii  <eliz@gnu.org>

	* buffer.c (mmap_find): Fix a typo.

2011-07-13  Johan Bockgård  <bojohan@gnu.org>

	Fix execution of x selection hooks.
	* xselect.c (Qx_lost_selection_functions)
	(Qx_sent_selection_functions): New vars.
	(syms_of_xselect): DEFSYM them.
	(x_handle_selection_request): Pass Qx_sent_selection_functions
	rather than Vx_sent_selection_functions to Frun_hook_with_args.
	(x_handle_selection_clear,x_clear_frame_selections):
	Pass Qx_lost_selection_functions rather than
	Vx_lost_selection_functions to Frun_hook_with_args.

2011-07-13  Paul Eggert  <eggert@cs.ucla.edu>

	* buffer.c (Fget_buffer_create): Initialize inhibit_shrinking.
	The old code sometimes used this field without initializing it.

	* alloc.c (gc_sweep): Don't read past end of array.
	In theory, the old code could also have corrupted Emacs internals,
	though it'd be very unlikely.

2011-07-12  Andreas Schwab  <schwab@linux-m68k.org>

	* character.c (Fcharacterp): Don't advertise optional ignored
	argument.  (Bug#4026)

2011-07-12  Lars Magne Ingebrigtsen  <larsi@gnus.org>

	* keymap.c (syms_of_keymap): Clarify that "modifier" is "modifier
	key" (bug#4257).

	* window.c (Fset_window_start): Doc fix (bug#4199).
	(Fset_window_hscroll): Ditto.

2011-07-12  Paul Eggert  <eggert@cs.ucla.edu>

	Fix minor new problems caught by GCC 4.6.1.
	* term.c (init_tty): Remove unused local.
	* xsettings.c (store_monospaced_changed): Define this function only
	if (defined HAVE_GSETTINGS || defined HAVE_GCONF), as it's
	not used otherwise.

2011-07-12  Chong Yidong  <cyd@stupidchicken.com>

	* xdisp.c (Vresize_mini_windows): Minor doc fix (Bug#3300).

2011-07-11  Lars Magne Ingebrigtsen  <larsi@gnus.org>

	* xdisp.c (syms_of_xdisp): Make it explicit that the mini-windows
	are the mini-buffer and the echo area (bug#3320).

	* term.c (init_tty): Remove support for supdup, c10 and perq
	terminals, which are no longer supported (bug#1482).

2011-07-10  Johan Bockgård  <bojohan@gnu.org>

	* xdisp.c (Ftool_bar_lines_needed): Fix WINDOWP check.

2011-07-10  Jan Djärv  <jan.h.d@swipnet.se>

	* xmenu.c (menu_highlight_callback): Only pass frame to show_help_event
	for non-popups (Bug#3642).

2011-07-10  Andreas Schwab  <schwab@linux-m68k.org>

	* alloc.c (reset_malloc_hooks): Protoize.
	* buffer.c (mmap_init, mmap_find, mmap_free_1, mmap_enlarge)
	(mmap_set_vars, mmap_alloc, mmap_free, mmap_realloc): Likewise.
	* cm.c (losecursor): Likewise.
	* data.c (fmod): Likewise.
	* dispnew.c (swap_glyphs_in_rows): Likewise.
	* emacs.c (memory_warning_signal): Likewise.
	* floatfns.c (float_error): Likewise.
	* font.c (check_gstring, check_otf_features, otf_tag_symbol)
	(otf_open, font_otf_capability, generate_otf_features)
	(font_otf_DeviceTable, font_otf_ValueRecord, font_otf_Anchor):
	Likewise.
	* image.c (pbm_read_file): Likewise.
	* indent.c (string_display_width): Likewise.
	* intervals.c (check_for_interval, search_for_interval)
	(inc_interval_count, count_intervals, root_interval)
	(adjust_intervals_for_insertion, make_new_interval): Likewise.
	* lread.c (defalias): Likewise.
	* ralloc.c (r_alloc_check): Likewise.
	* regex.c (set_image_of_range_1, set_image_of_range)
	(regex_grow_registers): Likewise.
	* sysdep.c (strerror): Likewise.
	* termcap.c (valid_filename_p, tprint, main): Likewise.
	* tparam.c (main): Likewise.
	* unexhp9k800.c (run_time_remap, save_data_space)
	(update_file_ptrs, read_header, write_header, calculate_checksum)
	(copy_file, copy_rest, display_header): Likewise.
	* widget.c (mark_shell_size_user_specified, create_frame_gcs):
	Likewise.
	* xdisp.c (check_it): Likewise.
	* xfaces.c (register_color, unregister_color, unregister_colors):
	Likewise.
	* xfns.c (print_fontset_result): Likewise.
	* xrdb.c (member, fatal, main): Likewise.

2011-07-10  Paul Eggert  <eggert@cs.ucla.edu>

	Fix minor problems found by static checking (Bug#9031).
	* chartab.c (char_table_set_range, map_sub_char_table):
	Remove unused locals.
	(uniprop_table): Now static.
	* composite.c (_work_char): Remove unused static var.

2011-07-09  Juanma Barranquero  <lekktu@gmail.com>

	* chartab.c (uniprop_table_uncompress): Remove unused local variable.

2011-07-09  Jan Djärv  <jan.h.d@swipnet.se>

	* gtkutil.c (qttip_cb): Remove code without function.

2011-07-09  Eli Zaretskii  <eliz@gnu.org>

	* w32.c (pthread_sigmask): New stub.

2011-07-08  Paul Eggert  <eggert@cs.ucla.edu>

	Use pthread_sigmask, not sigprocmask (Bug#9010).
	sigprocmask is portable only for single-threaded applications, and
	Emacs can be multi-threaded when it uses GTK.
	* Makefile.in (LIB_PTHREAD_SIGMASK): New macro.
	(LIBES): Use it.
	* callproc.c (Fcall_process):
	* process.c (create_process):
	* sysdep.c (sys_sigblock, sys_sigunblock, sys_sigsetmask):
	Use pthread_sigmask, not sigprocmask.

2011-07-08  Jan Djärv  <jan.h.d@swipnet.se>

	* gtkutil.c (qttip_cb): Set line wrap to FALSE for tooltip widget.
	(xg_prepare_tooltip): Revert text in x->ttip_lbl, margins was
	wrong (Bug#8591).

2011-07-08  Jan Djärv  <jan.h.d@swipnet.se>

	* gtkutil.c (xg_prepare_tooltip): Fix indentation and comment.
	Put text in x->ttip_lbl instead of gtk_tooltip_set_text (Bug#8591).
	(xg_hide_tooltip): Fix comment.

	* nsterm.m (initFrameFromEmacs): Don't use ns_return_types
	in registerServicesMenuSendTypes.
	(validRequestorForSendType): Don't check ns_return_types.

	* nsfns.m (Fx_open_connection): Put NSStringPboardType into
	ns_return_type.

2011-07-08  Jason Rumney  <jasonr@gnu.org>

	* w32fns.c (w32_wnd_proc) [WM_TIMER, WM_SET_CURSOR]: Avoid using
	frame struct members of non-existent frames (Bug#6284).

2011-07-08  Jan Djärv  <jan.h.d@swipnet.se>

	* nsterm.m (keyDown): Call to wantsToDelayTextChangeNotifications and
	variable firstTime not needed on OSX >= 10.6.
	(setPosition): setFloatValue:knobProportion: is deprecated on OSX
	>= 10.5.  Use setKnobProportion, setDoubleValue.

	* nsterm.h (MAC_OS_X_VERSION_10_3, MAC_OS_X_VERSION_10_4)
	(MAC_OS_X_VERSION_10_5): Define if not defined.
	(EmacsView, EmacsTooltip): Implements NSWindowDelegate on OSX >= 10.6.
	(EmacsMenu): Implements NSMenuDelegate on OSX >= 10.6.
	(EmacsToolbar): Implements NSToolbarDelegate on OSX >= 10.6.

	* nsselect.m (ns_string_from_pasteboard): Don't use deprecated methods
	cString and lossyCString on OSX >= 10.4

	* nsmenu.m (fillWithWidgetValue): Don't use depercated method
	sizeToFit on OSX >= 10.2.

	* nsimage.m (allocInitFromFile): Don't use deprecated method
	bestRepresentationForDevice on OSX >= 10.6.

	* nsfns.m (check_ns_display_info): Cast to long and use %ld in error
	to avoid warning.

	* emacs.c: Declare unexec_init_emacs_zone.

	* nsgui.h: Fix compiler warning about gnulib redefining verify.

	* nsselect.m (ns_get_local_selection): Change to extern (Bug#8842).

	* nsmenu.m (ns_update_menubar): Remove useless setDelegate call
	on svcsMenu (Bug#8842).

	* nsfns.m (Fx_open_connection): Remove NSStringPboardType from
	ns_return_types.
	(Fns_list_services): Just return Qnil on 10.6, code not working there.

	* nsterm.m (QUTF8_STRING): Declare.
	(initFrameFromEmacs): Call registerServicesMenuSendTypes.
	(validRequestorForSendType): Return type is (id).
	Change indexOfObjectIdenticalTo to indexOfObject.
	Check if we have local selection before returning self (Bug#8842).
	(writeSelectionToPasteboard): Put local selection into paste board
	if we have a local selection (Bug#8842).
	(syms_of_nsterm): DEFSYM QUTF8_STRING.

	* nsterm.h (MAC_OS_X_VERSION_10_6): Define here instead of nsterm.m.
	(ns_get_local_selection): Declare.

2011-07-07  Lars Magne Ingebrigtsen  <larsi@gnus.org>

	* keymap.c (describe_map_tree): Don't insert a double newline at
	the end of the buffer (bug#1169) and return whether we inserted
	something.

	* callint.c (Fcall_interactively): Change "reading args" to
	"providing args" to try to clarify what it does (bug#1010).

2011-07-07  Kenichi Handa  <handa@m17n.org>

	* composite.c (composition_compute_stop_pos): Ignore a static
	composition starting before CHARPOS (Bug#8915).

	* xdisp.c (handle_composition_prop): Likewise.

2011-07-07  Eli Zaretskii  <eliz@gnu.org>

	* term.c (produce_glyphs) <xassert>: Allow IT_GLYPHLESS in it->what.
	(Bug#9015)

2011-07-07  Kenichi Handa  <handa@m17n.org>

	* character.h (unicode_category_t): New enum type.

	* chartab.c (uniprop_decoder_t, uniprop_encoder_t): New types.
	(Qchar_code_property_table): New variable.
	(UNIPROP_TABLE_P, UNIPROP_GET_DECODER)
	(UNIPROP_COMPRESSED_FORM_P): New macros.
	(char_table_ascii): Uncompress the compressed values.
	(sub_char_table_ref): New arg is_uniprop.  Callers changed.
	Uncompress the compressed values.
	(sub_char_table_ref_and_range): Likewise.
	(char_table_ref_and_range): Uncompress the compressed values.
	(sub_char_table_set): New arg is_uniprop.  Callers changed.
	Uncompress the compressed values.
	(sub_char_table_set_range): Args changed.  Callers changed.
	(char_table_set_range): Adjuted for the above change.
	(map_sub_char_table): Delete args default_val and parent.  Add arg
	top.  Give decoded values to a Lisp function.
	(map_char_table): Adjusted for the above change.  Give decoded
	values to a Lisp function.  Gcpro more variables.
	(uniprop_table_uncompress)
	(uniprop_decode_value_run_length): New functions.
	(uniprop_decoder, uniprop_decoder_count): New variables.
	(uniprop_get_decoder, uniprop_encode_value_character)
	(uniprop_encode_value_run_length, uniprop_encode_value_numeric):
	New functions.
	(uniprop_encoder, uniprop_encoder_count): New variables.
	(uniprop_get_encoder, uniprop_table)
	(Funicode_property_table_internal, Fget_unicode_property_internal)
	(Fput_unicode_property_internal): New functions.
	(syms_of_chartab): DEFSYM Qchar_code_property_table, defsubr
	Sunicode_property_table_internal, Sget_unicode_property_internal,
	and Sput_unicode_property_internal. Defvar_lisp
	char-code-property-alist.

	* composite.c (CHAR_COMPOSABLE_P): Adjusted for the change of
	Vunicode_category_table.

	* font.c (font_range): Adjusted for the change of
	Vunicode_category_table.

2011-07-07  Dan Nicolaescu  <dann@ics.uci.edu>

	* m/iris4d.h: Remove file, move contents ...
	* s/irix6-5.h: ... here.

2011-07-06  Paul Eggert  <eggert@cs.ucla.edu>

	Remove unportable assumption about struct layout (Bug#8884).
	* alloc.c (mark_buffer):
	* buffer.c (reset_buffer_local_variables, Fbuffer_local_variables)
	(clone_per_buffer_values): Don't assume that
	sizeof (struct buffer) is a multiple of sizeof (Lisp_Object).
	This isn't true in general, and it's particularly not true
	if Emacs is configured with --with-wide-int.
	* buffer.h (FIRST_FIELD_PER_BUFFER, LAST_FIELD_PER_BUFFER):
	New macros, used in the buffer.c change.

2011-07-05  Jan Djärv  <jan.h.d@swipnet.se>

	* xsettings.c: Use both GConf and GSettings if both are available.
	(store_config_changed_event): Add comment.
	(dpyinfo_valid, store_font_name_changed, map_tool_bar_style)
	(store_tool_bar_style_changed): New functions.
	(store_monospaced_changed): Add comment. Call dpyinfo_valid.
	(struct xsettings): Move font inside HAVE_XFT.
	(GSETTINGS_TOOL_BAR_STYLE, GSETTINGS_FONT_NAME): New defines.
	(GSETTINGS_MONO_FONT): Renamed from SYSTEM_MONO_FONT.
	Move inside HAVE_XFT.
	(something_changed_gsettingsCB): Renamed from something_changedCB.
	Check for changes in GSETTINGS_TOOL_BAR_STYLE and GSETTINGS_FONT_NAME
	also.
	(GCONF_TOOL_BAR_STYLE, GCONF_FONT_NAME): New defines.
	(GCONF_MONO_FONT): Renamed from SYSTEM_MONO_FONT. Move inside HAVE_XFT.
	(something_changed_gconfCB): Renamed from something_changedCB.
	Check for changes in GCONF_TOOL_BAR_STYLE and GCONF_FONT_NAME also.
	(parse_settings): Move check for font inside HAVE_XFT.
	(read_settings, apply_xft_settings): Add comment.
	(read_and_apply_settings): Add comment.  Call map_tool_bar_style and
	store_tool_bar_style_changed.  Move check for font inside HAVE_XFT and
	call store_font_name_changed.
	(xft_settings_event): Add comment.
	(init_gsettings): Add comment.  Get values for GSETTINGS_TOOL_BAR_STYLE
	and GSETTINGS_FONT_NAME.  Move check for fonts within HAVE_XFT.
	(init_gconf): Add comment.  Get values for GCONF_TOOL_BAR_STYLE
	and GCONF_FONT_NAME.  Move check for fonts within HAVE_XFT.
	(xsettings_initialize): Call init_gsettings last.
	(xsettings_get_system_font, xsettings_get_system_normal_font): Add
	comment.

2011-07-05  Paul Eggert  <eggert@cs.ucla.edu>

	Random fixes.  E.g., (random) never returned negative values.
	* fns.c (Frandom): Use GET_EMACS_TIME for random seed, and add the
	subseconds part to the entropy, as that's a bit more random.
	Prefer signed to unsigned, since the signedness doesn't matter and
	in general we prefer signed.  When given a limit, use a
	denominator equal to INTMASK + 1, not to VALMASK + 1, because the
	latter isn't right if USE_2_TAGS_FOR_INTS.
	* sysdep.c (get_random): Return a value in the range 0..INTMASK,
	not 0..VALMASK.  Don't discard "excess" bits that random () returns.

2011-07-04  Stefan Monnier  <monnier@iro.umontreal.ca>

	* textprop.c (text_property_stickiness):
	Obey Vtext_property_default_nonsticky.
	(syms_of_textprop): Add `display' to Vtext_property_default_nonsticky.
	* w32fns.c (syms_of_w32fns):
	* xfns.c (syms_of_xfns): Don't Add `display' since it's there by default.

2011-07-04  Paul Eggert  <eggert@cs.ucla.edu>

	* fileio.c (barf_or_query_if_file_exists): Use S_ISDIR.
	This is more efficient than Ffile_directory_p and avoids a minor race.

2011-07-04  Lars Magne Ingebrigtsen  <larsi@gnus.org>

	* buffer.c (Foverlay_put): Say what the return value is
	(bug#7835).

	* fileio.c (barf_or_query_if_file_exists): Check first if the file
	is a directory before asking whether to use the file name
	(bug#7564).
	(barf_or_query_if_file_exists): Make the "File is a directory"
	error be more correct.

	* fns.c (Frequire): Remove the mention of the .gz files, since
	that's installation-specific, but keep the mention of
	`get-load-suffixes'.

2011-07-04  Paul Eggert  <eggert@cs.ucla.edu>

	* editfns.c (Fformat_time_string): Don't assume strlen fits in int.
	Report string overflow if the output is too long.

2011-07-04  Juanma Barranquero  <lekktu@gmail.com>

	* gnutls.c (Fgnutls_boot): Don't mention :verify-error.
	(syms_of_gnutls): Remove duplicate DEFSYM for
	Qgnutls_bootprop_verify_hostname_error, an error for
	Qgnutls_bootprop_verify_error (which is no longer used).

	* eval.c (find_handler_clause): Remove parameters `sig' and `data',
	unused since 2011-01-26T20:02:07Z!monnier@iro.umontreal.ca.  All callers changed.
	Also (re)move comments that are misplaced or no longer relevant.

2011-07-03  Lars Magne Ingebrigtsen  <larsi@gnus.org>

	* callint.c (Finteractive): Clarify the meaning of "@" (bug#8813).

2011-07-03  Chong Yidong  <cyd@stupidchicken.com>

	* xfaces.c (Finternal_merge_in_global_face): Modify the foreground
	and background color parameters if they have been changed.

2011-07-03  Lars Magne Ingebrigtsen  <larsi@gnus.org>

	* editfns.c (Fformat): Clarify the - and 0 flags (bug#6659).

2011-07-03  Paul Eggert  <eggert@cs.ucla.edu>

	* xsettings.c (SYSTEM_FONT): Define only when used.
	No need to define when HAVE_GSETTINGS || !HAVE_XFT.

	* keymap.c (access_keymap_1): Now static.

2011-07-02  Chong Yidong  <cyd@stupidchicken.com>

	* keyboard.c (command_loop_1): If a down-mouse event is unbound,
	leave any prefix arg for the up event (Bug#1586).

2011-07-02  Lars Magne Ingebrigtsen  <larsi@gnus.org>

	* lread.c (syms_of_lread): Mention single symbols defined by
	`defvar' or `defconst' (bug#7154).

	* fns.c (Frequire): Mention .el.gz files (bug#7314).
	(Frequire): Mention get-load-suffixes.

2011-07-02  Martin Rudalics  <rudalics@gmx.at>

	* window.h (window): Remove clone_number slot.
	* window.c (Fwindow_clone_number, Fset_window_clone_number):
	Remove.
	(make_parent_window, make_window, saved_window)
	(Fset_window_configuration, save_window_save): Don't deal with
	clone numbers.
	* buffer.c (Qclone_number): Remove declaration.
	(sort_overlays, overlay_strings): Don't deal with clone numbers.

2011-07-02  Stefan Monnier  <monnier@iro.umontreal.ca>

	Add multiple inheritance to keymaps.
	* keymap.c (Fmake_composed_keymap): New function.
	(Fset_keymap_parent): Simplify.
	(fix_submap_inheritance): Remove.
	(access_keymap_1): New function extracted from access_keymap to handle
	embedded parents and handle lists of maps.
	(access_keymap): Use it.
	(Fkeymap_prompt, map_keymap_internal, map_keymap, store_in_keymap)
	(Fcopy_keymap): Handle embedded parents.
	(Fcommand_remapping, define_as_prefix): Simplify.
	(Fkey_binding): Simplify.
	(syms_of_keymap): Move minibuffer-local-completion-map,
	minibuffer-local-filename-completion-map,
	minibuffer-local-must-match-map, and
	minibuffer-local-filename-must-match-map to Elisp.
	(syms_of_keymap): Defsubr make-composed-keymap.
	* keyboard.c (menu_bar_items): Use map_keymap_canonical.
	(parse_menu_item): Trivial simplification.

2011-07-01  Glenn Morris  <rgm@gnu.org>

	* Makefile.in (SETTINGS_LIBS): Fix typo.

2011-07-01  Kazuhiro Ito  <kzhr@d1.dion.ne.jp>  (tiny patch)

	* coding.c (Fencode_coding_string): Record the last coding system
	used, as the function doc string says (bug#8738).

2011-07-01  Jan Djärv  <jan.h.d@swipnet.se>

	* xsettings.c (store_monospaced_changed): Take new font as arg and
	check for change against current_mono_font.
	(EMACS_TYPE_SETTINGS): Remove this and related defines.
	(emacs_settings_constructor, emacs_settings_get_property)
	(emacs_settings_set_property, emacs_settings_class_init)
	(emacs_settings_init, gsettings_obj): Remove.
	(something_changedCB): New function for HAVE_GSETTINGS.
	(something_changedCB): HAVE_GCONF: Call store_monospaced_changed
	with value as argument.
	(init_gsettings): Check that GSETTINGS_SCHEMA exists before calling
	g_settings_new (Bug#8967).  Do not create gsettings_obj.
	Remove calls to g_settings_bind.  Connect something_changedCB to
	"changed".

	* xgselect.c: Add defined (HAVE_GSETTINGS).
	(xgselect_initialize): Ditto.

	* process.c: Add defined (HAVE_GSETTINGS) for xgselect.h
	(wait_reading_process_output): Add defined (HAVE_GSETTINGS) for
	xg_select.

2011-07-01  Paul Eggert  <eggert@cs.ucla.edu>

	* eval.c (struct backtrace): Simplify and port the data structure.
	Do not assume that "int nargs : BITS_PER_INT - 2;" produces a
	signed bit field, as this assumption is not portable and it makes
	Emacs crash when compiled with Sun C 5.8 on sparc.  Do not use
	"char debug_on_exit : 1" as this is not portable either; instead,
	use the portable "unsigned int debug_on_exit : 1".  Remove unused
	member evalargs.  Remove obsolete comments about cc bombing out.

2011-06-30  Jan Djärv  <jan.h.d@swipnet.se>

	* xsettings.c: Include glib-object.h, gio/gio.h if HAVE_GSETTINGS.
	Let HAVE_GSETTINGS override HAVE_GCONF.
	(store_monospaced_changed): New function.
	(EMACS_SETTINGS): A new type derived from GObject to handle
	GSettings notifications.
	(emacs_settings_constructor, emacs_settings_get_property)
	(emacs_settings_set_property, emacs_settings_class_init):
	New functions.
	(gsettings_client, gsettings_obj): New variables.
	(GSETTINGS_SCHEMA): New define.
	(something_changedCB): Call store_monospaced_changed.
	(init_gsettings): New function.
	(xsettings_initialize): Call init_gsettings.
	(syms_of_xsettings): Initialize gsettings_client, gsettings_obj
	to NULL.

	* Makefile.in (SETTINGS_CFLAGS, SETTINGS_LIBS): Renamed from
	GCONF_CFLAGS/LIBS.

2011-06-29  Martin Rudalics  <rudalics@gmx.at>

	* window.c (resize_root_window, grow_mini_window)
	(shrink_mini_window): Rename Qresize_root_window to
	Qwindow_resize_root_window and Qresize_root_window_vertically to
	Qwindow_resize_root_window_vertically.

2011-06-28  Paul Eggert  <eggert@cs.ucla.edu>

	* gnutls.c (Qgnutls_bootprop_verify_error): Remove unused var.

2011-06-27  Juanma Barranquero  <lekktu@gmail.com>

	* makefile.w32-in: Redesign dependencies so they reflect more
	clearly which files are directly included by each source file,
	and not through other includes.

2011-06-27  Martin Rudalics  <rudalics@gmx.at>

	* buffer.c (Qclone_number): Declare static and DEFSYM it.
	(sort_overlays, overlay_strings): When an overlay's clone number
	matches the window's clone number process the overlay even if
	the overlay's window property doesn't match the current window.

	* window.c (Fwindow_vchild): Rename to Fwindow_top_child.
	(Fwindow_hchild): Rename to Fwindow_left_child.
	(Fwindow_next): Rename to Fwindow_next_sibling.
	(Fwindow_prev): Rename to Fwindow_prev_sibling.
	(resize_window_check): Rename to window_resize_check.
	(resize_window_apply): Rename to window_resize_apply.
	(Fresize_window_apply): Rename to Fwindow_resize_apply.
	(Fdelete_other_windows_internal, resize_frame_windows)
	(Fsplit_window_internal, Fdelete_window_internal)
	(grow_mini_window, shrink_mini_window)
	(Fresize_mini_window_internal): Fix callers accordingly.

2011-06-26  Jan Djärv  <jan.h.d@swipnet.se>

	* emacsgtkfixed.h: State that this is only used with Gtk+3.
	(emacs_fixed_set_min_size): Remove.
	(emacs_fixed_new): Take frame as argument.

	* emacsgtkfixed.c: State that this is only used with Gtk+3.
	(_EmacsFixedPrivate): Remove minwidth/height.
	Add struct frame *f.
	(emacs_fixed_init): Initialize priv->f.
	(get_parent_class, emacs_fixed_set_min_size): Remove.
	(emacs_fixed_new): Set priv->f to argument.
	(emacs_fixed_get_preferred_width)
	(emacs_fixed_get_preferred_height): Use min_width/height from
	frames size_hint to set minimum and natural (Bug#8919).
	(XSetWMSizeHints, XSetWMNormalHints): Override these functions
	and use min_width/height from frames size_hint to set
	min_width/height (Bug#8919).

	* gtkutil.c (xg_create_frame_widgets): Pass f to emacs_fixed_new.
	(x_wm_set_size_hint): Remove call to emacs_fixed_set_min_size.
	Fix indentation.

2011-06-26  Eli Zaretskii  <eliz@gnu.org>

	* bidi.c (bidi_paragraph_init): Test for ZV_BYTE before calling
	bidi_at_paragraph_end, since fast_looking_at doesn't like to be
	called at ZV.

2011-06-26  Chong Yidong  <cyd@stupidchicken.com>

	* process.c (wait_reading_process_output): Bypass select if
	waiting for a cell while ignoring keyboard input, and input is
	pending.  Suggested by Jan Djärv (Bug#8869).

2011-06-25  Paul Eggert  <eggert@cs.ucla.edu>

	Use gnulib's dup2 module instead of rolling our own.
	* sysdep.c (dup2) [!HAVE_DUP2]: Remove; gnulib now does this.

2011-06-25  YAMAMOTO Mitsuharu  <mituharu@math.s.chiba-u.ac.jp>

	* dispnew.c (scrolling_window): Before scrolling, turn off a
	mouse-highlight in the window being scrolled.

2011-06-24  Juanma Barranquero  <lekktu@gmail.com>

	Move DEFSYM to lisp.h and use everywhere.

	* character.h (DEFSYM): Move declaration...
	* lisp.h (DEFSYM): ...here.

	* gnutls.c:
	* minibuf.c:
	* w32menu.c:
	* w32proc.c:
	* w32select.c: Don't include character.h.

	* alloc.c (syms_of_alloc):
	* buffer.c (syms_of_buffer):
	* bytecode.c (syms_of_bytecode):
	* callint.c (syms_of_callint):
	* casefiddle.c (syms_of_casefiddle):
	* casetab.c (init_casetab_once):
	* category.c (init_category_once, syms_of_category):
	* ccl.c (syms_of_ccl):
	* cmds.c (syms_of_cmds):
	* composite.c (syms_of_composite):
	* dbusbind.c (syms_of_dbusbind):
	* dired.c (syms_of_dired):
	* dispnew.c (syms_of_display):
	* doc.c (syms_of_doc):
	* editfns.c (syms_of_editfns):
	* emacs.c (syms_of_emacs):
	* eval.c (syms_of_eval):
	* fileio.c (syms_of_fileio):
	* fns.c (syms_of_fns):
	* frame.c (syms_of_frame):
	* fringe.c (syms_of_fringe):
	* insdel.c (syms_of_insdel):
	* keymap.c (syms_of_keymap):
	* lread.c (init_obarray, syms_of_lread):
	* macros.c (syms_of_macros):
	* msdos.c (syms_of_msdos):
	* print.c (syms_of_print):
	* process.c (syms_of_process):
	* search.c (syms_of_search):
	* sound.c (syms_of_sound):
	* syntax.c (init_syntax_once, syms_of_syntax):
	* terminal.c (syms_of_terminal):
	* textprop.c (syms_of_textprop):
	* undo.c (syms_of_undo):
	* w32.c (globals_of_w32):
	* window.c (syms_of_window):
	* xdisp.c (syms_of_xdisp):
	* xfaces.c (syms_of_xfaces):
	* xfns.c (syms_of_xfns):
	* xmenu.c (syms_of_xmenu):
	* xsettings.c (syms_of_xsettings):
	* xterm.c (syms_of_xterm): Use DEFSYM.

2011-06-24  Teodor Zlatanov  <tzz@lifelogs.com>

	* gnutls.c (syms_of_gnutls): Use the DEFSYM macro from character.h.

2011-06-23  Paul Eggert  <eggert@cs.ucla.edu>

	Integer and buffer overflow fixes (Bug#8873).

	* print.c (printchar, strout): Check for string overflow.
	(PRINTPREPARE, printchar, strout):
	Don't set size unless allocation succeeds.

	* minibuf.c (read_minibuf_noninteractive): Use ptrdiff_t, not int,
	for sizes.  Check for string overflow more accurately.
	Simplify newline removal at end; this suppresses a GCC 4.6.0 warning.

	* macros.c: Integer and buffer overflow fixes.
	* keyboard.h (struct keyboard.kbd_macro_bufsize):
	* macros.c (Fstart_kbd_macro, store_kbd_macro_char):
	Use ptrdiff_t, not int, for sizes.
	Don't increment bufsize until after realloc succeeds.
	Check for size-calculation overflow.
	(Fstart_kbd_macro): Use EMACS_INT, not int, for XINT result.

	* lisp.h (DEFVAR_KBOARD): Use offsetof instead of char * finagling.

	* lread.c: Integer overflow fixes.
	(read_integer): Radix is now EMACS_INT, not int,
	to improve quality of diagnostics for out-of-range radices.
	Calculate buffer size correctly for out-of-range radices.
	(read1): Check for integer overflow in radices, and in
	read-circle numbers.
	(read_escape): Avoid int overflow.
	(Fload, openp, read_buffer_size, read1)
	(substitute_object_recurse, read_vector, read_list, map_obarray):
	Use ptrdiff_t, not int, for sizes.
	(read1): Use EMACS_INT, not int, for sizes.
	Check for size overflow.

	* image.c (cache_image): Check for size arithmetic overflow.

	* lread.c: Integer overflow issues.
	(saved_doc_string_size, saved_doc_string_length)
	(prev_saved_doc_string_size, prev_saved_doc_string_length):
	Now ptrdiff_t, not int.
	(read1): Don't assume doc string length fits in int.  Check for
	out-of-range doc string lengths.
	(read_list): Don't assume file position fits in int.
	(read_escape): Check for hex character overflow.

2011-06-22  Leo Liu  <sdl.web@gmail.com>

	* minibuf.c (Fcompleting_read_default, Vcompleting_read_function):
	Move to minibuffer.el.

2011-06-22  Paul Eggert  <eggert@cs.ucla.edu>

	Fixes for GLYPH_DEBUG found by GCC 4.6.0 static checking.
	The following patches are for when GLYPH_DEBUG && !XASSERT.
	* dispextern.h (trace_redisplay_p, dump_glyph_string):
	* dispnew.c (flush_stdout):
	* xdisp.c (dump_glyph_row, dump_glyph_matrix, dump_glyph):
	Mark as externally visible.
	* dispnew.c (check_window_matrix_pointers): Now static.
	* dispnew.c (window_to_frame_vpos):
	* xfns.c (unwind_create_frame):
	* xterm.c (x_check_font): Remove unused local.
	* scroll.c (CHECK_BOUNDS):
	* xfaces.c (cache_fache): Rename local to avoid shadowing.
	* xfns.c, w32fns.c (image_cache_refcount, dpyinfo_refcount): Now static.
	* xdisp.c (check_window_end): Now a no-op if !XASSERTS.
	(debug_first_unchanged_at_end_vpos, debug_last_unchanged_at_beg_vpos)
	(debug_dvpos, debug_dy, debug_delta, debug_delta_bytes, debug_end_vpos):
	Now static.
	(debug_method_add): Use va_list and vsprintf rather than relying
	on undefined behavior with wrong number of arguments.
	(dump_glyph, dump_glyph_row, Fdump_glyph_matrix):
	Don't assume ptrdiff_t and EMACS_INT are the same width as int.
	In this code, it's OK to assume C99 behavior for ptrdiff_t formats
	since we're not interested in debugging glyphs with old libraries.
	* xfaces.c (cache_face): Move debugging code earlier; this pacifies
	GCC 4.6.0's static checking.

2011-06-22  Paul Eggert  <eggert@cs.ucla.edu>

	Integer overflow and signedness fixes (Bug#8873).
	A few related buffer overrun fixes, too.

	* font.c (font_score): Use EMACS_INT, not int, to store XINT value.

	* dispextern.h (struct face.stipple):
	* image.c (x_bitmap_height, x_bitmap_width, x_bitmap_pixmap)
	(x_bitmap_mask, x_allocate_bitmap_record)
	(x_create_bitmap_from_data, x_create_bitmap_from_file)
	(x_destroy_bitmap, x_destroy_all_bitmaps, x_create_bitmap_mask)
	(x_create_bitmap_from_xpm_data):
	* nsterm.h (struct ns_display_info.bitmaps_size, .bitmaps_last):
	* w32term.h (struct w32_display_info.icon_bitmap_id, .bitmaps_size)
	(.bitmaps_last):
	* xfaces.c (load_pixmap):
	* xterm.c (x_bitmap_icon, x_wm_set_icon_pixmap):
	* xterm.h (struct x_display_info.icon_bitmap_id, .bitmaps_size)
	(.bitmaps_last, struct x_output.icon_bitmap):
	Use ptrdiff_t, not int, for bitmap indexes.
	(x_allocate_bitmap_record): Check for size overflow.
	* dispextern.h, lisp.h: Adjust to API changes elsewhere.

	Use ptrdiff_t, not int, for overlay counts.
	* buffer.h (overlays_at, sort_overlays, GET_OVERLAYS_AT):
	* editfns.c (overlays_around, get_pos_property):
	* textprop.c (get_char_property_and_overlay):
	* xdisp.c (next_overlay_change, note_mouse_highlight):
	* xfaces.c (face_at_buffer_position):
	* buffer.c (OVERLAY_COUNT_MAX): New macro.
	(overlays_at, overlays_in, sort_overlays, Foverlays_at)
	(Fnext_overlay_change, Fprevious_overlay_change)
	(mouse_face_overlay_overlaps, Foverlays_in):
	Use ptrdiff_t, not int, for sizes.
	(overlays_at, overlays_in): Check for size-calculation overflow.

	* xterm.c (xim_initialize, same_x_server): Strlen may not fit in int.

	* xsmfns.c (smc_save_yourself_CB, x_session_initialize): Avoid strlen.
	(x_session_initialize): Do not assume string length fits in int.

	* xsettings.c (apply_xft_settings): Fix potential buffer overrun.
	This is unlikely, but can occur if DPI is outlandish.

	* xsettings.c (Ffont_get_system_normal_font, Ffont_get_system_font):
	* xselect.c (Fx_get_atom_name): Avoid need for strlen.

	* xrdb.c: Don't assume strlen fits in int; avoid some strlens.
	* xrdb.c (magic_file_p, search_magic_path):
	Omit last arg SUFFIX; it was always 0.  All callers changed.
	(magic_file_p): Use ptrdiff_t, not int.  Check for size overflow.

	* xfont.c (xfont_match): Avoid need for strlen.

	* xfns.c: Don't assume strlen fits in int.
	(xic_create_fontsetname, x_window): Use ptrdiff_t, not int.

	* xdisp.c (message_log_check_duplicate): Return intmax_t,
	not unsigned long, as we prefer signed integers.  All callers changed.
	Detect integer overflow in repeat count.
	(message_dolog): Don't assume print length fits in 39 bytes.
	(display_mode_element): Don't assume strlen fits in int.

	* termcap.c: Don't assume sizes fit in int and never overflow.
	(struct termcap_buffer, tgetent): Use ptrdiff_t, not int, for sizes.
	(gobble_line): Check for size-calculation overflow.

	* minibuf.c (Fread_buffer):
	* lread.c (intern, intern_c_string):
	* image.c (xpm_scan) [HAVE_NS && !HAVE_XPM]:
	Don't assume string length fits in int.

	* keyboard.c (parse_tool_bar_item):
	* gtkutil.c (style_changed_cb): Avoid need for strlen.

	* font.c: Don't assume string length fits in int.
	(font_parse_xlfd, font_parse_fcname, font_unparse_fcname):
	Use ptrdiff_t, not int.
	(font_intern_prop): Don't assume string length fits in int.
	Don't assume integer property fits in fixnum.
	* font.h (font_intern_prop): 2nd arg is now ptrdiff_t, not int.

	* filelock.c: Fix some buffer overrun and integer overflow issues.
	(get_boot_time): Don't assume gzip command string fits in 100 bytes.
	Reformulate so as not to need the command string.
	Invoke gzip -cd rather than gunzip, as it's more portable.
	(lock_info_type, lock_file_1, lock_file):
	Don't assume pid_t and time_t fit in unsigned long.
	(LOCK_PID_MAX): Remove; we now use more-reliable bounds.
	(current_lock_owner): Prefer signed type for sizes.
	Use memcpy, not strncpy, where memcpy is what is really wanted.
	Don't assume (via atoi) that time_t and pid_t fit in int.
	Check for time_t and/or pid_t out of range, e.g., via a network share.
	Don't alloca where an auto var works fine.

	* fileio.c: Fix some integer overflow issues.
	(file_name_as_directory, Fexpand_file_name, Fsubstitute_in_file_name):
	Don't assume string length fits in int.
	(directory_file_name): Don't assume string length fits in long.
	(make_temp_name): Don't assume pid fits in int, or that its print
	length is less than 20.

	* data.c (Fsubr_name): Rewrite to avoid a strlen call.

	* coding.c (make_subsidiaries): Don't assume string length fits in int.

	* callproc.c (child_setup): Rewrite to avoid two strlen calls.

	* process.c (Fformat_network_address): Use EMACS_INT, not EMACS_UINT.
	We prefer signed integers, even for size calculations.

	* emacs.c: Don't assume string length fits in 'int'.
	(DEFINE_DUMMY_FUNCTION, sort_args): Use ptrdiff_t, not int.
	(main): Don't invoke strlen when not needed.

	* dbusbind.c (XD_ERROR): Don't arbitrarily truncate string.
	(XD_DEBUG_MESSAGE): Don't waste a byte.

	* callproc.c (getenv_internal_1, getenv_internal)
	(Fgetenv_internal):
	* buffer.c (init_buffer): Don't assume string length fits in 'int'.

	* lread.c (invalid_syntax): Omit length argument.
	All uses changed.  This doesn't fix a bug, but it simplifies the
	code away from its former Hollerith-constant appearance, and it's
	one less 'int' to worry about when looking at integer-overflow issues.
	(string_to_number): Simplify 2011-04-26 change by invoking xsignal1.

	* lisp.h (DEFUN): Remove bogus use of sizeof (struct Lisp_Subr).
	This didn't break anything, but it didn't help either.
	It's confusing to put a bogus integer in a place where the actual
	value does not matter.
	(LIST_END_P): Remove unused macro and its bogus comment.
	(make_fixnum_or_float): Remove unnecessary cast to EMACS_INT.

	* lisp.h (union Lisp_Object.i): EMACS_INT, not EMACS_UINT.
	This is for consistency with the ordinary, non-USE_LISP_UNION_TYPE,
	implementation.
	(struct Lisp_Bool_Vector.size): EMACS_INT, not EMACS_UINT.
	We prefer signed types, and the value cannot exceed the EMACS_INT
	range anyway (because otherwise the length would not be representable).
	(XSET) [USE_LISP_UNION_TYPE]: Use uintptr_t and intptr_t,
	not EMACS_UINT and EMACS_INT, when converting pointer to integer.
	This avoids a GCC warning when WIDE_EMACS_INT.

	* indent.c (sane_tab_width): New function.
	(current_column, scan_for_column, Findent_to, position_indentation)
	(compute_motion): Use it.  This is just for clarity.
	(Fcompute_motion): Don't assume hscroll and tab offset fit in int.

	* image.c (xbm_image_p): Don't assume stated width, height fit in int.

	* lisp.h (lint_assume): New macro.
	* composite.c (composition_gstring_put_cache):
	* ftfont.c (ftfont_shape_by_flt): Use it to pacify GCC 4.6.0.

	* editfns.c, insdel.c:
	Omit unnecessary forward decls, to simplify future changes.

	* ftfont.c (ftfont_shape_by_flt): Use signed integers for lengths.

	* font.c (Ffont_shape_gstring): Don't assume glyph len fits in 'int'.

	* fns.c (Ffillarray): Don't assume bool vector size fits in 'int'.
	Use much-faster test for byte-length change.
	Don't assume string byte-length fits in 'int'.
	Check that character arg fits in 'int'.
	(mapcar1): Declare byte as byte, for clarity.

	* alloc.c (Fmake_bool_vector): Avoid unnecessary multiplication.

	* fns.c (concat): Catch string overflow earlier.
	Do not rely on integer wraparound.

	* dispextern.h (struct it.overlay_strings_charpos)
	(struct it.selective): Now EMACS_INT, not int.
	* xdisp.c (forward_to_next_line_start)
	(back_to_previous_visible_line_start)
	(reseat_at_next_visible_line_start, next_element_from_buffer):
	Don't arbitrarily truncate the value of 'selective' to int.

	* xdisp.c (init_iterator): Use XINT, not XFASTINT; it might be < 0.

	* composite.c: Don't truncate sizes to 'int'.
	(composition_gstring_p, composition_reseat_it)
	(composition_adjust_point): Use EMACS_INT, not int.
	(get_composition_id, composition_gstring_put_cache): Use EMACS_INT,
	not EMACS_UINT, for indexes.

	* category.h (CATEGORY_SET_P): Remove unnecessary cast to EMACS_INT.

	* buffer.c: Include <verify.h>.
	(struct sortvec.priority, struct sortstr.priority):
	Now EMACS_INT, not int.
	(compare_overlays, cmp_for_strings): Avoid subtraction overflow.
	(struct sortstr.size, record_overlay_string)
	(struct sortstrlist.size, struct sortlist.used):
	Don't truncate size to int.
	(record_overlay_string): Check for size-calculation overflow.
	(init_buffer_once): Check at compile-time, not run-time.

2011-06-22  Jim Meyering  <meyering@redhat.com>

	Don't leak an XBM-image-sized buffer
	* image.c (xbm_load): Free the image buffer after using it.

2011-06-21  Paul Eggert  <eggert@cs.ucla.edu>

	Port to Sun C.
	* composite.c (find_automatic_composition): Omit needless 'return 0;'
	that Sun C diagnosed.
	* fns.c (secure_hash): Fix pointer signedness issue.
	* intervals.c (static_offset_intervals): New function.
	(offset_intervals): Use it.

2011-06-21  Leo Liu  <sdl.web@gmail.com>

	* deps.mk (fns.o):
	* makefile.w32-in ($(BLD)/fns.$(O)): Include sha256.h and
	sha512.h.

	* fns.c (secure_hash): Rename from crypto_hash_function and change
	the first arg to accept symbols.
	(Fsecure_hash): New primitive.
	(syms_of_fns): New symbols.

2011-06-20  Deniz Dogan  <deniz@dogan.se>

	* process.c (Fset_process_buffer): Clarify return value in
	docstring.

2011-06-18  Chong Yidong  <cyd@stupidchicken.com>

	* dispnew.c (add_window_display_history): Use BVAR.

	* xdisp.c (debug_method_add): Use BVAR.
	(check_window_end, dump_glyph_matrix, dump_glyph)
	(dump_glyph_row, dump_glyph_string): Convert arglist to ANSI C.

	* xfaces.c (check_lface_attrs, check_lface, dump_realized_face):
	Likewise.

	* xfns.c (Fx_create_frame, x_create_tip_frame): Delay image cache
	check till after the cache is created in init_frame_faces.

2011-06-17  Stefan Monnier  <monnier@iro.umontreal.ca>

	* fns.c (Fsafe_length): Yet another int/Lisp_Object mixup.

2011-06-16  Paul Eggert  <eggert@cs.ucla.edu>

	* lisp.h: Include <limits.h>, for INT_MAX, LONG_MAX, LLONG_MAX.
	Without this, prin1 mishandles Lisp_Misc_Save_Value printing on
	hosts with pre-C99 libraries, because pD is wrongly defined to "t".

	Improve buffer-overflow checking (Bug#8873).
	* fileio.c (Finsert_file_contents):
	* insdel.c (insert_from_buffer_1, replace_range, replace_range_2):
	Remove the old (too-loose) buffer overflow checks.
	They weren't needed, since make_gap checks for buffer overflow.
	* insdel.c (make_gap_larger): Catch buffer overflows that were missed.
	The old code merely checked for Emacs fixnum overflow, and relied
	on undefined (wraparound) behavior.  The new code avoids undefined
	behavior, and also checks for ptrdiff_t and/or size_t overflow.

	* editfns.c (Finsert_char): Don't dump core with very negative counts.
	Tune.  Don't use wider integers than needed.  Don't use alloca.
	Use a bigger 'string' buffer.  Rewrite to avoid 'n > 0' test.

	* insdel.c (replace_range): Fix buf overflow when insbytes < outgoing.

	* insdel.c, lisp.h (buffer_overflow): New function.
	(insert_from_buffer_1, replace_range, replace_range_2):
	* insdel.c (make_gap_larger):
	* editfns.c (Finsert_char):
	* fileio.c (Finsert_file_contents): Use it, to normalize wording.

	* buffer.h (BUF_BYTES_MAX): Cast to ptrdiff_t so that it's signed.

2011-06-15  Paul Eggert  <eggert@cs.ucla.edu>

	Integer overflow and signedness fixes (Bug#8873).

	* ccl.c (ASCENDING_ORDER): New macro, to work around GCC bug 43772.
	(GET_CCL_RANGE, IN_INT_RANGE): Use it.

	* fileio.c: Don't assume EMACS_INT fits in off_t.
	(emacs_lseek): New static function.
	(Finsert_file_contents, Fwrite_region): Use it.
	Use SEEK_SET, SEEK_CUR, SEEK_END as appropriate.

	* fns.c (Fload_average): Don't assume 100 * load average fits in int.

	* fns.c: Don't overflow int when computing a list length.
	* fns.c (QUIT_COUNT_HEURISTIC): New constant.
	(Flength, Fsafe_length): Use EMACS_INT, not int, to avoid unwanted
	truncation on 64-bit hosts.  Check for QUIT every
	QUIT_COUNT_HEURISTIC entries rather than every other entry; that's
	faster and is responsive enough.
	(Flength): Report an error instead of overflowing an integer.
	(Fsafe_length): Return a float if the value is not representable
	as a fixnum.  This shouldn't happen except in contrived situations.
	(Fnthcdr, Fsort): Don't assume list length fits in int.
	(Fcopy_sequence): Don't assume vector length fits in int.

	* alloc.c: Check that resized vectors' lengths fit in fixnums.
	(header_size, word_size): New constants.
	(allocate_vectorlike): Don't check size overflow here.
	(allocate_vector): Check it here instead, since this is the only
	caller of allocate_vectorlike that could cause overflow.
	Check that the new vector's length is representable as a fixnum.

	* fns.c (next_almost_prime): Don't return a multiple of 3 or 5.
	The previous code was bogus.  For example, next_almost_prime (32)
	returned 39, which is undesirable as it is a multiple of 3; and
	next_almost_prime (24) returned 25, which is a multiple of 5 so
	why was the code bothering to check for multiples of 7?

	* bytecode.c (exec_byte_code): Use ptrdiff_t, not int, for vector length.

	* eval.c, doprnt.c (SIZE_MAX): Remove; inttypes.h defines this now.

	Variadic C functions now count arguments with ptrdiff_t.
	This partly undoes my 2011-03-30 change, which replaced int with size_t.
	Back then I didn't know that the Emacs coding style prefers signed int.
	Also, in the meantime I found a few more instances where arguments
	were being counted with int, which may truncate counts on 64-bit
	machines, or EMACS_INT, which may be unnecessarily wide.
	* lisp.h (struct Lisp_Subr.function.aMANY)
	(DEFUN_ARGS_MANY, internal_condition_case_n, safe_call):
	Arg counts are now ptrdiff_t, not size_t.
	All variadic functions and their callers changed accordingly.
	(struct gcpro.nvars): Now size_t, not size_t.  All uses changed.
	* bytecode.c (exec_byte_code): Check maxdepth for overflow,
	to avoid potential buffer overrun.  Don't assume arg counts fit in 'int'.
	* callint.c (Fcall_interactively): Check arg count for overflow,
	to avoid potential buffer overrun.  Use signed char, not 'int',
	for 'varies' array, so that we needn't bother to check its size
	calculation for overflow.
	* editfns.c (Fformat): Use ptrdiff_t, not EMACS_INT, to count args.
	* eval.c (apply_lambda):
	* fns.c (Fmapconcat): Use XFASTINT, not XINT, to get args length.
	(struct textprop_rec.argnum): Now ptrdiff_t, not int.  All uses changed.
	(mapconcat): Use ptrdiff_t, not int and EMACS_INT, to count args.

	* callint.c (Fcall_interactively): Don't use index var as event count.

	* vm-limit.c (check_memory_limits): Fix incorrect extern function decls.
	* mem-limits.h (SIZE): Remove; no longer used.

	* xterm.c (x_alloc_nearest_color_1): Prefer int to long when int works.

	Remove unnecessary casts.
	* xterm.c (x_term_init):
	* xfns.c (x_set_border_pixel):
	* widget.c (create_frame_gcs): Remove casts to unsigned long etc.
	These aren't needed now that we assume ANSI C.

	* sound.c (Fplay_sound_internal): Remove cast to unsigned long.
	It's more likely to cause problems (due to unsigned overflow)
	than to cure them.

	* dired.c (Ffile_attributes): Don't use 32-bit hack on 64-bit hosts.

	* unexelf.c (unexec): Don't assume BSS addr fits in unsigned.

	* xterm.c (handle_one_xevent): Omit unnecessary casts to unsigned.

	* keyboard.c (modify_event_symbol): Don't limit alist len to UINT_MAX.

	* lisp.h (CHAR_TABLE_SET): Omit now-redundant test.

	* lread.c (Fload): Don't compare a possibly-garbage time_t value.

	GLYPH_CODE_FACE returns EMACS_INT, not int.
	* dispextern.h (merge_faces):
	* xfaces.c (merge_faces):
	* xdisp.c (get_next_display_element, next_element_from_display_vector):
	Don't assume EMACS_INT fits in int.

	* character.h (CHAR_VALID_P): Remove unused parameter.
	* fontset.c, lisp.h, xdisp.c: All uses changed.

	* editfns.c (Ftranslate_region_internal): Omit redundant test.

	* fns.c (concat): Minor tuning based on overflow analysis.
	This doesn't fix any bugs.  Use int to hold character, instead
	of constantly refetching from Emacs object.  Use XFASTINT, not
	XINT, for value known to be a character.  Don't bother comparing
	a single byte to 0400, as it's always less.

	* floatfns.c (Fexpt):
	* fileio.c (make_temp_name): Omit unnecessary cast to unsigned.

	* editfns.c (Ftranslate_region_internal): Use int, not EMACS_INT
	for characters.

	* doc.c (get_doc_string): Omit (unsigned)c that mishandled negatives.

	* data.c (Faset): If ARRAY is a string, check that NEWELT is a char.
	Without this fix, on a 64-bit host (aset S 0 4294967386) would
	incorrectly succeed when S was a string, because 4294967386 was
	truncated before it was used.

	* chartab.c (Fchar_table_range): Use CHARACTERP to check range.
	Otherwise, an out-of-range integer could cause undefined behavior
	on a 64-bit host.

	* composite.c: Use int, not EMACS_INT, for characters.
	(fill_gstring_body, composition_compute_stop_pos): Use int, not
	EMACS_INT, for values that are known to be in character range.
	This doesn't fix any bugs but is the usual style inside Emacs and
	may generate better code on 32-bit machines.

	Make sure a 64-bit char is never passed to ENCODE_CHAR.
	This is for reasons similar to the recent CHAR_STRING fix.
	* charset.c (Fencode_char): Check that character arg is actually
	a character.  Pass an int to ENCODE_CHAR.
	* charset.h (ENCODE_CHAR): Verify that the character argument is no
	wider than 'int', as a compile-time check to prevent future regressions
	in this area.

	* character.c (char_string): Remove unnecessary casts.

	Make sure a 64-bit char is never passed to CHAR_STRING.
	Otherwise, CHAR_STRING would do the wrong thing on a 64-bit platform,
	by silently ignoring the top 32 bits, allowing some values
	that were far too large to be valid characters.
	* character.h: Include <verify.h>.
	(CHAR_STRING, CHAR_STRING_ADVANCE): Verify that the character
	arguments are no wider than unsigned, as a compile-time check
	to prevent future regressions in this area.
	* data.c (Faset):
	* editfns.c (Fchar_to_string, general_insert_function, Finsert_char)
	(Fsubst_char_in_region):
	* fns.c (concat):
	* xdisp.c (decode_mode_spec_coding):
	Adjust to CHAR_STRING's new requirement.
	* editfns.c (Finsert_char, Fsubst_char_in_region):
	* fns.c (concat): Check that character args are actually
	characters.  Without this test, these functions did the wrong
	thing with wildly out-of-range values on 64-bit hosts.

	Remove incorrect casts to 'unsigned' that lose info on 64-bit hosts.
	These casts should not be needed on 32-bit hosts, either.
	* keyboard.c (read_char):
	* lread.c (Fload): Remove casts to unsigned.

	* lisp.h (UNSIGNED_CMP): New macro.
	This fixes comparison bugs on 64-bit hosts.
	(ASCII_CHAR_P): Use it.
	* casefiddle.c (casify_object):
	* character.h (ASCII_BYTE_P, CHAR_VALID_P)
	(SINGLE_BYTE_CHAR_P, CHAR_STRING):
	* composite.h (COMPOSITION_ENCODE_RULE_VALID):
	* dispextern.h (FACE_FROM_ID):
	* keyboard.c (read_char): Use UNSIGNED_CMP.

	* xmenu.c (dialog_selection_callback) [!USE_GTK]: Cast to intptr_t,
	not to EMACS_INT, to avoid GCC warning.

	* xfns.c (x_set_scroll_bar_default_width): Remove unused 'int' locals.

	* buffer.h (PTR_BYTE_POS, BUF_PTR_BYTE_POS): Remove harmful cast.
	The cast incorrectly truncated 64-bit byte offsets to 32 bits, and
	isn't needed on 32-bit machines.

	* buffer.c (Fgenerate_new_buffer_name):
	Use EMACS_INT for count, not int.
	(advance_to_char_boundary): Return EMACS_INT, not int.

	* data.c (Qcompiled_function): Now static.

	* window.c (window_body_lines): Now static.

	* image.c (gif_load): Rename local to avoid shadowing.

	* lisp.h (SAFE_ALLOCA_LISP): Check for integer overflow.
	(struct Lisp_Save_Value): Use ptrdiff_t, not int, for 'integer' member.
	* alloc.c (make_save_value): Integer argument is now of type
	ptrdiff_t, not int.
	(mark_object): Use ptrdiff_t, not int.
	* lisp.h (pD): New macro.
	* print.c (print_object): Use it.

	* alloc.c: Use EMACS_INT, not int, to count objects.
	(total_conses, total_markers, total_symbols, total_vector_size)
	(total_free_conses, total_free_markers, total_free_symbols)
	(total_free_floats, total_floats, total_free_intervals)
	(total_intervals, total_strings, total_free_strings):
	Now EMACS_INT, not int.  All uses changed.
	(Fgarbage_collect): Compute overall total using a double, so that
	integer overflow is less likely to be a problem.  Check for overflow
	when converting back to an integer.
	(n_interval_blocks, n_string_blocks, n_float_blocks, n_cons_blocks)
	(n_vectors, n_symbol_blocks, n_marker_blocks): Remove.
	These were 'int' variables that could overflow on 64-bit hosts;
	they were never used, so remove them instead of repairing them.
	(nzombies, ngcs, max_live, max_zombies): Now EMACS_INT, not 'int'.
	(inhibit_garbage_collection): Set gc_cons_threshold to max value.
	Previously, this ceilinged at INT_MAX, but that doesn't work on
	64-bit machines.
	(allocate_pseudovector): Don't use EMACS_INT when int would do.

	* alloc.c (Fmake_bool_vector): Don't assume vector size fits in int.
	(allocate_vectorlike): Check for ptrdiff_t overflow.
	(mark_vectorlike, mark_char_table, mark_object): Avoid EMACS_UINT
	when a (possibly-narrower) signed value would do just as well.
	We prefer using signed arithmetic, to avoid comparison confusion.

	* alloc.c: Catch some string size overflows that we were missing.
	(XMALLOC_OVERRUN_CHECK_SIZE) [!XMALLOC_OVERRUN_CHECK]: Define to 0,
	for convenience in STRING_BYTES_MAX.
	(STRING_BYTES_MAX): New macro, superseding the old one in lisp.h.
	The definition here is exact; the one in lisp.h was approximate.
	(allocate_string_data): Check for string overflow.  This catches
	some instances we weren't catching before.  Also, it catches
	size_t overflow on (unusual) hosts where SIZE_MAX <= min
	(PTRDIFF_MAX, MOST_POSITIVE_FIXNUM), e.g., when size_t is 32 bits
	and ptrdiff_t and EMACS_INT are both 64 bits.

	* character.c, coding.c, doprnt.c, editfns.c, eval.c:
	All uses of STRING_BYTES_MAX replaced by STRING_BYTES_BOUND.
	* lisp.h (STRING_BYTES_BOUND): Renamed from STRING_BYTES_MAX.

	* character.c (string_escape_byte8): Fix nbytes/nchars typo.

	* alloc.c (Fmake_string): Check for out-of-range init.

2011-06-15  Stefan Monnier  <monnier@iro.umontreal.ca>

	* eval.c (Fdefvaralias): Also mark the target as variable-special-p.

2011-06-14  Jan Djärv  <jan.h.d@swipnet.se>

	* xfns.c (x_set_scroll_bar_default_width): Remove argument to
	xg_get_default_scrollbar_width.

	* gtkutil.c: Include emacsgtkfixed.h if HAVE_GTK3.
	(int_gtk_range_get_value): Move to the scroll bar part of the file.
	(style_changed_cb): Call update_theme_scrollbar_width and call
	x_set_scroll_bar_default_width and xg_frame_set_char_size for
	all frames (Bug#8505).
	(xg_create_frame_widgets): Call emacs_fixed_new if HAVE_GTK3 (Bug#8505).
	Call gtk_window_set_resizable if HAVE_GTK3.
	(x_wm_set_size_hint): Call emacs_fixed_set_min_size with min width
	and height if HAVE_GTK3 (Bug#8505).
	(scroll_bar_width_for_theme): New variable.
	(update_theme_scrollbar_width): New function.
	(xg_get_default_scrollbar_width): Move code to
	update_theme_scrollbar_width, just return scroll_bar_width_for_theme.
	(xg_initialize): Call update_theme_scrollbar_width.

	* gtkutil.h (xg_get_default_scrollbar_width): Remove argument.

	* emacsgtkfixed.c, emacsgtkfixed.h: New files.

2011-06-12  Martin Rudalics  <rudalics@gmx.at>

	* frame.c (make_frame): Call other_buffer_safely instead of
	other_buffer.

	* window.c (temp_output_buffer_show): Call display_buffer with
	second argument Vtemp_buffer_show_specifiers and reset latter
	immediately after the call.
	(Vtemp_buffer_show_specifiers): New variable.
	(auto_window_vscroll_p, next_screen_context_lines)
	(Vscroll_preserve_screen_position): Remove leading asterisks from
	doc-strings.

2011-06-12  Paul Eggert  <eggert@cs.ucla.edu>

	Fix minor problems found by GCC 4.6.0 static checking.
	* buffer.c (Qclone_number): Remove for now, as it's unused.
	(record_buffer, Funrecord_buffer): Rename local to avoid shadowing.
	(record_buffer): Remove unused local.
	* frame.c (other_visible_frames, frame_buffer_list): Now static.
	(set_frame_buffer_list): Remove; unused.
	* frame.h (other_visible_frames): Remove decl.
	* keyboard.h (menu_items_inuse): Declare only if USE_GTK || USE_MOTIF.
	* lisp.h (frame_buffer_list, set_frame_buffer_list): Remove decls.
	(add_gpm_wait_descriptor, delete_gpm_wait_descriptor): Declare only
	if HAVE_GPM.
	* menu.c (menu_items_inuse): Now static unless USE_GTK || USE_MOTIF.
	* process.c (add_gpm_wait_descriptor, delete_gpm_wait_descriptor):
	Define only if HAVE_GPM.
	* widget.c (EmacsFrameResize, emacsFrameClassRec): Now static.
	(update_hints_inhibit): Remove; never set.  All uses removed.
	* widgetprv.h (emacsFrameClassRec): Remove decl.
	* window.c (delete_deletable_window): Now returns void, since it
	wasn't returning anything.
	(compare_window_configurations): Remove unused locals.
	* xfns.c (x_set_scroll_bar_default_width): Remove unused locals.
	* xmenu.c (x_menu_set_in_use): Define only if USE_GTK || USE_MOTIF.
	(dialog_selection_callback) [!USE_GTK]: Prefer intptr_t for integers
	the same widths as pointers.  This follows up on the 2011-05-06 patch.
	* xterm.c (x_alloc_lighter_color_for_widget): Define only if USE_LUCID.
	* xterm.h: Likewise.
	(x_menu_set_in_use): Declare only if USE_GTK || USE_MOTIF.

2011-06-12  Juanma Barranquero  <lekktu@gmail.com>

	* makefile.w32-in: Update dependencies.
	(LISP_H): Add lib/intprops.h.

2011-06-11  Chong Yidong  <cyd@stupidchicken.com>

	* image.c (gif_load): Add animation frame delay to the metadata.
	(syms_of_image): Use DEFSYM.  New symbol `delay'.

2011-06-11  Martin Rudalics  <rudalics@gmx.at>

	* window.c (delete_deletable_window): Re-add.
	(Fset_window_configuration): Rewrite to handle dead buffers and
	consequently deletable windows.
	(window_tree, Fwindow_tree): Remove.  Supply functionality in
	window.el.
	(compare_window_configurations): Simplify code.

2011-06-11  Andreas Schwab  <schwab@linux-m68k.org>

	* image.c (imagemagick_load_image): Fix type mismatch.
	(Fimagemagick_types): Likewise.

	* window.h (replace_buffer_in_windows): Declare.

2011-06-11  Martin Rudalics  <rudalics@gmx.at>

	* buffer.c: New Lisp objects Qbuffer_list_update_hook and
	Qclone_number.  Remove external declaration of Qdelete_window.
	(Fbuffer_list): Rewrite doc-string.  Minor restructuring of
	code.
	(Fget_buffer_create, Fmake_indirect_buffer, Frename_buffer): Run
	Qbuffer_list_update_hook if allowed.
	(Fother_buffer): Rewrite doc-string.  Major rewrite for new
	buffer list implementation.
	(other_buffer_safely): New function.
	(Fkill_buffer): Replace call to replace_buffer_in_all_windows by
	calls to replace_buffer_in_windows and
	replace_buffer_in_windows_safely.  Run Qbuffer_list_update_hook
	if allowed.
	(record_buffer): Inhibit quitting and rewrite using quittable
	functions.  Run Qbuffer_list_update_hook if allowed.
	(Frecord_buffer, Funrecord_buffer): New functions.
	(switch_to_buffer_1, Fswitch_to_buffer): Remove.  Move
	switch-to-buffer to window.el.
	(bury-buffer): Move to window.el.
	(Vbuffer_list_update_hook): New variable.

	* lisp.h (other_buffer_safely): Add prototype in buffer.c
	section.

	* window.h (resize_frame_windows): Move up in code.
	(Fwindow_frame): Remove EXFUN.
	(replace_buffer_in_all_windows): Remove prototype.
	(replace_buffer_in_windows_safely): Add prototype.

	* window.c: Declare Qdelete_window static again.  Move down
	declaration of select_count.
	(Fnext_window, Fprevious_window): Rewrite doc-strings.
	(Fother_window): Move to window.el.
	(window_loop): Remove DELETE_BUFFER_WINDOWS and UNSHOW_BUFFER
	cases.  Add REPLACE_BUFFER_IN_WINDOWS_SAFELY case.
	(Fdelete_windows_on, Freplace_buffer_in_windows): Move to
	window.el.
	(replace_buffer_in_windows): Implement by calling
	Qreplace_buffer_in_windows.
	(replace_buffer_in_all_windows): Remove with some functionality
	moved into replace_buffer_in_windows_safely.
	(replace_buffer_in_windows_safely): New function.
	(select_window_norecord, select_frame_norecord): Move in front
	of run_window_configuration_change_hook.  Remove now obsolete
	declarations.
	(Fset_window_buffer): Rewrite doc-string.  Call
	Qrecord_window_buffer.
	(keys_of_window): Move binding for other-window to window.el.

2011-06-11  Chong Yidong  <cyd@stupidchicken.com>

	* dispextern.h (struct image): Replace data member, whose int_val
	and ptr_val fields were not used by anything, with a single
	lisp_val object.

	* image.c (Fimage_metadata, make_image, mark_image, tiff_load)
	(gif_clear_image, gif_load, imagemagick_load_image)
	(gs_clear_image, gs_load): Callers changed.

2011-06-10  Paul Eggert  <eggert@cs.ucla.edu>

	* buffer.h: Include <time.h>, for time_t.
	Needed to build on FreeBSD 8.2.  Problem reported by Herbert J. Skuhra.

	Fix minor problems found by static checking.

	* image.c (PixelGetMagickColor): Declare if ImageMagick headers don't.

	Make identifiers static if they are not used in other modules.
	* data.c (Qcompiled_function, Qframe, Qvector):
	* image.c (QimageMagick, Qsvg):
	* minibuf.c (Qmetadata):
	* window.c (resize_window_check, resize_root_window): Now static.
	* window.h (resize_window_check, resize_root_window): Remove decls.

	* window.c (window_deletion_count, delete_deletable_window):
	Remove; unused.
	(window_body_lines): Now static.
	(Fdelete_other_windows_internal): Mark vars as initialized.
	Make sure 'resize_failed' is initialized.
	(run_window_configuration_change_hook): Rename local to avoid shadowing.
	(resize_window_apply): Remove unused local.
	* window.h (delete_deletable_window): Remove decl.

	* image.c (gif_load, svg_load_image): Rename locals to avoid shadowing.
	(imagemagick_load_image): Fix pointer signedness problem by changing
	last arg from unsigned char * to char *.  All uses changed.
	Also, fix a local for similar reasons.
	Remove unused locals.  Remove locals to avoid shadowing.
	(fn_rsvg_handle_free): Remove; unused.
	(svg_load, svg_load_image): Fix pointer signedness problem.
	(imagemagick_load_image): Don't use garbage pointer image_wand.

	* ftfont.c (ftfont_get_metrics, ftfont_drive_otf): Remove unused locals.

2011-06-10  Chong Yidong  <cyd@stupidchicken.com>

	* image.c (gif_load): Fix omitted cast error introduced by
	2011-06-06 change.

2011-06-10  Martin Rudalics  <rudalics@gmx.at>

	* window.h (resize_proportionally, orig_total_lines)
	(orig_top_line): Remove from window structure.
	(set_window_height, set_window_width, change_window_heights)
	(Fdelete_window): Remove prototypes.
	(resize_frame_windows): Remove duplicate declaration.

2011-06-10  Eli Zaretskii  <eliz@gnu.org>

	* window.h (resize_frame_windows, resize_window_check)
	(delete_deletable_window, resize_root_window)
	(resize_frame_windows): Declare prototypes.

	* window.c (resize_window_apply): Make definition be "static" to
	match the prototype.

2011-06-10  Martin Rudalics  <rudalics@gmx.at>

	* window.c: Remove declarations of Qwindow_size_fixed,
	window_min_size_1, window_min_size_2, window_min_size,
	size_window, window_fixed_size_p, enlarge_window, delete_window.
	Remove static from declaration of Qdelete_window, it's
	temporarily needed by Fbury_buffer.
	(replace_window): Don't assign orig_top_line and
	orig_total_lines.
	(Fdelete_window, delete_window): Remove.  Window deletion is
	handled by window.el.
	(window_loop): Remove DELETE_OTHER_WINDOWS case.  Replace
	Fdelete_window calls with calls to Qdelete_window.
	(Fdelete_other_windows): Remove.  Deleting other windows is
	handled by window.el.
	(window_fixed_size_p): Remove.  Fixed-sizeness of windows is
	handled in window.el.
	(window_min_size_2, window_min_size_1, window_min_size): Remove.
	Window minimum sizes are handled in window.el.
	(shrink_windows, size_window, set_window_height)
	(set_window_width, change_window_heights, window_height)
	(window_width, CURBEG, CURSIZE, enlarge_window)
	(adjust_window_trailing_edge, Fadjust_window_trailing_edge)
	(Fenlarge_window, Fshrink_window): Remove.  Window resizing is
	handled in window.el.
	(make_dummy_parent): Rename to make_parent_window and give it a
	second argument horflag.
	(make_window): Don't set resize_proportionally any more.
	(Fsplit_window): Remove.  Windows are split in window.el.
	(save_restore_action, save_restore_orig_size)
	(shrink_window_lowest_first, save_restore_orig_size): Remove.
	Resize mini windows in window.el.
	(grow_mini_window, shrink_mini_window): Implement by calling
	Qresize_root_window_vertically, resize_window_check and
	resize_window_apply.
	(saved_window, Fset_window_configuration, save_window_save): Do
	not handle orig_top_line, orig_total_lines, and
	resize_proportionally.
	(window_min_height, window_min_width): Move to window.el.
	(keys_of_window): Move bindings for delete-other-windows,
	split-window, delete-window and enlarge-window to window.el.

	* buffer.c: Temporarily extern Qdelete_window.
	(Fbury_buffer): Temporarily call Qdelete_window instead of
	Fdelete_window (Fbury_buffer will move to window.el soon).

	* frame.c (set_menu_bar_lines_1): Remove code handling
	orig_top_line and orig_total_lines.

	* dispnew.c (adjust_frame_glyphs_initially): Don't use
	set_window_height but set heights directly.
	(change_frame_size_1): Use resize_frame_windows.

	* xdisp.c (init_xdisp): Don't use set_window_height but set
	heights directly.

	* xfns.c (x_set_menu_bar_lines, x_set_tool_bar_lines): Use
	resize_frame_windows instead of change_window_heights and run
	run_window_configuration_change_hook.

	* w32fns.c (x_set_tool_bar_lines): Use resize_frame_windows
	instead of change_window_heights and run
	run_window_configuration_change_hook.

2011-06-09  Martin Rudalics  <rudalics@gmx.at>

	* window.c (replace_window): Rename second argument REPLACEMENT to
	NEW.  New third argument SETFLAG.  Rewrite.
	(delete_window, make_dummy_parent): Call replace_window with
	third argument 1.
	(window_list_1): Move down in code.
	(run_window_configuration_change_hook): Move set_buffer part
	before select_frame_norecord part in order to unwind correctly.
	Rename count1 to count.
	(recombine_windows, delete_deletable_window, resize_root_window)
	(Fdelete_other_windows_internal)
	(Frun_window_configuration_change_hook, make_parent_window)
	(resize_window_check, resize_window_apply, Fresize_window_apply)
	(resize_frame_windows, Fsplit_window_internal)
	(Fdelete_window_internal, Fresize_mini_window_internal): New
	functions.
	(syms_of_window): New variables Vwindow_splits and Vwindow_nest.

2011-06-08  Martin Rudalics  <rudalics@gmx.at>

	* window.h (window): Add some new members to window structure -
	normal_lines, normal_cols, new_total, new_normal, clone_number,
	splits, nest, prev_buffers, next_buffers.
	(WINDOW_TOTAL_SIZE): Move here from window.c.
	(MIN_SAFE_WINDOW_WIDTH, MIN_SAFE_WINDOW_HEIGHT): Define here.

	* window.c (Fwindow_height, Fwindow_width, Fwindow_full_width_p):
	Remove.
	(make_dummy_parent): Set new members of windows structure.
	(make_window): Move down in code.  Handle new members of window
	structure.
	(Fwindow_clone_number, Fwindow_splits, Fset_window_splits)
	(Fwindow_nest, Fset_window_nest, Fwindow_new_total)
	(Fwindow_normal_size, Fwindow_new_normal, Fwindow_prev_buffers)
	(Fset_window_prev_buffers, Fwindow_next_buffers)
	(Fset_window_next_buffers, Fset_window_clone_number): New
	functions.
	(Fwindow_hscroll, Fwindow_at, Fwindow_point, Fwindow_start)
	(Fwindow_end, Fwindow_line_height, Fset_window_dedicated_p):
	Doc-string fixes.
	(Fwindow_parameters, Fwindow_parameter, Fset_window_parameter):
	Argument WINDOW can be now internal window too.
	(Fwindow_use_time): Move up in code.
	(Fget_buffer_window): Rename argument FRAME to ALL-FRAMES.
	Rewrite doc-string.
	(Fset_window_configuration, saved_window)
	(Fcurrent_window_configuration, save_window_save): Handle new
	members of window structure.
	(WINDOW_TOTAL_SIZE, MIN_SAFE_WINDOW_WIDTH)
	(MIN_SAFE_WINDOW_HEIGHT): Move to window.h.
	(syms_of_window): New Lisp objects Qrecord_window_buffer,
	Qwindow_deletable_p, Qdelete_window, Qreplace_buffer_in_windows,
	Qget_mru_window, Qresize_root_window,
	Qresize_root_window_vertically, Qsafe, Qabove, Qbelow,
	Qauto_buffer_name; staticpro them.

2011-06-07  Martin Rudalics  <rudalics@gmx.at>

	* window.c (Fwindow_total_size, Fwindow_left_column)
	(Fwindow_top_line, window_body_lines, Fwindow_body_size)
	(Fwindow_list_1): New functions.
	(window_box_text_cols): Replace with window_body_cols.
	(Fwindow_width, Fscroll_left, Fscroll_right): Use
	window_body_cols instead of window_box_text_cols.
	(delete_window, Fset_window_configuration): Call
	delete_all_subwindows with window as argument.
	(delete_all_subwindows): Take a window as argument and not a
	structure.  Rewrite.
	(window_loop): Remove handling of GET_LRU_WINDOW and
	GET_LARGEST_WINDOW.
	(Fget_lru_window, Fget_largest_window): Move to window.el.

	* window.h: Extern window_body_cols instead of
	window_box_text_cols.  delete_all_subwindows now takes a
	Lisp_Object as argument.

	* indent.c (compute_motion, Fcompute_motion): Use
	window_body_cols instead of window_box_text_cols.

	* frame.c (delete_frame): Call delete_all_subwindows with root
	window as argument.

2011-06-07  Daniel Colascione  <dan.colascione@gmail.com>

	* fns.c (Fputhash): Document return value.

2011-06-06  Chong Yidong  <cyd@stupidchicken.com>

	* image.c (gif_load): Implement gif89a spec "no disposal" method.

2011-06-06  Paul Eggert  <eggert@cs.ucla.edu>

	Cons<->int and similar integer overflow fixes (Bug#8794).

	Check for overflow when converting integer to cons and back.
	* charset.c (Fdefine_charset_internal, Fdecode_char):
	Use cons_to_unsigned to catch overflow.
	(Fencode_char): Use INTEGER_TO_CONS.
	* composite.h (LGLYPH_CODE): Use cons_to_unsigned.
	(LGLYPH_SET_CODE): Use INTEGER_TO_CONS.
	* data.c (long_to_cons, cons_to_long): Remove.
	(cons_to_unsigned, cons_to_signed): New functions.
	These signal an error for invalid or out-of-range values.
	* dired.c (Ffile_attributes): Use INTEGER_TO_CONS.
	* fileio.c (Fset_visited_file_modtime): Use CONS_TO_INTEGER.
	* font.c (Ffont_variation_glyphs):
	* fontset.c (Finternal_char_font): Use INTEGER_TO_CONS.
	* lisp.h: Include <intprops.h>.
	(INTEGER_TO_CONS, CONS_TO_INTEGER): New macros.
	(cons_to_signed, cons_to_unsigned): New decls.
	(long_to_cons, cons_to_long): Remove decls.
	* undo.c (record_first_change): Use INTEGER_TO_CONS.
	(Fprimitive_undo): Use CONS_TO_INTEGER.
	* xfns.c (Fx_window_property): Likewise.
	* xselect.c: Include <limits.h>.
	(x_own_selection, selection_data_to_lisp_data):
	Use INTEGER_TO_CONS.
	(x_handle_selection_request, x_handle_selection_clear)
	(x_get_foreign_selection, Fx_disown_selection_internal)
	(Fx_get_atom_name, x_send_client_event): Use CONS_TO_INTEGER.
	(lisp_data_to_selection_data): Use cons_to_unsigned.
	(x_fill_property_data): Use cons_to_signed.
	Report values out of range.

	Check for buffer and string overflow more precisely.
	* buffer.h (BUF_BYTES_MAX): New macro.
	* lisp.h (STRING_BYTES_MAX): New macro.
	* alloc.c (Fmake_string):
	* character.c (string_escape_byte8):
	* coding.c (coding_alloc_by_realloc):
	* doprnt.c (doprnt):
	* editfns.c (Fformat):
	* eval.c (verror):
	Use STRING_BYTES_MAX, not MOST_POSITIVE_FIXNUM,
	since they may not be the same number.
	* editfns.c (Finsert_char):
	* fileio.c (Finsert_file_contents):
	Likewise for BUF_BYTES_MAX.

	* image.c: Use ptrdiff_t, not int, for sizes.
	(slurp_file): Switch from int to ptrdiff_t.
	All uses changed.
	(slurp_file): Check that file size fits in both size_t (for
	malloc) and ptrdiff_t (for sanity and safety).

	* fileio.c (Fverify_visited_file_modtime): Avoid time overflow
	if b->modtime has its maximal value.

	* dired.c (Ffile_attributes): Don't assume EMACS_INT has >32 bits.

	Don't assume time_t can fit into int.
	* buffer.h (struct buffer.modtime): Now time_t, not int.
	* fileio.c (Fvisited_file_modtime): No need for time_t cast now.
	* undo.c (Fprimitive_undo): Use time_t, not int, for time_t value.

	Minor fixes for signed vs unsigned integers.
	* character.h (MAYBE_UNIFY_CHAR):
	* charset.c (maybe_unify_char):
	* keyboard.c (read_char, reorder_modifiers):
	XINT -> XFASTINT, since the integer must be nonnegative.
	* ftfont.c (ftfont_spec_pattern):
	* keymap.c (access_keymap, silly_event_symbol_error):
	XUINT -> XFASTINT, since the integer must be nonnegative.
	(Fsingle_key_description, preferred_sequence_p): XUINT -> XINT,
	since it makes no difference and we prefer signed.
	* keyboard.c (record_char): Use XUINT when all the neighbors do.
	(access_keymap): NATNUMP -> INTEGERP, since the integer must be
	nonnegative.

2011-06-06  Stefan Monnier  <monnier@iro.umontreal.ca>

	* window.h (Fwindow_frame): Declare.

2011-06-06  Paul Eggert  <eggert@cs.ucla.edu>

	* alloc.c: Simplify handling of large-request failures (Bug#8800).
	(SPARE_MEMORY): Always define.
	(LARGE_REQUEST): Remove.
	(memory_full): Use SPARE_MEMORY rather than LARGE_REQUEST.

2011-06-06  Martin Rudalics  <rudalics@gmx.at>

	* lisp.h: Move EXFUNS for Fframe_root_window,
	Fframe_first_window and Fset_frame_selected_window to window.h.

	* window.h: Move EXFUNS for Fframe_root_window,
	Fframe_first_window and Fset_frame_selected_window here from
	lisp.h.

	* frame.c (Fwindow_frame, Fframe_first_window)
	(Fframe_root_window, Fframe_selected_window)
	(Fset_frame_selected_window): Move to window.c.
	(Factive_minibuffer_window): Move to minibuf.c.
	(Fother_visible_frames_p): New function.

	* minibuf.c (Factive_minibuffer_window): Move here from frame.c.

	* window.c (decode_window, decode_any_window): Move up in code.
	(Fwindowp, Fwindow_live_p): Rewrite doc-strings.
	(inhibit_frame_unsplittable): Remove unused variable.
	(Fwindow_buffer): Move up and rewrite doc-string.
	(Fwindow_parent, Fwindow_vchild, Fwindow_hchild, Fwindow_next)
	(Fwindow_prev): New functions.
	(Fwindow_frame): Move here from frame.c.  Accept any window as
	argument.
	(Fframe_root_window, Fframe_first_window)
	(Fframe_selected_window): Move here from frame.c.  Accept frame
	or arbitrary window as argument.  Update doc-strings.
	(Fminibuffer_window): Move up in code.
	(Fwindow_minibuffer_p): Move up in code and simplify.
	(Fset_frame_selected_window): Move here from frame.c.
	Marginal rewrite.
	(Fselected_window, select_window, Fselect_window): Move up in
	code.  Minor doc-string fixes.

2011-06-06  Paul Eggert  <eggert@cs.ucla.edu>

	* alloc.c (memory_full) [SYSTEM_MALLOC]: Port to MacOS (Bug#8800).
	Do not assume that spare memory exists; that assumption is valid
	only if SYSTEM_MALLOC.
	(LARGE_REQUEST): New macro, so that the issue of large requests
	is separated from the issue of spare memory.

2011-06-05  Andreas Schwab  <schwab@linux-m68k.org>

	* editfns.c (Fformat): Correctly handle zero flag with hexadecimal
	format.  (Bug#8806)

	* gtkutil.c (xg_get_default_scrollbar_width): Avoid warning.

	* xfns.c (x_set_scroll_bar_default_width): Move declarations
	before statements.

2011-06-05  Jan Djärv  <jan.h.d@swipnet.se>

	* gtkutil.c (xg_get_default_scrollbar_width): New function.

	* gtkutil.h: Declare xg_get_default_scrollbar_width.

	* xfns.c (x_set_scroll_bar_default_width): If USE_GTK, get
	min width by calling x_set_scroll_bar_default_width (Bug#8505).

2011-06-05  Juanma Barranquero  <lekktu@gmail.com>

	* xdisp.c (single_display_spec_intangible_p): Remove declaration.

2011-06-04  Chong Yidong  <cyd@stupidchicken.com>

	* xselect.c (x_clipboard_manager_save): Remove redundant arg.
	(x_clipboard_manager_save): Add return value.
	(x_clipboard_manager_error_1, x_clipboard_manager_error_2):
	New error handlers.
	(x_clipboard_manager_save_frame, x_clipboard_manager_save_all):
	Obey Vx_select_enable_clipboard_manager.  Catch errors in
	x_clipboard_manager_save (Bug#8779).
	(Vx_select_enable_clipboard_manager): New variable.
	(x_get_foreign_selection): Reduce scope of x_catch_errors (Bug#8790).

2011-06-04  Dan Nicolaescu  <dann@ics.uci.edu>

	* emacs.c (main): Warn when starting a GTK emacs in daemon mode.

2011-06-04  YAMAMOTO Mitsuharu  <mituharu@math.s.chiba-u.ac.jp>

	* fringe.c (update_window_fringes): Don't update overlay arrow bitmap
	in the current matrix if keep_current_p is non-zero.

2011-06-04  Eli Zaretskii  <eliz@gnu.org>

	* bidi.c (bidi_level_of_next_char): Fix last change.

2011-06-03  Eli Zaretskii  <eliz@gnu.org>

	Support bidi reordering of text covered by display properties.

	* bidi.c (bidi_copy_it): Use offsetof instead of emulating it.
	(bidi_fetch_char, bidi_fetch_char_advance): New functions.
	(bidi_cache_search, bidi_cache_iterator_state)
	(bidi_paragraph_init, bidi_resolve_explicit, bidi_resolve_weak)
	(bidi_level_of_next_char, bidi_move_to_visually_next):
	Support character positions inside a run of characters covered by a
	display string.
	(bidi_paragraph_init, bidi_resolve_explicit_1)
	(bidi_level_of_next_char): Call bidi_fetch_char and
	bidi_fetch_char_advance instead of FETCH_CHAR and
	FETCH_CHAR_ADVANCE.
	(bidi_init_it): Initialize new members.
	(LRE_CHAR, RLE_CHAR, PDF_CHAR, LRO_CHAR, RLO_CHAR): Remove macro
	definitions.
	(bidi_explicit_dir_char): Lookup character type in bidi_type_table,
	instead of using explicit *_CHAR codes.
	(bidi_resolve_explicit, bidi_resolve_weak):
	Use FETCH_MULTIBYTE_CHAR instead of FETCH_CHAR, as reordering of
	bidirectional text is supported only in multibyte buffers.
	(bidi_init_it): Accept additional argument FRAME_WINDOW_P and use
	it to initialize the frame_window_p member of struct bidi_it.
	(bidi_cache_iterator_state, bidi_resolve_explicit_1)
	(bidi_resolve_explicit, bidi_resolve_weak)
	(bidi_level_of_next_char, bidi_move_to_visually_next): Abort if
	bidi_it->nchars is non-positive.
	(bidi_level_of_next_char): Don't try to lookup the cache for the
	next/previous character if nothing is cached there yet, or if we
	were just reseat()'ed to a new position.

	* xdisp.c (set_cursor_from_row): Set start and stop points
	according to the row's direction when priming the loop that looks
	for the glyph on which to display cursor.
	(single_display_spec_intangible_p): Function deleted.
	(display_prop_intangible_p): Reimplement to call
	handle_display_spec instead of single_display_spec_intangible_p.
	Accept 3 additional arguments needed by handle_display_spec.
	This fixes incorrect cursor motion across display property with complex
	values: lists, `(when COND...)' forms, etc.
	(single_display_spec_string_p): Support property values that are
	lists with the argument STRING its top-level element.
	(display_prop_string_p): Fix the condition for processing a
	property that is a list to be consistent with handle_display_spec.
	(handle_display_spec): New function, refactored from the
	last portion of handle_display_prop.
	(compute_display_string_pos): Accept additional argument
	FRAME_WINDOW_P.  Call handle_display_spec to determine whether the
	value of a `display' property is a "replacing spec".
	(handle_single_display_spec): Accept 2 additional arguments BUFPOS
	and FRAME_WINDOW_P.  If IT is NULL, don't set up the iterator from
	the display property, but just return a value indicating whether
	the display property will replace the characters it covers.
	(Fcurrent_bidi_paragraph_direction): Initialize the nchars and
	frame_window_p members of struct bidi_it.
	(compute_display_string_pos, compute_display_string_end):
	New functions.
	(push_it): Accept second argument POSITION, where pop_it should
	jump to continue iteration.
	(reseat_1): Initialize bidi_it.disp_pos.

	* keyboard.c (adjust_point_for_property): Adjust the call to
	display_prop_intangible_p to its new signature.

	* dispextern.h (struct bidi_it): New member frame_window_p.
	(bidi_init_it): Update prototypes.
	(display_prop_intangible_p): Update prototype.
	(compute_display_string_pos, compute_display_string_end):
	Declare prototypes.
	(struct bidi_it): New members nchars and disp_pos.  ch_len is now
	EMACS_INT.

2011-06-02  Paul Eggert  <eggert@cs.ucla.edu>

	Malloc failure behavior now depends on size of allocation.
	* alloc.c (buffer_memory_full, memory_full): New arg NBYTES.
	* lisp.h: Change signatures accordingly.
	* alloc.c, buffer.c, editfns.c, menu.c, minibuf.c, xterm.c:
	All callers changed.  (Bug#8762)

	* gnutls.c: Use Emacs's memory allocators.
	Without this change, the gnutls library would invoke malloc etc.
	directly, which causes problems on non-SYNC_INPUT hosts, and which
	runs afoul of improving memory_full behavior.  (Bug#8761)
	(fn_gnutls_global_set_mem_functions): New macro or function pointer.
	(emacs_gnutls_global_init): Use it to specify xmalloc, xrealloc,
	xfree instead of the default malloc, realloc, free.
	(Fgnutls_boot): No need to check for memory allocation failure,
	since xmalloc does that for us.

	Remove arbitrary limit of 2**31 entries in hash tables.  (Bug#8771)
	* category.c (hash_get_category_set):
	* ccl.c (ccl_driver):
	* charset.c (Fdefine_charset_internal):
	* charset.h (struct charset.hash_index):
	* composite.c (get_composition_id, gstring_lookup_cache)
	(composition_gstring_put_cache):
	* composite.h (struct composition.hash_index):
	* dispextern.h (struct image.hash):
	* fns.c (next_almost_prime, larger_vector, cmpfn_eql)
	(cmpfn_equal, cmpfn_user_defined, hashfn_eq, hashfn_eql)
	(hashfn_equal, hashfn_user_defined, make_hash_table)
	(maybe_resize_hash_table, hash_lookup, hash_put)
	(hash_remove_from_table, hash_clear, sweep_weak_table, SXHASH_COMBINE)
	(sxhash_string, sxhash_list, sxhash_vector, sxhash_bool_vector)
	(Fsxhash, Fgethash, Fputhash, Fmaphash):
	* image.c (make_image, search_image_cache, lookup_image)
	(xpm_put_color_table_h):
	* lisp.h (struct Lisp_Hash_Table):
	* minibuf.c (Ftry_completion, Fall_completions, Ftest_completion):
	* print.c (print): Use 'EMACS_UINT' and 'EMACS_INT'
	for hashes and hash indexes, instead of 'unsigned' and 'int'.
	* alloc.c (allocate_vectorlike):
	Check for overflow in vector size calculations.
	* ccl.c (ccl_driver):
	Check for overflow when converting EMACS_INT to int.
	* fns.c, image.c: Remove unnecessary static decls that would otherwise
	need to be updated by these changes.
	* fns.c (make_hash_table, maybe_resize_hash_table):
	Check for integer overflow with large hash tables.
	(make_hash_table, maybe_resize_hash_table, Fmake_hash_table):
	Prefer the faster XFLOAT_DATA to XFLOATINT where either will do.
	(SXHASH_REDUCE): New macro.
	(sxhash_string, sxhash_list, sxhash_vector, sxhash_bool_vector):
	Use it instead of discarding useful hash info with large hash values.
	(sxhash_float): New function.
	(sxhash): Use it.  No more need for "& INTMASK" due to above changes.
	* lisp.h (FIXNUM_BITS): New macro, useful for SXHASH_REDUCE etc.
	(MOST_NEGATIVE_FIXNUM, MOST_POSITIVE_FIXNUM, INTMASK):
	Rewrite to use FIXNUM_BITS, as this simplifies things.
	(next_almost_prime, larger_vector, sxhash, hash_lookup, hash_put):
	Adjust signatures to match updated version of code.
	(consing_since_gc): Now EMACS_INT, since a single hash table can
	use more than INT_MAX bytes.

2011-06-01  Dan Nicolaescu  <dann@ics.uci.edu>

	Make it possible to build with GCC-4.6+ -O2 -flto.

	* emacs.c (__malloc_initialize_hook): Mark as EXTERNALLY_VISIBLE.

2011-06-01  Stefan Monnier  <monnier@iro.umontreal.ca>

	* minibuf.c (get_minibuffer, read_minibuf_unwind):
	Call minibuffer-inactive-mode.

2011-05-31  Juanma Barranquero  <lekktu@gmail.com>

	* makefile.w32-in ($(BLD)/data.$(O), $(BLD)/editfns.$(O)):
	Update dependencies.

2011-05-31  Dan Nicolaescu  <dann@ics.uci.edu>

	* data.c (init_data): Remove code for UTS, this system is not
	supported anymore.

2011-05-31  Dan Nicolaescu  <dann@ics.uci.edu>

	Don't force ./temacs to start in terminal mode.

	* frame.c (make_initial_frame): Initialize faces in all cases, not
	only when CANNOT_DUMP is defined.
	* dispnew.c (init_display): Remove CANNOT_DUMP condition.

2011-05-31  Dan Nicolaescu  <dann@ics.uci.edu>

	* dispnew.c (add_window_display_history): Use const for the string
	pointer.  Remove declaration, not needed.

2011-05-31  Paul Eggert  <eggert@cs.ucla.edu>

	Use 'inline', not 'INLINE'.
	<http://lists.gnu.org/archive/html/emacs-devel/2011-05/msg00914.html>
	* alloc.c, fontset.c (INLINE): Remove.
	* alloc.c, bidi.c, charset.c, coding.c, dispnew.c, fns.c, image.c:
	* intervals.c, keyboard.c, process.c, syntax.c, textprop.c, w32term.c:
	* xdisp.c, xfaces.c, xterm.c: Replace all uses of INLINE with inline.
	* gmalloc.c (register_heapinfo): Use inline unconditionally.
	* lisp.h (LISP_MAKE_RVALUE): Use inline, not __inline__.

2011-05-31  Dan Nicolaescu  <dann@ics.uci.edu>

	Make it possible to run ./temacs.

	* callproc.c (set_initial_environment): Remove CANNOT_DUMP code,
	syms_of_callproc does the same thing.  Remove test for
	"initialized", do it in the caller.
	* emacs.c (main): Avoid calling set_initial_environment when dumping.

2011-05-31  Stefan Monnier  <monnier@iro.umontreal.ca>

	* minibuf.c (Finternal_complete_buffer): Return `category' metadata.
	(read_minibuf): Use get_minibuffer.
	(syms_of_minibuf): Use DEFSYM.
	(Qmetadata): New var.
	* data.c (Qbuffer): Don't make it static.
	(syms_of_data): Use DEFSYM.

2011-05-31  Paul Eggert  <eggert@cs.ucla.edu>

	* ccl.c (CCL_CODE_RANGE): Allow negative numbers.  (Bug#8751)
	(CCL_CODE_MIN): New macro.

2011-05-30  Paul Eggert  <eggert@cs.ucla.edu>

	* alloc.c (lisp_align_malloc): Omit unnecessary val==NULL tests.

	* eval.c (Qdebug): Now static.
	* lisp.h (Qdebug): Remove decl.  This reverts a part of the
	2011-04-26T11:26:05Z!dan.colascione@gmail.com that inadvertently undid part of
	2011-04-14T06:48:41Z!eggert@cs.ucla.edu.

2011-05-29  Chong Yidong  <cyd@stupidchicken.com>

	* image.c: Various fixes to ImageMagick code comments.
	(Fimagemagick_types): Doc fix.

2011-05-29  Paul Eggert  <eggert@cs.ucla.edu>

	Minor fixes prompted by GCC 4.6.0 warnings.

	* xselect.c (converted_selections, conversion_fail_tag): Now static.

	* emacs.c [HAVE_X_WINDOWS]: Include "xterm.h".
	(x_clipboard_manager_save_all): Move extern decl to ...
	* xterm.h: ... here, so that it can be checked for consistency.

2011-05-29  Chong Yidong  <cyd@stupidchicken.com>

	* xselect.c (x_clipboard_manager_save_frame)
	(x_clipboard_manager_save_all): New functions.
	(Fx_clipboard_manager_save): Lisp function deleted.

	* emacs.c (Fkill_emacs): Call x_clipboard_manager_save_all.
	* frame.c (delete_frame): Call x_clipboard_manager_save_frame.

	* xterm.h: Update prototype.

2011-05-28  William Xu  <william.xwl@gmail.com>

	* nsterm.m (ns_term_shutdown): Synchronize user defaults before
	exiting (Bug#8239).

2011-05-28  Jim Meyering  <meyering@redhat.com>

	Avoid a sign-extension bug in crypto_hash_function.
	* fns.c (to_uchar): Define.
	(crypto_hash_function): Use it to convert some newly-signed
	variables to unsigned, to avoid sign-extension bugs.  For example,
	without this change, (md5 "truc") would evaluate to
	45723a2aff78ff4fff7fff1114760e62 rather than the expected
	45723a2af3788c4ff17f8d1114760e62.  Reported by Antoine Levitt in
	https://lists.gnu.org/archive/html/emacs-devel/2011-05/msg00883.html.

2011-05-27  Paul Eggert  <eggert@cs.ucla.edu>

	Integer overflow fixes.

	* dbusbind.c: Serial number integer overflow fixes.
	(CHECK_DBUS_SERIAL_GET_SERIAL): New macro.
	(Fdbus_call_method_asynchronously, xd_read_message_1): Use a float
	to hold a serial number that is too large for a fixnum.
	(Fdbus_method_return_internal, Fdbus_method_error_internal):
	Check for serial numbers out of range.  Decode any serial number
	that was so large that it became a float.  (Bug#8722)

	* dbusbind.c: Use XFASTINT rather than XUINT, and check for nonneg.
	(Fdbus_call_method, Fdbus_call_method_asynchronously):
	Use XFASTINT rather than XUINT when numbers are nonnegative.
	(xd_append_arg, Fdbus_method_return_internal):
	(Fdbus_method_error_internal): Likewise.  Also, for unsigned
	arguments, check that Lisp number is nonnegative, rather than
	silently wrapping negative numbers around.  (Bug#8722)
	(xd_read_message_1): Don't assume dbus_uint32_t can fit in int.
	(Bug#8722)

	* data.c (arith_driver, Flsh): Avoid unnecessary casts to EMACS_UINT.

	* ccl.c (ccl_driver): Redo slightly to avoid the need for 'unsigned'.

	ccl: add integer overflow checks
	* ccl.c (CCL_CODE_MAX, GET_CCL_RANGE, GET_CCL_CODE, GET_CCL_INT):
	(IN_INT_RANGE): New macros.
	(ccl_driver): Use them to check for integer overflow when
	decoding a CCL program.  Many of the new checks are whether XINT (x)
	fits in int; it doesn't always, on 64-bit hosts.  The new version
	doesn't catch all possible integer overflows, but it's an
	improvement.  (Bug#8719)

	* alloc.c (make_event_array): Use XINT, not XUINT.
	There's no need for unsigned here.

	* mem-limits.h (EXCEEDS_LISP_PTR) [!USE_LSB_TAG]: EMACS_UINT -> uintptr_t
	This follows up to the 2011-05-06 change that substituted uintptr_t
	for EMACS_INT.  This case wasn't caught back then.

	Rework Fformat to avoid integer overflow issues.
	* editfns.c: Include <float.h> unconditionally, as it's everywhere
	now (part of C89).  Include <verify.h>.
	(MAX_10_EXP, CONVERTED_BYTE_SIZE): Remove; no longer needed.
	(pWIDE, pWIDElen, signed_wide, unsigned_wide): New defns.
	(Fformat): Avoid the prepass trying to compute sizes; it was only
	approximate and thus did not catch overflow reliably.  Instead, walk
	through the format just once, formatting and computing sizes as we go,
	checking for integer overflow at every step, and allocating a larger
	buffer as needed.  Keep track separately whether the format is
	multibyte.  Keep only the most-recently calculated precision, rather
	than them all.  Record whether each argument has been converted to
	string.  Use EMACS_INT, not int, for byte and char and arg counts.
	Support field widths and precisions larger than INT_MAX.  Avoid
	sprintf's undefined behavior with conversion specifications such as %#d
	and %.0c.  Fix bug with strchr succeeding on '\0' when looking for
	flags.  Fix bug with (format "%c" 256.0).  Avoid integer overflow when
	formatting out-of-range floating point numbers with int
	formats.  (Bug#8668)

	* lisp.h (FIXNUM_OVERFLOW_P): Work even if arg is a NaN.

	* data.c: Avoid integer truncation in expressions involving floats.
	* data.c: Include <intprops.h>.
	(arith_driver): When there's an integer overflow in an expression
	involving floating point, convert the integers to floating point
	so that the resulting value does not suffer from catastrophic
	integer truncation.  For example, on a 64-bit host (* 4
	most-negative-fixnum 0.5) should yield about -4.6e+18, not zero.
	Do not rely on undefined behavior after integer overflow.

	merge count_size_as_multibyte, parse_str_to_multibyte
	* character.c, character.h (count_size_as_multibyte):
	Rename from parse_str_to_multibyte; all uses changed.
	Check for integer overflow.
	* insdel.c, lisp.h (count_size_as_multibyte): Remove,
	since it's now a duplicate of the other.  This is more of
	a character than a buffer op, so better that it's in character.c.
	* fns.c, print.c: Adjust to above changes.

2011-05-27  Stefan Monnier  <monnier@iro.umontreal.ca>

	* xselect.c (x_convert_selection): Yet another int/Lisp_Object mixup.

2011-05-27  Paul Eggert  <eggert@cs.ucla.edu>

	* xselect.c: Fix minor problems prompted by GCC 4.6.0 warnings.
	(x_handle_selection_request, frame_for_x_selection): Remove unused vars.
	(x_clipboard_manager_save): Now static.
	(Fx_clipboard_manager_save): Rename local to avoid shadowing.

	* fns.c: Fix minor problems prompted by GCC 4.6.0 warnings.
	(crypto_hash_function): Now static.
	Fix pointer signedness problems.  Avoid unnecessary initializations.

2011-05-27  Chong Yidong  <cyd@stupidchicken.com>

	* termhooks.h (Vselection_alist): Make it terminal-local.

	* terminal.c (create_terminal): Initialize it.

	* xselect.c: Support for clipboard managers.
	(Vselection_alist): Move to termhooks.h as terminal-local var.
	(LOCAL_SELECTION): New macro.
	(x_atom_to_symbol): Handle x_display_info_for_display fail case.
	(symbol_to_x_atom): Remove gratuitous arg.
	(x_handle_selection_request, lisp_data_to_selection_data)
	(x_get_foreign_selection, Fx_register_dnd_atom): Callers changed.
	(x_own_selection, x_get_local_selection, x_convert_selection):
	New arg, specifying work frame.  Use terminal-local Vselection_alist.
	(some_frame_on_display): Delete unused function.
	(Fx_own_selection_internal, Fx_get_selection_internal)
	(Fx_disown_selection_internal, Fx_selection_owner_p)
	(Fx_selection_exists_p): New optional frame arg.
	(frame_for_x_selection, Fx_clipboard_manager_save): New functions.
	(x_handle_selection_clear): Don't treat other terminals with the
	same keyboard specially.  Use the terminal-local Vselection_alist.
	(x_clear_frame_selections): Use Frun_hook_with_args.

	* xterm.c (x_term_init): Intern ATOM and CLIPBOARD_MANAGER atoms.

	* xterm.h: Add support for those atoms.

2011-05-26  Chong Yidong  <cyd@stupidchicken.com>

	* xselect.c: ICCCM-compliant handling of MULTIPLE targets.
	(converted_selections, conversion_fail_tag): New global variables.
	(x_selection_request_lisp_error): Free the above.
	(x_get_local_selection): Remove unnecessary code.
	(x_reply_selection_request): Args changed; handle arbitrary array
	of converted selections stored in converted_selections.
	Separate the XChangeProperty and SelectionNotify steps.
	(x_handle_selection_request): Rewrite to handle MULTIPLE target.
	(x_convert_selection): New function.
	(x_handle_selection_event): Simplify.
	(x_get_foreign_selection): Don't ignore incoming requests while
	waiting for an answer; this will fail when we implement
	SAVE_TARGETS, and seems unnecessary anyway.
	(selection_data_to_lisp_data): Recognize ATOM_PAIR type.
	(Vx_sent_selection_functions): Doc fix.

2011-05-26  Leo Liu  <sdl.web@gmail.com>

	* editfns.c (Ftranspose_regions): Allow empty regions.  (Bug#8699)

2011-05-25  YAMAMOTO Mitsuharu  <mituharu@math.s.chiba-u.ac.jp>

	* dispextern.h (struct glyph_row): New member fringe_bitmap_periodic_p.

	* dispnew.c (shift_glyph_matrix, scrolling_window): Mark scrolled row
	for fringe update if it has periodic bitmap.
	(row_equal_p): Also compare left_fringe_offset, right_fringe_offset,
	and fringe_bitmap_periodic_p.

	* fringe.c (get_fringe_bitmap_data): New function.
	(draw_fringe_bitmap_1, update_window_fringes): Use it.
	(update_window_fringes): Record periodicity of fringe bitmap in glyph
	row.  Mark glyph row for fringe update if periodicity changed.

	* xdisp.c (try_window_reusing_current_matrix): Don't mark scrolled row
	for fringe update unless it has periodic bitmap.

2011-05-25  Kenichi Handa  <handa@m17n.org>

	* xdisp.c (get_next_display_element): Set correct it->face_id for
	a static composition.

2011-05-24  Leo Liu  <sdl.web@gmail.com>

	* deps.mk (fns.o):
	* makefile.w32-in ($(BLD)/fns.$(O)): Include sha1.h.

	* fns.c (crypto_hash_function, Fsha1): New function.
	(Fmd5): Use crypto_hash_function.
	(syms_of_fns): Add Ssha1.

2011-05-22  Paul Eggert  <eggert@cs.ucla.edu>

	* gnutls.c: Remove unused macros.
	(fn_gnutls_transport_set_lowat, fn_gnutls_transport_set_pull_function):
	(fn_gnutls_transport_set_push_function) [!WINDOWSNT]:
	Remove macros that are defined and never used.
	Caught by gcc -Wunused-macros (GCC 4.6.0, Fedora 14).

2011-05-22  Chong Yidong  <cyd@stupidchicken.com>

	* xselect.c (syms_of_xselect): Remove unused symbol SAVE_TARGETS.
	(Fx_get_selection_internal): Minor cleanup.
	(Fx_own_selection_internal): Rename arguments for consistency with
	select.el.

2011-05-22  Paul Eggert  <eggert@cs.ucla.edu>

	* xselect.c (QSAVE_TARGETS): New static var, to fix build failure.

2011-05-22  Chong Yidong  <cyd@stupidchicken.com>

	* xselect.c (syms_of_xselect): Include character.h; use DEFSYM.

2011-05-21  YAMAMOTO Mitsuharu  <mituharu@math.s.chiba-u.ac.jp>

	* dispnew.c (scrolling_window): Don't exclude the case that the
	last enabled row in the desired matrix touches the bottom boundary.

2011-05-21  Glenn Morris  <rgm@gnu.org>

	* Makefile.in ($(etc)/DOC): Make second command line even shorter.
	(SOME_MACHINE_OBJECTS): Replace FONT_OBJ by its maximal expansion,
	and add some more files.

2011-05-20  Eli Zaretskii  <eliz@gnu.org>

	* callproc.c (Fcall_process) [MSDOS]: Fix arguments to
	report_file_error introduced by the change from 2011-05-07.

2011-05-20  Paul Eggert  <eggert@cs.ucla.edu>

	* systime.h (Time): Define only if emacs is defined.
	This is to allow ../lib-src/profile.c to be compiled on FreeBSD,
	where the include path doesn't have X11/X.h by default.  See
	<http://lists.gnu.org/archive/html/emacs-devel/2011-05/msg00561.html>.

2011-05-20 Kenichi Handa  <handa@m17n.org>

	* composite.c (find_automatic_composition): Fix previous change.

2011-05-20  Glenn Morris  <rgm@gnu.org>

	* lisp.mk: New file, split from Makefile.in.
	* Makefile.in (lisp): Move to separate file, inserted by @lisp_frag@.
	(shortlisp): Remove.
	($(etc)/DOC): Edit lisp.mk rather than using $shortlisp.

2011-05-19  Glenn Morris  <rgm@gnu.org>

	* Makefile.in (MSDOS_SUPPORT_REAL, MSDOS_SUPPORT, NS_SUPPORT)
	(REAL_MOUSE_SUPPORT, GPM_MOUSE_SUPPORT, MOUSE_SUPPORT, TOOLTIP_SUPPORT)
	(BASE_WINDOW_SUPPORT, X_WINDOW_SUPPORT, WINDOW_SUPPORT): Remove.
	(lisp): Set the order to that of loadup.el.
	(shortlisp): Make it a copy of $lisp.
	(SOME_MACHINE_LISP): Remove.
	($(etc)/DOC): Depend just on $lisp, not $SOME_MACHINE_LISP too.
	Use just $shortlisp, not $SOME_MACHINE_LISP too.

2011-05-18  Kenichi Handa  <handa@m17n.org>

	* composite.c (CHAR_COMPOSABLE_P): Add more check for efficiency.
	(BACKWARD_CHAR): Wrap the arg STOP by parenthesis.
	(find_automatic_composition): Mostly rewrite for efficiency.

2011-05-18  Juanma Barranquero  <lekktu@gmail.com>

	* makefile.w32-in: Update dependencies.

2011-05-18  Christoph Scholtes  <cschol2112@googlemail.com>

	* menu.c: Include limits.h (fixes the MS-Windows build broken by
	2011-06-18T18:49:19Z!cyd@stupidchicken.com).

2011-05-18  Paul Eggert  <eggert@cs.ucla.edu>

	Fix some integer overflow issues, such as string length overflow.

	* insdel.c (count_size_as_multibyte): Check for string overflow.

	* character.c (lisp_string_width): Check for string overflow.
	Use EMACS_INT, not int, for string indexes and lengths; in
	particular, 2nd arg is now EMACS_INT, not int.  Do not crash if
	the resulting string length overflows an EMACS_INT; instead,
	report a string overflow if no precision given.  When checking for
	precision exhaustion, use a check that cannot possibly have
	integer overflow.  (Bug#8675)
	* character.h (lisp_string_width): Adjust to new signature.

	* alloc.c (string_overflow): New function.
	(Fmake_string): Use it.  This doesn't change behavior, but saves
	a few bytes and will simplify future changes.
	* character.c (string_escape_byte8): Likewise.
	* lisp.h (string_overflow): New decl.

	Fixups, following up to the user-interface timestamp change.
	* nsterm.m (last_mouse_movement_time, ns_mouse_position): Use Time
	for UI timestamps, instead of unsigned long.
	* msdos.c (mouse_get_pos): Likewise.
	* w32inevt.c (movement_time, w32_console_mouse_position): Likewise.
	* w32gui.h (Time): Define by including "systime.h" rather than by
	declaring it ourselves.  (Bug#8664)

	* dispextern.h (struct image): Don't assume time_t <= unsigned long.
	* image.c (clear_image_cache): Likewise.

	* term.c (term_mouse_position): Don't assume time_t wraparound.

	Be more systematic about user-interface timestamps.
	Before, the code sometimes used 'Time', sometimes 'unsigned long',
	and sometimes 'EMACS_UINT', to represent these timestamps.
	This change causes it to use 'Time' uniformly, as that's what X uses.
	This makes the code easier to follow, and makes it easier to catch
	integer overflow bugs such as Bug#8664.
	* frame.c (Fmouse_position, Fmouse_pixel_position):
	Use Time, not unsigned long, for user-interface timestamps.
	* keyboard.c (last_event_timestamp, kbd_buffer_get_event): Likewise.
	(button_down_time, make_lispy_position, make_lispy_movement): Likewise.
	* keyboard.h (last_event_timestamp): Likewise.
	* menu.c (Fx_popup_menu) [!HAVE_X_WINDOWS]: Likewise.
	* menu.h (xmenu_show): Likewise.
	* term.c (term_mouse_position): Likewise.
	* termhooks.h (struct input_event.timestamp): Likewise.
	(struct terminal.mouse_position_hook): Likewise.
	* xmenu.c (create_and_show_popup_menu, xmenu_show): Likewise.
	* xterm.c (XTmouse_position, x_scroll_bar_report_motion): Likewise.
	* systime.h (Time): New decl.  Pull it in from <X11/X.h> if
	HAVE_X_WINDOWS, otherwise define it as unsigned long, which is
	what it was before.
	* menu.h, termhooks.h: Include "systime.h", for Time.

	* keyboard.c (make_lispy_event): Fix problem in integer overflow.
	Don't assume that the difference between two unsigned long values
	can fit into an integer.  At this point, we know button_down_time
	<= event->timestamp, so the difference must be nonnegative, so
	there's no need to cast the result if double-click-time is
	nonnegative, as it should be; check that it's nonnegative, just in
	case.  This bug is triggered when events are more than 2**31 ms
	apart (about 25 days).  (Bug#8664)

	* xselect.c (last_event_timestamp): Remove duplicate decl.
	(x_own_selection): Remove needless cast to unsigned long.

	* xmenu.c (set_frame_menubar): Use int, not EMACS_UINT, for indexes
	that always fit in int.  Use a sentinel instead of a counter, to
	avoid a temp and to allay GCC's concerns about possible int overflow.
	* frame.h (struct frame): Use int for menu_bar_items_used
	instead of EMACS_INT, since it always fits in int.

	* menu.c (grow_menu_items): Check for int overflow.

	* xmenu.c (set_frame_menubar): Don't mishandle vectors with no nils.

	* xterm.c: Use EMACS_INT for Emacs modifiers, and int for X modifiers.
	Before, the code was not consistent.  These values cannot exceed
	2**31 - 1 so there's no need to make them unsigned.
	(x_x_to_emacs_modifiers): Accept int and return EMACS_INT.
	(x_emacs_to_x_modifiers): Accept EMACS_INT and return int.
	(x_x_to_emacs_modifiers, x_emacs_to_x_modifiers): Reject non-integers
	as modifiers.
	* xterm.h (x_x_to_emacs_modifiers): Adjust to signature change.

	* lisp.h (XINT) [USE_LISP_UNION_TYPE]: Cast to EMACS_INT.
	(XUINT) [USE_LISP_UNION_TYPE]: Cast to EMACS_UINT.
	Otherwise, GCC 4.6.0 warns about printf (pI, XINT (...)),
	presumably because the widths might not match.

	* window.c (size_window): Avoid needless test at loop start.

2011-05-18  Courtney Bane  <emacs-bugs-7626@cbane.org>  (tiny change)

	* term.c (Fresume_tty): Restore hooks before reinitializing (bug#8687).

2011-05-12  Drew Adams  <drew.adams@oracle.com>

	* textprop.c (Fprevious_single_char_property_change): Doc fix (bug#8655).

2011-05-12  YAMAMOTO Mitsuharu  <mituharu@math.s.chiba-u.ac.jp>

	* w32term.c (w32_draw_fringe_bitmap): Rename local vars `left' and
	`width' to `bar_area_x' and `bar_area_width', respectively.
	(x_scroll_run): Take account of fringe background extension.

	* xterm.c (x_draw_fringe_bitmap) [USE_TOOLKIT_SCROLL_BARS]:
	Rename local vars `left' and `width' to `bar_area_x' and
	`bar_area_width', respectively.
	(x_scroll_run) [USE_TOOLKIT_SCROLL_BARS]: Take account of fringe
	background extension.

2011-05-10  Jim Meyering  <meyering@redhat.com>

	* xdisp.c (x_intersect_rectangles): Fix typo "the the -> the".

2011-05-10  Juanma Barranquero  <lekktu@gmail.com>

	* image.c (Finit_image_library): Return t for built-in image types,
	like pbm and xbm.  (Bug#8640)

2011-05-09  Andreas Schwab  <schwab@linux-m68k.org>

	* w32menu.c (set_frame_menubar): Fix submenu allocation.

2011-05-07  Eli Zaretskii  <eliz@gnu.org>

	* w32console.c (Fset_screen_color): Doc fix.
	(Fget_screen_color): New function.
	(syms_of_ntterm): Defsubr it.

	* callproc.c (call_process_cleanup) [MSDOS]: Don't close and
	unlink the temporary file if Fcall_process didn't create it in the
	first place.
	(Fcall_process) [MSDOS]: Don't create tempfile if stdout of the
	child process will be redirected to a file specified with `:file'.
	Don't try to re-open tempfile in that case, and set fd[0] to -1 as
	cue to call_process_cleanup not to close that handle.

2011-05-07  Ben Key  <bkey76@gmail.com>

	* makefile.w32-in: The bootstrap-temacs rule now makes use of
	one of two shell specific rules, either bootstrap-temacs-CMD or
	bootstrap-temacs-SH.  The bootstrap-temacs-SH rule is identical
	to the previous implementation of the bootstrap-temacs rule.
	The bootstrap-temacs-CMD rule is similar to the previous
	implementation of the bootstrap-temacs rule except that it
	makes use of the ESC_CFLAGS variable instead of the CFLAGS
	variable.

	These changes, along with some changes to nt/configure.bat,
	nt/gmake.defs, and nt/nmake.defs, are required to extend my
	earlier fix to add support for --cflags and --ldflags options
	that include quotes so that it works whether make uses cmd or
	sh as the shell.

2011-05-06  Michael Albinus  <michael.albinus@gmx.de>

	* dbusbind.c (QCdbus_type_unix_fd): Declare static.
	(xd_remove_watch): Don't check QCdbus_type_unix_fd for SYMBOLP, it
	is a constant.
	(Fdbus_init_bus, xd_read_queued_messages): Bus can be a symbol or
	a string.  Handle both cases.
	(Fdbus_call_method_asynchronously, Fdbus_register_signal)
	(Fdbus_register_method): Use Qinvalid_function.

2011-05-06  Juanma Barranquero  <lekktu@gmail.com>

	* makefile.w32-in: Update dependencies.
	(LISP_H): Add inttypes.h and stdin.h.
	(PROCESS_H): Add unistd.h.

2011-05-06  Eli Zaretskii  <eliz@gnu.org>

	* lread.c: Include limits.h (fixes the MS-Windows build broken by
	2011-05-06T07:13:19Z!eggert@cs.ucla.edu).

2011-05-06  Paul Eggert  <eggert@cs.ucla.edu>

	* image.c (Finit_image_library) [!HAVE_NTGUI]: Omit unused local.

	* term.c (vfatal): Remove stray call to va_end.
	It's not needed and the C Standard doesn't allow it here anyway.

	Use C99's va_copy to avoid undefined behavior on x86-64 GNU/Linux.
	* eval.c (verror): doprnt a copy of ap, not the original.  (Bug#8545)

	* eval.c (verror): OK to create a string of up to MOST_POSITIVE_FIXNUM
	bytes.

	* term.c: Don't include <stdarg.h>, as <lisp.h> does that.

	* callproc.c (Fcall_process): Use 'volatile' to avoid vfork clobbering.

	* process.c (Fformat_network_address): Fix typo: args2 -> *args2.

	* xmenu.c (set_frame_menubar): Fix typo: int * -> int (3 times).

	* coding.c (detect_coding_charset): Fix typo: * 2 -> *4 (Bug#8601).

	* charset.h (struct charset.code_space): Now has 15 elements, not 16.
	* charset.c (Fdefine_charset_internal): Don't initialize
	charset.code_space[15].  The value was garbage, on hosts with
	32-bit int (Bug#8600).

	* lread.c (read_integer): Be more consistent with string-to-number.
	Use string_to_number to do the actual conversion; this avoids
	rounding errors and fixes some other screwups.  Without this fix,
	for example, #x1fffffffffffffff was misread as -2305843009213693952.
	(digit_to_number): Move earlier, for benefit of read_integer.
	Return -1 if the digit is out of range for the base, -2 if it is
	not a digit in any supported base.  (Bug#8602)

	* doprnt.c (doprnt): Support arbitrary pI values, such as "I64".

	* dispnew.c (scrolling_window): Return 1 if we scrolled,
	to match comment at start of function.  This also removes a
	GCC warning about overflow in a 32+64-bit port.

	* lisp.h (EMACS_INT, EMACS_UINT, BITS_PER_EMACS_INT, pI): Simplify.

	* dbusbind.c: Do not use XPNTR on a value that may be an integer.
	Reported by Stefan Monnier in
	<http://lists.gnu.org/archive/html/emacs-devel/2011-04/msg00919.html>.
	(xd_remove_watch, Fdbus_init_bus, xd_read_queued_messages):
	Use SYMBOLP-guarded XSYMBOL, not XPNTR.

	* lisp.h (EMACS_INTPTR): Remove.  All uses changed to intptr_t.
	(EMACS_UINTPTR): Likewise, with uintptr_t.

	* lisp.h: Prefer 64-bit EMACS_INT if available.
	(EMACS_INT, EMACS_UINT, BITS_PER_EMACS_INT, pI): Define to 64-bit
	on 32-bit hosts that have 64-bit int, so that they can access
	large files.
	However, temporarily disable this change unless the temporary
	symbol WIDE_EMACS_INT is defined.

	* lread.c, process.c: Do not include <inttypes.h>; lisp.h does it now.

	Prefer intptr_t/uintptr_t for integers the same widths as pointers.
	This removes an assumption that EMACS_INT and long are the same
	width as pointers.  The assumption is true for Emacs porting targets
	now, but we want to make other targets possible.
	* lisp.h: Include <inttypes.h>, for INTPTR_MAX, UINTPTR_MAX.
	(EMACS_INTPTR, EMACS_UINTPTR): New macros.
	In the rest of the code, change types of integers that hold casted
	pointers to EMACS_INTPTR and EMACS_UINTPTR, systematically
	replacing EMACS_INT, long, EMACS_UINT, and unsigned long.
	(XTYPE): Don't cast arg to EMACS_UINT; normally is not needed.
	(XSET): Cast type of XTYPE arg to EMACS_INTPTR; it is needed here.
	No need to cast type when ORing.
	(XPNTR): Return a value of type EMACS_INTPTR or EMACS_UINTPTR.
	* alloc.c (lisp_align_malloc): Remove a no-longer-needed cast.
	* doc.c (store_function_docstring): Use EMACS_INTPTR, so as not to
	assume EMACS_INT is the same width as char *.
	* gtkutil.c (xg_gtk_scroll_destroy, xg_tool_bar_button_cb):
	(xg_tool_bar_callback, xg_tool_bar_help_callback, xg_make_tool_item):
	Remove no-longer-needed casts.
	(xg_create_scroll_bar, xg_tool_bar_button_cb, xg_tool_bar_callback):
	(xg_tool_bar_help_callback, xg_make_tool_item):
	Use EMACS_INTPTR to hold an integer
	that will be cast to void *; this can avoid a GCC warning
	if EMACS_INT is not the same width as void *.
	* menu.c (find_and_call_menu_selection): Remove no-longer-needed cast.
	* xdisp.c (display_echo_area_1, resize_mini_window_1):
	(current_message_1, set_message_1):
	Use a local to convert to proper width without a cast.
	* xmenu.c (dialog_selection_callback): Likewise.

	* sysdep.c (get_random): Don't assume EMACS_INT is no wider than long.
	Also, don't assume VALBITS / RAND_BITS is less than 5,
	and don't rely on undefined behavior when shifting a 1 left into
	the sign bit.
	* lisp.h (get_random): Change signature to match.

	* lread.c (hash_string): Use size_t, not int, for hash computation.
	Normally we prefer signed values; but hashing is special, because
	it's better to use unsigned division on hash table sizes so that
	the remainder is nonnegative.  Also, size_t is the natural width
	for hashing into memory.  The previous code used 'int', which doesn't
	retain enough info to hash well into very large tables.
	(oblookup, oblookup_last_bucket_number, Funintern): Likewise.

	* dbusbind.c: Don't possibly lose pointer info when converting.
	(xd_remove_watch, Fdbus_init_bus, xd_read_queued_messages):
	Use XPNTR rather than XHASH, so that the high-order bits of
	the pointer aren't lost when converting through void *.

	* eval.c (Fautoload): Don't double-shift a pointer.

	* fns.c (Frandom): Let EMACS_UINT be wider than unsigned long.

2011-05-06  Juanma Barranquero  <lekktu@gmail.com>

	* gnutls.c (DEF_GNUTLS_FN):
	* image.c (DEF_IMGLIB_FN): Make function pointers static.

2011-05-05  Andreas Schwab  <schwab@linux-m68k.org>

	* lread.c (lisp_file_lexically_bound_p): Stop scanning at end
	marker.  (Bug#8610)

2011-05-05 Eli Zaretskii  <eliz@gnu.org>

	* w32heap.c (allocate_heap) [USE_LISP_UNION_TYPE || USE_LSB_TAG]:
	New version that can reserve upto 2GB of heap space.

2011-05-05  Chong Yidong  <cyd@stupidchicken.com>

	* nsfns.m (Fns_read_file_name): Doc fix (Bug#8534).

2011-05-05  Teodor Zlatanov  <tzz@lifelogs.com>

	* gnutls.c (fn_gnutls_certificate_set_x509_key_file): Add alias to
	`gnutls_certificate_set_x509_key_file'.

2011-05-05  Juanma Barranquero  <lekktu@gmail.com>

	* makefile.w32-in ($(BLD)/image.$(O), $(BLD)/process.$(O)):
	Update dependencies.

2011-05-04  Juanma Barranquero  <lekktu@gmail.com>

	* gnutls.h (emacs_gnutls_write, emacs_gnutls_read):
	* gnutls.c (emacs_gnutls_write, emacs_gnutls_read):
	Remove unused parameter `fildes'.
	* process.c (read_process_output, send_process): Don't pass it.

2011-05-04  Juanma Barranquero  <lekktu@gmail.com>

	Fix previous change: the library cache is defined in w32.c.
	* image.c (CACHE_IMAGE_TYPE) [!HAVE_NTGUI]: Define to noop.
	(Finit_image_library): Wrap Vlibrary_cache on "#ifdef HAVE_NTGUI".

2011-05-04  Juanma Barranquero  <lekktu@gmail.com>

	Implement dynamic loading of GnuTLS on Windows.

	* gnutls.h (GNUTLS_EMACS_ERROR_NOT_LOADED): New macro.
	(emacs_gnutls_write, emacs_gnutls_read): Mark as extern.
	(emacs_gnutls_record_check_pending, emacs_gnutls_transport_set_errno):
	Declare.

	* gnutls.c (Qgnutls_dll): Define.
	(DEF_GNUTLS_FN, LOAD_GNUTLS_FN): New macros.
	(gnutls_*): Declare function pointers.
	(init_gnutls_functions): New function to initialize function pointers.
	(emacs_gnutls_handshake, Fgnutls_error_string, Fgnutls_deinit)
	(emacs_gnutls_global_init, Fgnutls_bye): Use function pointers.
	(emacs_gnutls_record_check_pending, emacs_gnutls_transport_set_errno):
	Wrappers for gnutls_record_check_pending and gnutls_transport_set_errno.
	(emacs_gnutls_write, emacs_gnutls_read)
	(emacs_gnutls_handle_error, Fgnutls_error_fatalp)
	(Fgnutls_available_p): New function.
	(Fgnutls_boot): Call Fgnutls_available_p.  Use function pointers.
	(syms_of_gnutls) <Qgnutls_dll>: Initialize and staticpro it.
	(syms_of_gnutls) <Sgnutls_available_p>: defsubr it.

	* image.c: Include w32.h.
	(Vimage_type_cache): Delete.
	(syms_of_image) <Vimage_type_cache>: Don't initialize and staticpro it.
	(CACHE_IMAGE_TYPE, Finit_image_library): Use Vlibrary_cache instead.
	(w32_delayed_load): Move to w32.c.

	* w32.h (VlibraryCache, QCloaded_from, w32_delayed_load): Declare.

	* w32.c (QCloaded_from, Vlibrary_cache): Define.
	(w32_delayed_load): Move from image.c.  When loading a library, record
	its filename in the :loaded-from property of the library id.
	(globals_of_w32) <QCloaded_from, Vlibrary_cache>:
	Initialize and staticpro them.
	(emacs_gnutls_pull, emacs_gnutls_push): Call emacs_gnutls_* functions.

	* process.c: Include lisp.h before w32.h, not after.
	(wait_reading_process_output): Call emacs_gnutls_record_check_pending
	instead of gnutls_record_check_pending.

	* callproc.c, emacs.c: Include lisp.h before w32.h, not after.

2011-05-04  Teodor Zlatanov  <tzz@lifelogs.com>

	* gnutls.c (Fgnutls_boot): Support :keylist and :crlfiles options
	instead of :keyfiles.  Give GnuTLS the keylist and the CRL lists
	as passed in.

2011-05-03  Jan Djärv  <jan.h.d@swipnet.se>

	* xterm.c (x_set_frame_alpha): Do not set property on anything
	else than FRAME_X_OUTER_WINDOW (Bug#8608).

2011-05-02  Juanma Barranquero  <lekktu@gmail.com>

	* sysdep.c (get_tty_size) [WINDOWSNT]: Implement.  (Bug#8596)

2011-05-02  Juanma Barranquero  <lekktu@gmail.com>

	* gnutls.c (Qgnutls_log_level, Qgnutls_code, Qgnutls_anon)
	(Qgnutls_x509pki, Qgnutls_e_interrupted, Qgnutls_e_again)
	(Qgnutls_e_invalid_session, Qgnutls_e_not_ready_for_handshake)
	(gnutls_global_initialized, Qgnutls_bootprop_priority)
	(Qgnutls_bootprop_trustfiles, Qgnutls_bootprop_keyfiles)
	(Qgnutls_bootprop_callbacks, Qgnutls_bootprop_loglevel)
	(Qgnutls_bootprop_hostname, Qgnutls_bootprop_verify_flags)
	(Qgnutls_bootprop_verify_error, Qgnutls_bootprop_verify_hostname_error)
	(Qgnutls_bootprop_callbacks_verify): Make static.

2011-05-01  Andreas Schwab  <schwab@linux-m68k.org>

	* callproc.c: Indentation fixup.

	* sysdep.c (wait_for_termination_1): Make static.
	(wait_for_termination, interruptible_wait_for_termination):
	Move after wait_for_termination_1.

2011-05-01  Lars Magne Ingebrigtsen  <larsi@gnus.org>

	* sysdep.c (interruptible_wait_for_termination): New function
	which is like wait_for_termination, but allows keyboard
	interruptions.

	* callproc.c (Fcall_process): Add (:file "file") as an option for
	the STDOUT buffer.
	(Fcall_process_region): Ditto.

2011-04-30  Eli Zaretskii  <eliz@gnu.org>

	* dosfns.c (Fint86, Fdos_memget, Fdos_memput): Use `ASIZE (FOO)'
	rather than `XVECTOR (FOO)->size'.

	* process.c: Remove HAVE_INTTYPES_H condition from inclusion of
	inttypes.h, as a gnulib replacement is used if it not available in
	system headers.

2011-04-21  Eli Zaretskii  <eliz@gnu.org>

	Lift the MOST_POSITIVE_FIXNUM/4 limitation on visited files.
	* fileio.c (Finsert_file_contents): Don't limit file size to 1/4
	of MOST_POSITIVE_FIXNUM.  (Bug#8528)

	* coding.c (coding_alloc_by_realloc): Error out if destination
	will grow beyond MOST_POSITIVE_FIXNUM.
	(decode_coding_emacs_mule): Abort if there isn't enough place in
	charbuf for the composition carryover bytes.  Reserve an extra
	space for up to 2 characters produced in a loop.
	(decode_coding_iso_2022): Abort if there isn't enough place in
	charbuf for the composition carryover bytes.

2011-04-21  Eli Zaretskii  <eliz@gnu.org>

	* doprnt.c (doprnt) [!HAVE_LONG_LONG_INT]: Error out instead of
	aborting when %lld or %lll format is passed.
	[!HAVE_UNSIGNED_LONG_LONG_INT]: Error out instead of aborting when
	%llo or %llx format is passed.  (Bug#8545)

	* window.c (window_scroll_line_based): Use a marker instead of
	simple variables to record original value of point.  (Bug#7952)

	* doprnt.c (doprnt): Fix the case where a multibyte sequence
	produced by %s or %c overflows available buffer space.  (Bug#8545)

2011-04-28  Paul Eggert  <eggert@cs.ucla.edu>

	* doprnt.c (doprnt): Omit useless test; int overflow check (Bug#8545).
	(SIZE_MAX): Move defn after all includes, as they might #define it.

2011-04-28  Juanma Barranquero  <lekktu@gmail.com>

	* w32.c (init_environment): Warn about defaulting HOME to C:\.

2011-04-28  Juanma Barranquero  <lekktu@gmail.com>

	* keyboard.c (Qdelayed_warnings_hook): Define.
	(command_loop_1): Run `delayed-warnings-hook'
	if Vdelayed_warnings_list is non-nil.
	(syms_of_keyboard) <delayed-warnings-hook>: DEFSYM it.
	(syms_of_keyboard) <delayed-warnings-list>: DEFVAR_LISP it.

2011-04-28  Eli Zaretskii  <eliz@gnu.org>

	* doprnt.c (doprnt): Don't return value smaller than the buffer
	size if the message was truncated.  (Bug#8545).

2011-04-28  Juanma Barranquero  <lekktu@gmail.com>

	* w32fns.c (Fx_change_window_property, Fx_delete_window_property)
	(Fx_window_property): #if-0 the whole functions, not just the bodies.

2011-04-27  Paul Eggert  <eggert@cs.ucla.edu>

	* doprnt.c (doprnt): Support "ll" length modifier, for long long.

2011-04-27  Juanma Barranquero  <lekktu@gmail.com>

	* makefile.w32-in: Update dependencies.

2011-04-27  Eli Zaretskii  <eliz@gnu.org>

	Improve `doprnt' and its usage.  (Bug#8545)
	* doprnt.c (doprnt): Make sure `format' is never accessed beyond
	`format_end'.  Remove support for %l as a conversion specifier.
	Don't use xrealloc.  Improve diagnostics when the %l size modifier
	is used.  Update the commentary.

	* eval.c (verror): Simplify calculation of size_t.

	* coding.c (Ffind_operation_coding_system): Fix diagnostic error
	messages.

2011-04-27  Yoshiaki Kasahara  <kasahara@nc.kyushu-u.ac.jp>  (tiny change)

	* buffer.c (init_buffer) [USE_MMAP_FOR_BUFFERS]: Adjust to aliasing
	change.

2011-04-27  Paul Eggert  <eggert@cs.ucla.edu>

	* nsmenu.m: Replace all uses of XVECTOR with ASIZE and AREF.
	This makes this file independent of the recent pseudovector change.

2011-04-26  Paul Eggert  <eggert@cs.ucla.edu>

	* keyboard.c (handle_user_signal): Fix pointer signedness problem.

	* gnutls.c (emacs_gnutls_handle_error): Remove unused local.
	(Fgnutls_boot): gnutls_certificate_verify_peers2 wants unsigned *.
	Remove unused local.
	(emacs_gnutls_write): Don't use uninitialized rtnval if nbyte <= 0.

	* lisp.h: Fix a problem with aliasing and vector headers.  (Bug#8546)
	GCC 4.6.0 optimizes based on type-based alias analysis.
	For example, if b is of type struct buffer * and v of type struct
	Lisp_Vector *, then gcc -O2 was incorrectly assuming that &b->size
	!= &v->size, and therefore "v->size = 1; b->size = 2; return
	v->size;" must therefore return 1.  This assumption is incorrect
	for Emacs, since it type-puns struct Lisp_Vector * with many other
	types.  To fix this problem, this patch adds a new type struct
	vectorlike_header that documents the constraints on layout of vectors
	and pseudovectors, and helps optimizing compilers not get fooled
	by Emacs's type punning.  It also adds the macros XSETTYPED_PVECTYPE
	XSETTYPED_PSEUDOVECTOR, TYPED_PSEUDOVECTORP, for similar reasons.
	* lisp.h (XSETTYPED_PVECTYPE): New macro, specifying the name of
	the size member.
	(XSETPVECTYPE): Rewrite in terms of new macro.
	(XSETPVECTYPESIZE): New macro, specifying both type and size.
	This is a bit clearer, and further avoids the possibility of
	undesirable aliasing.
	(XSETTYPED_PSEUDOVECTOR): New macro, specifying the size.
	(XSETPSEUDOVECTOR): Rewrite in terms of XSETTYPED_PSEUDOVECTOR.
	(XSETSUBR): Rewrite in terms of XSETTYPED_PSEUDOVECTOR and XSIZE,
	since Lisp_Subr is a special case (no "next" field).
	(ASIZE): Now uses header.size rather than size.
	All previous uses of XVECTOR (foo)->size replaced to use this macro,
	to avoid the hassle of writing XVECTOR (foo)->header.size.
	(struct vectorlike_header): New type.
	(TYPED_PSEUDOVECTORP): New macro, also specifying the C type of the
	object, to help avoid aliasing.
	(PSEUDOVECTORP): Rewrite in terms of TYPED_PSEUDOVECTORP.
	(SUBRP): Likewise, since Lisp_Subr is a special case.
	* lisp.h (struct Lisp_Vector, struct Lisp_Char_Table):
	(struct Lisp_Sub_Char_Table, struct Lisp_Bool_Vector):
	(struct Lisp_Hash_Table): Combine first two members into a single
	struct vectorlike_header member.  All uses of "size" and "next" members
	changed to be "header.size" and "header.next".
	* buffer.h (struct buffer): Likewise.
	* font.h (struct font_spec, struct font_entity, struct font): Likewise.
	* frame.h (struct frame): Likewise.
	* process.h (struct Lisp_Process): Likewise.
	* termhooks.h (struct terminal): Likewise.
	* window.c (struct save_window_data, struct saved_window): Likewise.
	* window.h (struct window): Likewise.
	* alloc.c (allocate_buffer, Fmake_bool_vector, allocate_pseudovector):
	Use XSETPVECTYPESIZE, not XSETPVECTYPE, to avoid aliasing problems.
	* buffer.c (init_buffer_once): Likewise.
	* lread.c (defsubr): Use XSETTYPED_PVECTYPE, since Lisp_Subr is a
	special case.
	* process.c (Fformat_network_address): Use local var for size,
	for brevity.

	* bytecode.c (exec_byte_code): Don't use XVECTOR before CHECK_VECTOR.

	Make the Lisp reader and string-to-float more consistent (Bug#8525)
	* data.c (atof): Remove decl; no longer used or needed.
	(digit_to_number): Move to lread.c.
	(Fstring_to_number): Use new string_to_number function, to be
	consistent with how the Lisp reader treats infinities and NaNs.
	Do not assume that floating-point numbers represent EMACS_INT
	without losing information; this is not true on most 64-bit hosts.
	Avoid double-rounding errors, by insisting on integers when
	parsing non-base-10 numbers, as the documentation specifies.
	* lisp.h (string_to_number): New decl, replacing ...
	(isfloat_string): Remove.
	* lread.c: Include <inttypes.h>, for uintmax_t and strtoumax.
	(read1): Do not accept +. and -. as integers; this
	appears to have been a coding error.  Similarly, do not accept
	strings like +-1e0 as floating point numbers.  Do not report
	overflow for integer overflows unless the base is not 10 which
	means we have no simple and reliable way to continue.
	Break out the floating-point parsing into a new
	function string_to_number, so that Fstring_to_number parses
	floating point numbers consistently with the Lisp reader.
	(digit_to_number): Move here from data.c.  Make it static inline.
	(E_CHAR, EXP_INT): Remove, replacing with ...
	(E_EXP): New macro, to solve the "1.0e+" problem mentioned below.
	(string_to_number): New function, replacing isfloat_string.
	This function checks for valid syntax and produces the resulting
	Lisp float number too.  Rework it so that string-to-number
	no longer mishandles examples like "1.0e+".  Use strtoumax,
	so that overflow for non-base-10 numbers is reported only when
	there's no portable and simple way to convert to floating point.

	* textprop.c (set_text_properties_1): Rewrite for clarity,
	and to avoid GCC warning about integer overflow.

	* intervals.h (struct interval): Use EMACS_INT for members
	where EMACS_UINT might cause problems.  See
	<http://lists.gnu.org/archive/html/emacs-devel/2011-04/msg00514.html>.
	(CHECK_TOTAL_LENGTH): Remove cast to EMACS_INT; no longer needed.
	* intervals.c (interval_deletion_adjustment): Now returns EMACS_INT.
	All uses changed.
	(offset_intervals): Tell GCC not to worry about length overflow
	when negating a negative length.

	* alloc.c (overrun_check_malloc, overrun_check_realloc): Now static.
	(overrun_check_free): Likewise.

	* alloc.c (SDATA_SIZE) [!GC_CHECK_STRING_BYTES]: Avoid runtime check
	in the common case where SDATA_DATA_OFFSET is a multiple of Emacs
	word size.

	* gnutls.c: Fix problems found by GCC 4.6.0 on Ubuntu 10.10.
	(gnutls_make_error): Rename local to avoid shadowing.
	(gnutls_emacs_global_deinit): ifdef out; not used.
	(Fgnutls_boot): Use const for pointer to readonly storage.
	Comment out unused local.  Fix pointer signedness problems.

	* lread.c (openp): Don't stuff size_t into an 'int'.
	Use <= on length, not < on length + 1, to avoid GCC 4.6.0 warning
	about possible signed overflow.

	* gtkutil.c: Fix problems found by GCC 4.6.0 on Ubuntu 10.10.
	(GDK_KEY_g): Don't define if already defined.
	(xg_prepare_tooltip): Avoid pointer signedness problem.
	(xg_set_toolkit_scroll_bar_thumb): Redo to avoid two casts.

	* process.c (Fnetwork_interface_info): Avoid left-shift undefined
	behavior with 1 << 31.  GCC 4.6.0 warns about this on 32-bit hosts.

	* xfns.c (Fx_window_property): Simplify a bit,
	to make a bit faster and to avoid GCC 4.6.0 warning.
	* xselect.c (x_get_window_property, x_handle_dnd_message): Likewise.

	* fns.c (internal_equal): Don't assume size_t fits in int.

	* alloc.c (compact_small_strings): Tighten assertion a little.

	Replace pEd with more-general pI, and fix some printf arg casts.
	* lisp.h (pI): New macro, generalizing old pEd macro to other
	conversion specifiers.  For example, use "...%"pI"d..." rather
	than "...%"pEd"...".
	(pEd): Remove.  All uses replaced with similar uses of pI.
	* src/m/amdx86-64.h, src/m/ia64.h, src/m/ibms390x.h: Likewise.
	* alloc.c (check_pure_size): Don't overflow by converting size to int.
	* bidi.c (bidi_dump_cached_states): Use pI to avoid cast.
	* data.c (Fnumber_to_string): Use pI instead of if-then-else-abort.
	* dbusbind.c (xd_append_arg): Use pI to avoid cast.
	(Fdbus_method_return_internal, Fdbus_method_error_internal): Likewise.
	* font.c (font_unparse_xlfd): Avoid potential buffer overrun on
	64-bit hosts.
	(font_unparse_xlfd, font_unparse_fcname): Use pI to avoid casts.
	* keyboard.c (record_char, modify_event_symbol): Use pI to avoid casts.
	* print.c (safe_debug_print, print_object): Likewise.
	(print_object): Don't overflow by converting EMACS_INT or EMACS_UINT
	to int.
	Use pI instead of if-then-else-abort.  Use %p to avoid casts,
	avoiding the 0 flag, which is not portable.
	* process.c (Fmake_network_process): Use pI to avoid cast.
	* region-cache.c (pp_cache): Likewise.
	* xdisp.c (decode_mode_spec): Likewise.
	* xrdb.c (x_load_resources) [USE_MOTIF]: Use pI to avoid undefined
	behavior on 64-bit hosts with printf arg.
	* xselect.c (x_queue_event): Use %p to avoid casts, avoiding 0 flag.
	(x_stop_queuing_selection_requests): Likewise.
	(x_get_window_property): Don't truncate byte count to an 'int'
	when tracing.

	* frame.c (frame_name_fnn_p): Get rid of strtol, which isn't right
	here, since it parses constructs like leading '-' and spaces,
	which are not wanted; and it overflows with large numbers.
	Instead, simply match F[0-9]+, which is what is wanted anyway.

	* alloc.c: Remove unportable assumptions about struct layout.
	(SDATA_SELECTOR, SDATA_DATA_OFFSET): New macros.
	(SDATA_OF_STRING, SDATA_SIZE, allocate_string_data):
	(allocate_vectorlike, make_pure_vector): Use the new macros,
	plus offsetof, to remove unportable assumptions about struct layout.
	These assumptions hold on all porting targets that I know of, but
	they are not guaranteed, they're easy to remove, and removing them
	makes further changes easier.

	* alloc.c (BLOCK BYTES): Fix typo by changing "ablock" to "ablocks".
	This doesn't fix a bug but makes the code clearer.
	(string_overrun_cookie): Now const.  Use initializers that
	don't formally overflow signed char, to avoid warnings.
	(allocate_string_data) [GC_CHECK_STRING_OVERRUN]: Fix typo that
	can cause Emacs to crash when string overrun checking is enabled.
	(allocate_buffer): Don't assume sizeof (struct buffer) is a
	multiple of sizeof (EMACS_INT); it need not be, if
	alignof(EMACS_INT) < sizeof (EMACS_INT).
	(check_sblock, check_string_bytes, check_string_free_list): Protoize.

2011-04-26  Juanma Barranquero  <lekktu@gmail.com>

	* keyboard.c (QCrtl): Rename from Qrtl.  All uses changed.

2011-04-26  Teodor Zlatanov  <tzz@lifelogs.com>

	* gnutls.c (emacs_gnutls_handshake): Return an error if we're not
	supposed to be handshaking.  (Bug#8556)
	Reported by Paul Eggert <eggert@cs.ucla.edu>.

2011-04-26  Daniel Colascione  <dan.colascione@gmail.com>

	* lisp.h (Qdebug): List symbol.
	* eval.c (Qdebug): Restore global linkage.
	* keyboard.c (debug-on-event): New variable.
	(handle_user_signal): Break into debugger when debug-on-event
	matches the current signal symbol.

2011-04-25  Dan Nicolaescu  <dann@ics.uci.edu>

	* alloc.c (check_sblock, check_string_bytes)
	(check_string_free_list): Convert to standard C.

2011-04-25  Teodor Zlatanov  <tzz@lifelogs.com>

	* w32.c (emacs_gnutls_push): Fix typo.

2011-04-25  Eli Zaretskii  <eliz@gnu.org>

	* gnutls.c (emacs_gnutls_handshake): Avoid compiler warnings about
	"cast to pointer from integer of different size".

	Improve doprnt and its use in verror.  (Bug#8545)
	* doprnt.c (doprnt): Document the set of format control sequences
	supported by the function.  Use SAFE_ALLOCA instead of always
	using `alloca'.

	* eval.c (verror): Don't limit the buffer size at size_max-1, that
	is one byte too soon.  Don't use xrealloc; instead xfree and
	xmalloc anew.

2011-04-24  Teodor Zlatanov  <tzz@lifelogs.com>

	* gnutls.h: Add GNUTLS_STAGE_CALLBACKS enum to denote we're in the
	callbacks stage.

	* gnutls.c: Renamed global_initialized to
	gnutls_global_initialized.  Added internals for the
	:verify-hostname-error, :verify-error, and :verify-flags
	parameters of `gnutls-boot' and documented those parameters in the
	docstring.  Start callback support.
	(emacs_gnutls_handshake): Add Woe32 support.  Retry handshake
	unless a fatal error occurred.  Call gnutls_alert_send_appropriate
	on error.  Return error code.
	(emacs_gnutls_write): Call emacs_gnutls_handle_error.
	(emacs_gnutls_read): Likewise.
	(Fgnutls_boot): Return handshake error code.
	(emacs_gnutls_handle_error): New function.
	(wsaerror_to_errno): Likewise.

	* w32.h (emacs_gnutls_pull): Add prototype.
	(emacs_gnutls_push): Likewise.

	* w32.c (emacs_gnutls_pull): New function for GnuTLS on Woe32.
	(emacs_gnutls_push): Likewise.

2011-04-24  Claudio Bley  <claudio.bley@gmail.com>  (tiny change)

	* process.c (wait_reading_process_output): Check if GnuTLS
	buffered some data internally if no FDs are set for TLS
	connections.

	* makefile.w32-in (OBJ2): Add gnutls.$(O).
	(LIBS): Link to USER_LIBS.
	($(BLD)/gnutls.$(0)): New target.

2011-04-24  Eli Zaretskii  <eliz@gnu.org>

	* xdisp.c (handle_single_display_spec): Rename the
	display_replaced_before_p argument into display_replaced_p, to
	make it consistent with the commentary.  Fix typos in the
	commentary.

	* textprop.c (syms_of_textprop): Remove dead code.
	(copy_text_properties): Delete obsolete commentary about an
	interface that was deleted long ago.  Fix typos in the description
	of arguments.

	* msdos.c (XMenuActivate, XMenuAddSelection): Adjust argument list
	to changes in oldXMenu/XMenu.h from 2011-04-16.
	<menu_help_message, prev_menu_help_message>: Constify.
	(IT_menu_make_room): menu->help_text is now `const char **';
	adjust.

	* msdos.h (XMenuActivate, XMenuAddSelection): Adjust prototypes
	to changes in oldXMenu/XMenu.h from 2011-04-16.
	(struct XMenu): Declare `help_text' `const char **'.

	* xfaces.c <Qunspecified>: Make extern again.

	* syntax.c: Include sys/types.h before including regex.h, as
	required by Posix.

	* doc.c (get_doc_string): Improve the format passed to `error'.

	* doprnt.c (doprnt): Improve commentary.

	* term.c (init_tty) [MSDOS]: Fix 1st argument to maybe_fatal.

	* Makefile.in (TAGS): Depend on $(M_FILE) and $(S_FILE), and scan
	them with etags.

	* makefile.w32-in (globals.h): Add a dummy recipe, to make any
	changes in globals.h immediately force recompilation.
	(TAGS): Depend on $(CURDIR)/m/intel386.h and
	$(CURDIR)/s/ms-w32.h.
	(TAGS-gmake): Scan $(CURDIR)/m/intel386.h and $(CURDIR)/s/ms-w32.h.

	* character.c (Fchar_direction): Function deleted.
	(syms_of_character): Don't defsubr it.
	<char-direction-table>: Deleted.

2011-04-23  Eli Zaretskii  <eliz@gnu.org>

	Fix doprnt so it could be used again safely in `verror'.  (Bug#8435)
	* doprnt.c: Include limits.h.
	(SIZE_MAX): New macro.
	(doprnt): Return a size_t value.  2nd arg is now size_t.
	Many local variables are now size_t instead of int or unsigned.
	Improve overflow protection.  Support `l' modifier for integer
	conversions.  Support %l conversion.  Don't assume an EMACS_INT
	argument for integer conversions and for %c.

	* lisp.h (doprnt): Restore prototype.

	* makefile.w32-in ($(BLD)/callint.$(O)): Depend on
	$(SRC)/character.h.

	* Makefile.in (base_obj): Add back doprnt.o.

	* deps.mk (doprnt.o): Add back prerequisites.
	(callint.o): Depend on character.h.

	* eval.c (internal_lisp_condition_case): Include the handler
	representation in the error message.
	(verror): Call doprnt instead of vsnprintf.  Fix an off-by-one bug
	when breaking from the loop.

	* xdisp.c (vmessage): Call doprnt instead of vsnprintf.

	* callint.c (Fcall_interactively): When displaying error message
	about invalid control letter, pass the character's codepoint, not
	a pointer to its multibyte form.  Improve display of the character
	in octal and display also its hex code.

	* character.c (char_string): Use %x to display the (unsigned)
	codepoint of an invalid character, to avoid displaying a bogus
	negative value.

	* font.c (check_otf_features): Pass SDATA of SYMBOL_NAME to
	`error', not SYMBOL_NAME itself.

	* coding.c (Fencode_sjis_char, Fencode_big5_char): Use %c for
	character arguments to `error'.

	* charset.c (check_iso_charset_parameter): Fix incorrect argument
	to `error' in error message about FINAL_CHAR argument.  Make sure
	FINAL_CHAR is a character, and use %c when it is passed as
	argument to `error'.

2011-04-23  Eli Zaretskii  <eliz@gnu.org>

	* s/ms-w32.h (localtime): Redirect to sys_localtime.

	* w32.c: Include <time.h>.
	(sys_localtime): New function.

2011-04-23  Chong Yidong  <cyd@stupidchicken.com>

	* xdisp.c (init_xdisp): Initialize echo_area_window (Bug#6451).

	* buffer.c (syms_of_buffer): Doc fix (Bug#6902).

2011-04-23  Samuel Thibault  <sthibault@debian.org>  (tiny change)

	* sysdep.c (wait_for_termination): On GNU Hurd, kill returns -1 on
	zombies (Bug#8467).

2011-04-19  Eli Zaretskii  <eliz@gnu.org>

	* syntax.h (SETUP_SYNTAX_TABLE_FOR_OBJECT): Fix setting of
	gl_state.e_property when gl_state.object is Qt.

	* insdel.c (make_gap_larger): Remove limitation of buffer size
	to <= INT_MAX.

2011-04-18  Chong Yidong  <cyd@stupidchicken.com>

	* xdisp.c (lookup_glyphless_char_display)
	(produce_glyphless_glyph): Handle cons cell entry in
	glyphless-char-display.
	(Vglyphless_char_display): Document it.

	* term.c (produce_glyphless_glyph): Handle cons cell entry in
	glyphless-char-display.

2011-04-17  Chong Yidong  <cyd@stupidchicken.com>

	* xdisp.c (get_next_display_element): Remove unnecessary ifdefs.

	* termhooks.h (FRAME_WINDOW_P): Remove duplicated definitions.

	* dispextern.h (FACE_SUITABLE_FOR_ASCII_CHAR_P): Add missing
	definition for no-X builds.

2011-04-16  Paul Eggert  <eggert@cs.ucla.edu>

	Static checks with GCC 4.6.0 and non-default toolkits.

	* s/sol2-6.h, s/unixware.h (PTY_TTY_NAME_SPRINTF): Protoize decl.

	* process.c (keyboard_bit_set): Define only if SIGIO.
	(send_process_trap): Mark it with NO_RETURN if it doesn't return.
	(send_process): Repair possible setjmp clobbering.

	* s/usg5-4-common.h (SETUP_SLAVE_PTY): Don't pass extra arg to 'fatal'.

	* eval.c: Include <stdio.h>, for vsnprintf on non-GNU/Linux hosts.

	* data.c (arith_error): Mark with NO_RETURN if it doesn't return.

	* alloc.c (bytes_used_when_full, SPARE_MEMORY, BYTES_USED):
	Define only if needed.

	* sysdep.c (_FILE_OFFSET_BITS): Make this hack even uglier
	by pacifying GCC about it.  Maybe it's time to retire it?
	* xfaces.c (USG, __TIMEVAL__): Likewise.

	* dispextern.h (struct redisplay_interface): Rename param
	to avoid shadowing.
	* termhooks.h (struct terminal): Likewise.
	* xterm.c (xembed_send_message): Likewise.

	* insdel.c (make_gap_smaller): Define only if
	USE_MMAP_FOR_BUFFERS || REL_ALLOC || DOUG_LEA_MALLOC.

	* keyboard.c (read_char): Make a var volatile so longjmp won't clobber
	it.

	* emacs.c (MAX_HEAP_BSS_DIFF, my_edata): Move to where they're used,
	so that we aren't warned about unused symbols.

	* xfns.c (Fx_file_dialog): Rename local to avoid shadowing.

	* xdisp.c (x_produce_glyphs): Mark var as initialized (Bug#8512).

	* xfns.c (x_real_positions): Mark locals as initialized.

	* xmenu.c (xmenu_show): Don't use uninitialized vars.

	* xterm.c: Fix problems found by static analysis with other toolkits.
	(toolkit_scroll_bar_interaction): Define and use only if USE_X_TOOLKIT.
	(x_dispatch_event): Declare static if USE_GTK, and
	define if USE_GTK || USE_X_TOOLKIT.
	(SET_SAVED_BUTTON_EVENT): Define only if USE_X_TOOLKIT || USE_GTK.
	* xterm.h (x_dispatch_event): Extern only if USE_X_TOOLKIT.
	* xterm.c, xterm.h (x_mouse_leave): Bring this function back, but only
	if defined HAVE_MENUS && !defined USE_X_TOOLKIT && !defined USE_GTK.

	* xmenu.c (menu_help_callback): Pointer type fixes.
	Use const pointers when pointing at readonly data.  Avoid pointer
	signedness clashes.
	(FALSE): Remove unused macro.
	(update_frame_menubar): Remove unused decl.

	* xfns.c (Fx_hide_tip): Move locals to avoid shadowing.

	* menu.c (push_submenu_start, push_submenu_end): Do not define unless
	USE_X_TOOLKIT || USE_GTK || HAVE_NS || defined HAVE_NTGUI.
	(single_menu_item): Rename local to avoid shadowing.

	* keyboard.c (make_lispy_event): Remove unused local var.

	* frame.c, frame.h (x_get_resource_string): Bring this back, but
	only if HAVE_X_WINDOWS && !USE_X_TOOLKIT.

	* bitmaps: Change bitmaps from unsigned char back to the X11
	compatible char.  Avoid the old compiler warnings about
	out-of-range initializers by using, for example, '\xab' rather
	than 0xab.

	* xgselect.c (xgselect_initialize): Check vs interface
	even if ! (defined (USE_GTK) || defined (HAVE_GCONF)).

	* xmenu.c (xmenu_show): Rename parm to avoid shadowing.

	* xterm.c (x_create_toolkit_scroll_bar): Use const * for pointers
	to read-only memory.

	* fns.c (vector): Remove; this old hack is no longer needed.

	* xsmfns.c (create_client_leader_window): Rename shadowing arg.
	Remove unused var.
	(gdk_x11_set_sm_client_id) [!USE_GTK]: Don't define.

	* xrdb.c (x_load_resources): Omit unused local.

	* xfns.c (free_frame_menubar, atof): Remove duplicate decls.
	(x_window): Rename locals to avoid shadowing.
	(USG): Use the kludged USG macro, to pacify gcc.

	* xterm.c (x_alloc_nearest_color_for_widget): Remove; unused.
	(x_term_init): Remove local to avoid shadowing.

	* xfns.c, xterm.c (_XEditResCheckMessages): Protoize decl.

	* xdisp.c, dispextern.h (set_vertical_scroll_bar): Now extern if
	USE_TOOLKIT_SCROLL_BARS && !USE_GTK, as xterm.c needs it then.

2011-04-16  Eli Zaretskii  <eliz@gnu.org>

	* gnutls.c (Fgnutls_boot): Don't pass Lisp_Object to `error'.

	Fix regex.c, syntax.c and friends for buffers > 2GB.
	* syntax.h (struct gl_state_s): Declare character position members
	EMACS_INT.

	* syntax.c (update_syntax_table): Declare 2nd argument EMACS_INT.

	* textprop.c (verify_interval_modification, interval_of):
	Declare arguments EMACS_INT.

	* intervals.c (adjust_intervals_for_insertion): Declare arguments
	EMACS_INT.

	* intervals.h (CHECK_TOTAL_LENGTH): Cast to EMACS_INT, not `int'.

	* indent.c (Fvertical_motion): Local variable it_start is now
	EMACS_INT.

	* regex.c (re_match, re_match_2, re_match_2_internal)
	(bcmp_translate, regcomp, regexec, print_double_string)
	(group_in_compile_stack, re_search, re_search_2, regex_compile)
	(re_compile_pattern, re_exec): Declare arguments and local
	variables `size_t' and `ssize_t' and return values `regoff_t', as
	appropriate.
	(POP_FAILURE_REG_OR_COUNT) <pfreg>: Declare `long'.
	(CHECK_INFINITE_LOOP) <failure>: Declare `ssize_t'.
	<compile_stack_type>: `size' and `avail' are now `size_t'.

	* regex.h <regoff_t>: Use ssize_t, not int.
	(re_search, re_search_2, re_match, re_match_2): Arguments that
	specify buffer/string position and length are now ssize_t and
	size_t.  Return type is regoff_t.

2011-04-16  Ben Key  <bkey76@gmail.com>

	* nsfont.m: Fixed bugs in ns_get_family and
	ns_descriptor_to_entity that were caused by using free to
	deallocate memory blocks that were allocated by xmalloc (via
	xstrdup).  This caused Emacs to crash when compiled with
	XMALLOC_OVERRUN_CHECK defined (when Emacs was configured with
	--enable-checking=xmallocoverrun).  xfree is now used to
	deallocate these memory blocks.

2011-04-15  Paul Eggert  <eggert@cs.ucla.edu>

	* sysdep.c (emacs_read): Remove unnecessary check vs MAX_RW_COUNT.

	emacs_write: Accept and return EMACS_INT for sizes.
	See http://lists.gnu.org/archive/html/emacs-devel/2011-04/msg00514.html
	et seq.
	* gnutls.c, gnutls.h (emacs_gnutls_read, emacs_gnutls_write):
	Accept and return EMACS_INT.
	(emacs_gnutls_write): Return the number of bytes written on
	partial writes.
	* sysdep.c, lisp.h (emacs_read, emacs_write): Likewise.
	(emacs_read, emacs_write): Remove check for negative size, as the
	Emacs source code has been audited now.
	* sysdep.c (MAX_RW_COUNT): New macro, to work around kernel bugs.
	(emacs_read, emacs_write): Use it.
	* process.c (send_process): Adjust to the new signatures of
	emacs_write and emacs_gnutls_write.  Do not attempt to store
	a byte offset into an 'int'; it might overflow.
	See http://lists.gnu.org/archive/html/emacs-devel/2011-04/msg00483.html

	* sound.c: Don't assume sizes fit in 'int'.
	(struct sound_device.period_size, alsa_period_size):
	Return EMACS_INT, not int.
	(struct sound_device.write, vox_write, alsa_write):
	Accept EMACS_INT, not int.
	(wav_play, au_play): Use EMACS_INT to store sizes and to
	record read return values.

2011-04-15  Ben Key  <bkey76@gmail.com>

	* keyboard.c (Qundefined): Don't declare static since it is used
	in nsfns.m.
	* xfaces.c (Qbold, Qexpanded, Qitalic, Qcondensed): Don't declare
	static since they are used in nsfont.m.

2011-04-15  Stefan Monnier  <monnier@iro.umontreal.ca>

	* process.c (Qprocessp): Don't declare static.
	* lisp.h (Qprocessp): Declare again.

2011-04-15  Juanma Barranquero  <lekktu@gmail.com>

	* font.c (Qopentype): Don't make static (used from w32uniscribe.c).

2011-04-14  Paul Eggert  <eggert@cs.ucla.edu>

	Improve C-level modularity by making more things 'static'.

	Don't publish debugger-only interfaces to other modules.
	* lisp.h (safe_debug_print, debug_output_compilation_hack):
	(verify_bytepos, count_markers): Move decls to the only modules
	that need them.
	* region-cache.h (pp_cache): Likewise.
	* window.h (check_all_windows): Likewise.
	* marker.c, print.c, region-cache.c, window.c: Decls moved here.

	* sysdep.c (croak): Now static, if
	defined TIOCNOTTY || defined USG5 || defined CYGWIN.
	* syssignal.h (croak): Declare only if not static.

	* alloc.c (refill_memory_reserve): Now static if
	!defined REL_ALLOC || defined SYSTEM_MALLOC.
	* lisp.h (refill_memory_reserve): Declare only if not static.

	* xsettings.c, xsettings.h (xsettings_get_system_normal_font):
	Define only if USE_LUCID.

	* xrdb.c (x_customization_string, x_rm_string): Now static.

	* xmenu.c (x_menu_wait_for_event): Export only if USE_MOTIF.
	* xterm.h (x_menu_wait_for_event): Declare only if USE_MOTIF.

	* xdisp.c (draw_row_with_mouse_face): Now static.
	* dispextern.h (draw_row_with_mouse_fave): Remove decl.

	* window.h (check_all_windows): Mark externally visible.

	* window.c (window_deletion_count): Now static.

	* undo.c: Make symbols static if they're not exported.
	(last_undo_buffer, last_boundary_position, pending_boundary):
	Now static.

	* textprop.c (interval_insert_behind_hooks): Now static.
	(interval_insert_in_front_hooks): Likewise.

	* term.c: Make symbols static if they're not exported.
	(tty_turn_off_highlight, get_tty_terminal, max_frame_cols):
	(max_frame_lines, tty_set_terminal_modes):
	(tty_reset_terminal_modes, tty_turn_off_highlight):
	(get_tty_terminal): Now static.
	(term_mouse_moveto): Do not define if HAVE_WINDOW_SYSTEM.
	* termhooks.h (term_mouse_moveto): Do not declare if
	HAVE_WINDOW_SYSTEM.
	* dispextern.h (tty_set_terminal_modes, tty_reset_terminal_modes):
	(tty_turn_off_highlight, get_tty_terminal): Remove decls.

	* sysdep.c: Make symbols static if they're not exported.
	(emacs_get_tty, emacs_set_tty, old_fcntl_flags, old_fcntl_owner):
	Now static.
	(sigprocmask_set, full_mask): Remove; unused.
	(wait_debugging): Mark as visible.
	* syssignal.h (SIGFULLMASK, full_mask): Remove decls.
	* systty.h (emacs_get_tty, emacs_set_tty): Remove decls.

	* syntax.c (syntax_temp): Define only if !__GNUC__.

	* sound.c (current_sound_device, current_sound): Now static.

	* search.c (searchbufs, searchbuf_head): Now static.

	* scroll.c (scroll_cost): Remove; unused.
	* dispextern.h (scroll_cost): Remove decl.

	* region-cache.h (pp_cache): Mark as externally visible.

	* process.c: Make symbols static if they're not exported.
	(process_tick, update_tick, create_process, chan_process):
	(Vprocess_alist, proc_buffered_char, datagram_access):
	(fd_callback_data, send_process_frame, process_sent_to): Now static.
	(deactivate_process): Mark defn as static, as well as decl.
	* lisp.h (create_process): Remove decl.
	* process.h (chan_process, Vprocess_alist): Remove decls.

	* print.c: Make symbols static if they're not exported.
	(print_depth, new_backquote_output, being_printed, print_buffer):
	(print_buffer_size, print_buffer_pos, print_buffer_pos_byte):
	(print_interval, print_number_index, initial_stderr_stream):
	Now static.
	* lisp.h (Fprinc): Remove decl.
	(debug_output_compilation_hack): Mark as externally visible.

	* sysdep.c (croak): Move decl from here to syssignal.h.
	* syssignal.h (croak): Put it here, so the API can be checked when
	'croak' is called from dissociate_if_controlling_tty.

	* minibuf.c: Make symbols static if they're not exported.
	(minibuf_save_list, choose_minibuf_frame): Now static.
	* lisp.h (choose_minibuf_frame): Remove decl.

	* lisp.h (verify_bytepos, count_markers): Mark as externally visible.

	* lread.c: Make symbols static if they're not exported.
	(read_objects, initial_obarray, oblookup_last_bucket_number):
	Now static.
	(make_symbol): Remove; unused.
	* lisp.h (initial_obarray, make_symbol): Remove decls.

	* keyboard.c: Make symbols static if they're not exported.
	(single_kboard, recent_keys_index, total_keys, recent_keys):
	(this_command_key_count_reset, raw_keybuf, raw_keybuf_count):
	(this_single_command_key_start, echoing, last_auto_save):
	(read_key_sequence_cmd, dribble, recursive_edit_unwind):
	(command_loop, echo_now, keyboard_init_hook, help_char_p):
	(quit_throw_to_read_char, command_loop_2, top_level_1, poll_timer):
	(Vlispy_mouse_stem, double_click_count):
	Now static.
	(force_auto_save_soon): Define only if SIGDANGER.
	(ignore_mouse_drag_p): Now static if
	!defined HAVE_WINDOW_SYSTEM || defined USE_GTK || defined HAVE_NS.
	(print_help): Remove; unused.
	(stop_character, last_timer_event): Mark as externally visible.
	* keyboard.h (ignore_mouse_drag_p): Declare only if
	defined HAVE_WINDOW_SYSTEM && !defined USE_GTK && !defined HAVE_NS.
	(echo_now, help_char_p, quit_throw_to_read_char): Remove decls.
	* lisp.h (echoing): Remove decl.
	(force_auto_save_soon): Declare only if SIGDANGER.
	* xdisp.c (redisplay_window): Simplify code, to make it more
	obvious that ignore_mouse_drag_p is not accessed if !defined
	USE_GTK && !defined HAVE_NS.

	* intervals.c: Make symbols static if they're not exported.
	(merge_properties_sticky, merge_interval_right, delete_interval):
	Now static.
	* intervals.h (merge_interval_right, delete_interval): Remove decls.

	* insdel.c: Make symbols static if they're not exported.
	However, leave prepare_to_modify_buffer alone.  It's never
	called from outside this function, but that appears to be a bug.
	(combine_after_change_list, combine_after_change_buffer):
	(adjust_after_replace, signal_before_change): Now static.
	(adjust_after_replace_noundo): Remove; unused.
	* lisp.h (adjust_after_replace, adjust_after_replace_noundo):
	(signal_before_change): Remove decls.

	* indent.c (val_compute_motion, val_vmotion): Now static.

	* image.c: Make symbols static if they're not exported.
	* dispextern.h (x_create_bitmap_from_xpm_data): Do not declare
	if USE_GTK.
	* image.c (x_create_bitmap_from_xpm_data): Do not define if USE_GTK.
	(xpm_color_cache, ct_table, ct_colors_allocated): Now static.

	* fringe.c (standard_bitmaps): Now static.
	(max_used_fringe_bitmap): Now static, unless HAVE_NS.

	* frame.c: Make symbols static if they're not exported.
	(x_report_frame_params, make_terminal_frame): Now static.
	(get_frame_param): Now static, unless HAVE_NS.
	(x_fullscreen_adjust): Define if WINDOWSNT, not if HAVE_WINDOW_SYSTEM.
	(x_get_resource_string): Remove; not used.
	* frame.h (make_terminal_frame, x_report_frame_params):
	(x_get_resource_string); Remove decls.
	(x_fullscreen_adjust): Declare only if WINDOWSNT.
	* lisp.h (get_frame_param): Declare only if HAVE_NS.

	* font.c, fontset.c: Make symbols static if they're not exported.
	* dispextern.h (FACE_SUITABLE_FOR_ASCII_CHAR_P): New macro.
	(FACE_SUITABLE_FOR_CHAR_P): Use it.
	* font.c (font_close_object): Now static.
	* font.h (font_close_object): Remove.
	* fontset.c (FONTSET_OBJLIST): Remove.
	(free_realized_fontset) #if-0 the body, which does nothing.
	(face_suitable_for_char_p): #if-0, as it's never called.
	* fontset.h (face_suitable_for_char_p): Remove decl.
	* xfaces.c (face_at_string_position):
	Use FACE_SUITABLE_FOR_ASCII_CHAR_P, not FACE_SUITABLE_FOR_CHAR_P,
	since 0 is always ASCII.

	* fns.c (weak_hash_tables): Now static.

	* fileio.c: Make symbols static if they're not exported.
	(auto_saving, auto_save_mode_bits, auto_save_error_occurred):
	(Vwrite_region_annotation_buffers): Now static.

	* eval.c: Make symbols static if they're not exported.
	(backtrace_list, lisp_eval_depth, when_entered_debugger): Now static.
	* lisp.h (backtrace_list): Remove decl.

	* emacs.c: Make symbols static if they're not exported.
	(malloc_state_ptr, malloc_using_checking, syms_of_emacs):
	(fatal_error_code, fatal_error_signal_hook, standard_args):
	Now static.
	(fatal_error_signal): Now static, unless FLOAT_CATCH_SIGKILL.
	(DEFINE_DUMMY_FUNCTION): Mark function as externally visible.
	(__CTOR_LIST__, __DTOR_LIST__): Now externally visible.
	* lisp.h (fatal_error_signal_hook): Remove decl.
	(fatal_error_signal): Declare only if FLOAT_CATCH_SIGKILL.

	* editfns.c: Move a (normally-unused) function to its only use.
	* editfns.c, lisp.h (get_operating_system_release): Remove.
	* process.c (init_process) [DARWIN_OS]: Do it inline, as it is not
	worth the hassle of breaking this out.

	* xterm.c: Make symbols static if they're not exported.
	(x_raise_frame, x_lower_frame, x_wm_set_window_state):
	(x_wm_set_icon_pixmap, x_initialize, XTread_socket_fake_io_error):
	(x_destroy_window, x_delete_display):
	Now static.
	(x_dispatch_event): Now static if ! (USE_MOTIF || USE_X_TOOLKIT).
	(x_mouse_leave): Remove; unused.
	* xterm.h (x_display_info_for_name, x_raise_frame, x_lower_frame):
	(x_destroy_window, x_wm_set_window_state, x_wm_set_icon_pixmap):
	(x_delete_display, x_initialize, x_set_border_pixel, x_screen_planes):
	Remove decls.
	(x_mouse_leave): Declare only if WINDOWSNT.
	(x_dispatch_event): Declare only if USE_MOTIF or USE_X_TOOLKIT.
	(xic_create_fontsetname): Declare only if HAVE_X_WINDOWS &&
	USE_X_TOOLKIT.

	* ftxfont.c: Make symbols static if they're not exported.
	(ftxfont_driver): Export only if !defined HAVE_XFT && def8ined
	HAVE_FREETYPE.
	* font.h (ftxfont_driver): Likewise.

	* xfns.c: Make symbols static if they're not exported.
	(x_last_font_name, x_display_info_for_name):
	(x_set_foreground_color, x_set_background_color, x_set_mouse_color):
	(x_set_cursor_color, x_set_border_pixel, x_set_border_color):
	(x_set_cursor_type, x_set_icon_type, x_set_icon_name):
	(x_set_scroll_bar_foreground, x_set_scroll_bar_background):
	(x_explicitly_set_name, x_set_title, xic_defaut_fontset, tip_timer):
	(last_show_tip_args): Now static.
	(xic_defaut_fontset, xic_create_fontsetname): Define only if
	defined HAVE_X_WINDOWS && defined USE_X_TOOLKIT
	(x_screen_planes): Remove; unused.
	* dispextern.h (x_screen_planes): Remove decl.

	* dispnew.c: Make symbols static if they're not exported.
	* dispextern.h (redraw_garbaged_frames, scrolling):
	(increment_row_positions): Remove.
	* dispnew.c (new_glyph_matrix, increment_row_positions, scrolling):
	(delayed_size_change, glyph_matrix_count, glyph_pool_count):
	Now static.
	(redraw_garbaged_frames): Remove; unused.

	* xfaces.c: Make symbols static if they're not exported.
	* dispextern.h (ascii_face_of_lisp_face, free_realized_face):
	Remove decls.
	* xterm.h (defined_color): Remove decls.
	(x_free_dpy_colors): Declare only if USE_X_TOOLKIT.
	* xfaces.c (tty_suppress_bold_inverse_default_colors_p):
	(menu_face_changed_default, defined_color, free_realized_face):
	(x_free_dpy_colors): Define only if USE_X_TOOLKIT.
	(ascii_face_of_lisp_face): Remove; unused.

	* xdisp.c: Make symbols static if they're not exported.
	* dispextern.h (scratch_glyph_row, window_box_edges):
	(glyph_to_pixel_coords, set_cursor_from_row):
	(get_next_display_element, set_iterator_to_next):
	(highlight_trailing_whitespace, frame_to_window_pixel_xy):
	(show_mouse_face): Remove decls
	* frame.h (message_buf_print): Likewise.
	* lisp.h (pop_message, set_message, check_point_in_composition):
	Likewise.
	* xterm.h (set_vertical_scroll_bar): Likewise.
	* xdisp.c (list_of_error, Vmessage_stack, line_number_displayed):
	(message_buf_print, scratch_glyph_row, displayed_buffer):
	(set_iterator_to_next, pop_message, set_message, set_cursor_from_row):
	(get_next_display_element, show_mouse_face, window_box_edges):
	(frame_to_window_pixel_xy, check_point_in_composition):
	(set_vertical_scroll_bar, highlight_trailing_whitespace): Now static.
	(glyph_to_pixel_coords): Remove; unused.

	* dired.c (file_name_completion): Now static.

	* dbusbind.c (xd_in_read_queued_messages): Now static.

	* lisp.h (circular_list_error, FOREACH): Remove; unused.
	* data.c (circular_list_error): Remove.

	* commands.h (last_point_position, last_point_position_buffer):
	(last_point_position_window): Remove decls.
	* keyboard.c: Make these variables static.

	* coding.h (coding, code_convert_region, encode_coding_gap):
	Remove decls.
	* coding.c (Vsjis_coding_system, Vbig5_coding_system):
	(iso_code_class, detect_coding, code_convert_region): Now static.
	(encode_coding_gap): Remove; unused.

	* chartab.c (chartab_chars, chartab_bits): Now static.

	* charset.h (charset_iso_8859_1): Remove decl.
	* charset.c (charset_iso_8859_1, charset_emacs, map_charset_for_dump):
	Now static.

	* ccl.h (check_ccl_update, Vccl_program_table): Remove decls.
	* ccl.c (Vccl_program_table): Now static.
	(check_ccl_update): Remove; unused.

	* category.c (SET_CATEGORY_SET, set_category_set): Move here.
	* category.h: ... from here.
	* category.c (check_category_table, set_category_set): Now static.

	* casetab.c (Vascii_upcase_table, Vascii_eqv_table): Now static.
	* lisp.h: Remove these decls.

	* buffer.c (buffer_count): Remove unused var.

	* bidi.c (bidi_dump_cached_states): Mark as externally visible,
	so that it's not optimized away.
	(bidi_ignore_explicit_marks_for_paragraph_level): Likewise.
	* dispextern.h (bidi_dump_cached_states): Remove, since it's
	exported only to the debugger.

	* atimer.c (alarm_signal_handler, run_all_atimers): Now static.
	* atimer.h (run_all_atimers): Remove; not exported.

	font.c: Make copy_font_spec and merge_font_spec ordinary C functions.
	* font.c (copy_font_spec): Rename from Fcopy_font_spec, since it
	was inaccessible from Lisp.
	(merge_font_spec): Likewise, renaming from Fmerge_font_spec.
	* font.c, font.h, fontset.c, xfaces.c, xfont.c: Change all uses.

	alloc.c: Import and export fewer symbols, and remove unused items.
	* lisp.h (suppress_checking, die): Declare only if ENABLE_CHECKING
	is defined.
	(suppress_checking): Add EXTERNALLY_VISIBLE attribute, so that
	it's not optimized away by whole-program optimization.
	(message_enable_multibyte, free_misc): Remove.
	(catchlist, handlerlist, mark_backtrace):
	Declare only if BYTE_MARK_STACK.
	(mark_byte_stack): Likewise, fixing a ifdef-vs-if typo.
	* alloc.c (pure): Export only if VIRT_ADDR_VARIES is defined.
	(message_enable_multibyte): Remove decl.
	(free_misc, interval_free_list, float_block, float_block_index):
	(n_float_blocks, float_free_list, cons_block, cons_block_index):
	(cons_free_list, last_marked_index):
	Now static.
	(suppress_checking, die): Define only if ENABLE_CHECKING is defined.
	* eval.c (catchlist, handlerlist): Export only if BYTE_MARK_STACK.
	(mark_backtrace): Define only if BYTE_MARK_STACK.
	* xdisp.c (message_enable_multibyte): Now static.

	Declare Lisp_Object Q* variables to be 'static' if not exported.
	This makes it easier for human readers (and static analyzers)
	to see whether these variables are used from other modules.
	* alloc.c, buffer.c, bytecode.c, callint.c, casetab.c, category.c:
	* ccl.c, character.c, charset.c, cmds.c, coding.c, composite.c:
	* data.c, dbusbind.c, dired.c, editfns.c, eval.c, fileio.c, fns.c:
	* font.c, frame.c, fringe.c, ftfont.c, image.c, keyboard.c, keymap.c:
	* lread.c, macros.c, minibuf.c, print.c, process.c, search.c:
	* sound.c, syntax.c, textprop.c, window.c, xdisp.c, xfaces.c, xfns.c:
	* xmenu.c, xselect.c:
	Declare Q* vars static if they are not used in other modules.
	* ccl.h, character.h, charset.h, coding.h, composite.h, font.h:
	* frame.h, intervals.h, keyboard.h, lisp.h, process.h, syntax.h:
	Remove decls of unexported vars.
	* keyboard.h (EVENT_HEAD_UNMODIFIED): Remove now-unused macro.

	* lisp.h (DEFINE_FUNC): Make sname 'static'.

	Make Emacs functions such as Fatom 'static' by default.
	This makes it easier for human readers (and static analyzers)
	to see whether these functions can be called from other modules.
	DEFUN now defines a static function.  To make the function external
	so that it can be used in other C modules, use the new macro DEFUE.
	* lisp.h (Funibyte_char_to_multibyte, Fsyntax_table_p):
	(Finit_image_library):
	(Feval_region, Fbacktrace, Ffetch_bytecode, Fswitch_to_buffer):
	(Ffile_executable_p, Fmake_symbolic_link, Fcommand_execute):
	(Fget_process, Fdocumentation_property, Fbyte_code, Ffile_attributes):
	Remove decls, since these functions are now static.
	(Funintern, Fget_internal_run_time): New decls, since these functions
	were already external.

	* alloc.c, buffer.c, callint.c, callproc.c, casefiddle.c, casetab.c:
	* ccl.c, character.c, chartab.c, cmds.c, coding.c, data.c, dispnew.c:
	* doc.c, editfns.c, emacs.c, eval.c, fileio.c, filelock.c, floatfns.c:
	* fns.c, font.c, fontset.c, frame.c, image.c, indent.c:
	* keyboard.c, keymap.c, lread.c:
	* macros.c, marker.c, menu.c, minibuf.c, print.c, process.c, search.c:
	* syntax.c, term.c, terminal.c, textprop.c, undo.c:
	* window.c, xdisp.c, xfaces.c, xfns.c, xmenu.c, xsettings.c:
	Mark functions with DEFUE instead of DEFUN,
	if they are used in other modules.
	* buffer.c (Fset_buffer_major_mode, Fdelete_overlay): New forward
	decls for now-static functions.
	* buffer.h (Fdelete_overlay): Remove decl.
	* callproc.c (Fgetenv_internal): Mark as internal.
	* composite.c (Fremove_list_of_text_properties): Remove decl.
	(Fcomposition_get_gstring): New forward static decl.
	* composite.h (Fcomposite_get_gstring): Remove decl.
	* dired.c (Ffile_attributes): New forward static decl.
	* doc.c (Fdocumntation_property): New forward static decl.
	* eval.c (Ffetch_bytecode): New forward static decl.
	(Funintern): Remove extern decl; now in .h file where it belongs.
	* fileio.c (Fmake_symbolic_link): New forward static decl.
	* image.c (Finit_image_library): New forward static decl.
	* insdel.c (Fcombine_after_change_execute): Make forward decl static.
	* intervals.h (Fprevious_property_change):
	(Fremove_list_of_text_properties): Remove decls.
	* keyboard.c (Fthis_command_keys): Remove decl.
	(Fcommand_execute): New forward static decl.
	* keymap.c (Flookup_key): New forward static decl.
	(Fcopy_keymap): Now static.
	* keymap.h (Flookup_key): Remove decl.
	* process.c (Fget_process): New forward static decl.
	(Fprocess_datagram_address): Mark as internal.
	* syntax.c (Fsyntax_table_p): New forward static decl.
	(skip_chars): Remove duplicate decl.
	* textprop.c (Fprevious_property_change): New forward static decl.
	* window.c (Fset_window_fringes, Fset_window_scroll_bars):
	Now internal.
	(Fset_window_margins, Fset_window_vscroll): New forward static decls.
	* window.h (Fset_window_vscroll, Fset_window_margins): Remove decls.

	* editfns.c (Fformat): Remove unreachable code.

2011-04-14  Andreas Schwab  <schwab@linux-m68k.org>

	* fileio.c (Finsert_file_contents): Fix typo in 2005-05-13
	change.  (Bug#8496)

2011-04-13  Eli Zaretskii  <eliz@gnu.org>

	* xdisp.c (handle_invisible_prop): Don't call bidi_paragraph_init
	when at ZV.  (Bug#8487)

2011-04-12  Andreas Schwab  <schwab@linux-m68k.org>

	* charset.c (Fclear_charset_maps): Use xfree instead of free.
	(Bug#8437)
	* keyboard.c (parse_tool_bar_item): Likewise.
	* sound.c (sound_cleanup, alsa_close): Likewise.
	* termcap.c (tgetent): Likewise.
	* xfns.c (x_default_font_parameter): Likewise.
	* xsettings.c (read_and_apply_settings): Likewise.

	* alloc.c (overrun_check_malloc, overrun_check_realloc)
	(overrun_check_free): Protoize.

2011-04-12  Paul Eggert  <eggert@cs.ucla.edu>

	* sysdep.c (emacs_read, emacs_write): Check for negative sizes
	since callers should never pass a negative size.
	Change the signature to match that of plain 'read' and 'write'; see
	<http://lists.gnu.org/archive/html/emacs-devel/2011-04/msg00397.html>.
	* lisp.h: Update prototypes of emacs_write and emacs_read.

2011-04-11  Eli Zaretskii  <eliz@gnu.org>

	* xdisp.c (redisplay_window): Don't try to determine the character
	position of the scroll margin if the window start point w->startp
	is outside the buffer's accessible region.  (Bug#8468)

2011-04-10  Eli Zaretskii  <eliz@gnu.org>

	Fix write-region and its subroutines for buffers > 2GB.
	* fileio.c (a_write, e_write): Modify declaration of arguments and
	local variables to support buffers larger than 2GB.
	(Fcopy_file): Use EMACS_INT for return value of emacs_read.

	* sysdep.c (emacs_write, emacs_read): Use ssize_t for last
	argument, local variables, and return value.

	* lisp.h: Update prototypes of emacs_write and emacs_read.

	* sound.c (vox_write): Use ssize_t for return value of emacs_write.

2011-04-10  Paul Eggert  <eggert@cs.ucla.edu>

	* xdisp.c (vmessage): Use memchr, not strnlen, which some hosts lack.

	Fix more problems found by GCC 4.6.0's static checks.

	* xdisp.c (vmessage): Use a better test for character truncation.

	* charset.c (load_charset_map): <, not <=, for optimization,
	and to avoid potential problems with integer overflow.
	* chartab.c (sub_char_table_set_range, char_table_set_range): Likewise.
	* casetab.c (set_identity, shuffle): Likewise.
	* editfns.c (Fformat): Likewise.
	* syntax.c (skip_chars): Likewise.

	* xmenu.c (set_frame_menubar): Allocate smaller local vectors.
	This also lets GCC 4.6.0 generate slightly better loop code.

	* callint.c (Fcall_interactively): <, not <=, for optimization.
	(Fcall_interactively): Count the number of arguments produced,
	not the number of arguments given.  This is simpler and lets GCC
	4.6.0 generate slightly better code.

	* ftfont.c: Distingish more carefully between FcChar8 and char.
	The previous code passed unsigned char * to a functions like
	strlen and xstrcasecmp that expect char *, which does not
	conform to the C standard.
	(get_adstyle_property, ftfont_pattern_entity): Use FcChar8 for
	arguments to FcPatternGetString, and explicitly cast FcChar8 * to
	char * when the C standard requires it.

	* keyboard.c (read_char): Remove unused var.

	* eval.c: Port to Windows vsnprintf (Bug#8435).
	Include <limits.h>.
	(SIZE_MAX): Define if the headers do not.
	(verror): Do not give up if vsnprintf returns a negative count.
	Instead, grow the buffer.  This ports to Windows vsnprintf, which
	does not conform to C99.  Problem reported by Eli Zaretskii.
	Also, simplify the allocation scheme, by avoiding the need for
	calling realloc, and removing the ALLOCATED variable.

	* eval.c (verror): Initial buffer size is 4000 (not 200) bytes.

	Remove invocations of doprnt, as Emacs now uses vsnprintf.
	But keep the doprint source code for now, as we might revamp it
	and use it again (Bug#8435).
	* lisp.h (doprnt): Remove.
	* Makefile.in (base_obj): Remove doprnt.o.
	* deps.mk (doprnt.o): Remove.

	error: Print 32- and 64-bit integers portably (Bug#8435).
	Without this change, on typical 64-bit hosts error ("...%d...", N)
	was used to print both 32- and 64-bit integers N, which relied on
	undefined behavior.
	* lisp.h, src/m/amdx86-64.h, src/m/ia64.h, src/m/ibms390x.h (pEd):
	New macro.
	* lisp.h (error, verror): Mark as printf-like functions.
	* eval.c (verror): Use vsnprintf, not doprnt, to do the real work.
	Report overflow in size calculations when allocating printf buffer.
	Do not truncate output string at its first null byte.
	* xdisp.c (vmessage): Use vsnprintf, not doprnt, to do the real work.
	Truncate the output at a character boundary, since vsnprintf does not
	do that.
	* charset.c (check_iso_charset_parameter): Convert internal
	character to string before calling 'error', since %c now has the
	printf meaning.
	* coding.c (Fdecode_sjis_char, Fdecode_big5_char): Avoid int
	overflow when computing char to be passed to 'error'.  Do not
	pass Lisp_Object to 'error'; pass the integer instead.
	* nsfns.m (Fns_do_applescript): Use int, not long, since it's
	formatted with plain %d.

	* eval.c (internal_lisp_condition_case): Don't pass spurious arg.

	* keyboard.c (access_keymap_keyremap): Print func name, not garbage.

	* coding.c (Fdecode_sjis_char): Don't assume CODE fits in int.

	* xterm.c (x_catch_errors): Remove duplicate declaration.

	* term.c (maybe_fatal): Mark its 3rd arg as a printf format, too.

	* xdisp.c, lisp.h (message_nolog): Remove; unused.

2011-04-10  Jim Meyering  <meyering@redhat.com>

	use ssize_t and size_t for read- and write-like emacs_gnutls_* functions
	* gnutls.c (emacs_gnutls_read): Adjust signature to be more read-like:
	return ssize_t not "int", and use size_t as the buffer length.
	(emacs_gnutls_write): Likewise, and make the buffer pointer "const".
	* gnutls.h: Update declarations.
	* process.c (read_process_output): Use ssize_t, to match.
	(send_process): Likewise.

2011-04-09  Chong Yidong  <cyd@stupidchicken.com>

	* image.c (Fimagemagick_types): Doc fix, and comment cleanup.

2011-04-09  Chong Yidong  <cyd@stupidchicken.com>

	* ftfont.c (get_adstyle_property, ftfont_pattern_entity):
	Use unsigned char, to match FcChar8 type definition.

	* xterm.c (handle_one_xevent):
	* xmenu.c (create_and_show_popup_menu):
	* xselect.c (x_decline_selection_request)
	(x_reply_selection_request): Avoid type-punned deref of X events.

2011-04-09  Eli Zaretskii  <eliz@gnu.org>

	Fix some uses of `int' instead of EMACS_INT.
	* search.c (string_match_1, fast_string_match)
	(fast_c_string_match_ignore_case, fast_string_match_ignore_case)
	(scan_buffer, find_next_newline_no_quit)
	(find_before_next_newline, search_command, Freplace_match)
	(Fmatch_data): Make some `int' variables be EMACS_INT.

	* xdisp.c (display_count_lines): 3rd argument and return value now
	EMACS_INT.  All callers changed.
	(pint2hrstr): Last argument is now EMACS_INT.

	* coding.c (detect_coding_utf_8, detect_coding_emacs_mule)
	(detect_coding_iso_2022, detect_coding_sjis, detect_coding_big5)
	(detect_coding_ccl, detect_coding_charset, decode_coding_utf_8)
	(decode_coding_utf_16, decode_coding_emacs_mule)
	(decode_coding_iso_2022, decode_coding_sjis, decode_coding_big5)
	(decode_coding_ccl, decode_coding_charset)
	<consumed_chars, consumed_chars_base>: Declare EMACS_INT.
	(decode_coding_iso_2022, decode_coding_emacs_mule)
	(decode_coding_sjis, decode_coding_big5, decode_coding_charset)
	<char_offset, last_offset>: Declare EMACS_INT.
	(encode_coding_utf_8, encode_coding_utf_16)
	(encode_coding_emacs_mule, encode_invocation_designation)
	(encode_designation_at_bol, encode_coding_iso_2022)
	(encode_coding_sjis, encode_coding_big5, encode_coding_ccl)
	(encode_coding_raw_text, encode_coding_charset) <produced_chars>:
	Declare EMACS_INT.
	(ASSURE_DESTINATION): Declare more_bytes EMACS_INT.
	(encode_invocation_designation): Last argument P_NCHARS is now
	EMACS_INT.
	(decode_eol): Declare pos_byte, pos, and pos_end EMACS_INT.
	(produce_chars): from_nchars and to_nchars are now EMACS_INT.

	* coding.h (struct coding_system) <head_ascii>: Declare EMACS_INT.
	All users changed.

	* ccl.c (Fccl_execute_on_string): Declare some variables
	EMACS_INT.

2011-04-08  Samuel Thibault  <sthibault@debian.org>  (tiny change)

	* term.c (init_tty): Fix incorrect ifdef placement (Bug#8450).

2011-03-19  Christoph Scholtes  <cschol2112@googlemail.com>

	* process.c (Fformat_network_address): Doc fix.

2011-04-08  T.V. Raman  <tv.raman.tv@gmail.com>  (tiny change)

	* xml.c (parse_region): Avoid creating spurious whiespace nodes.

2011-04-08  Chong Yidong  <cyd@stupidchicken.com>

	* keyboard.c (read_char): Call Lisp function help-form-show,
	instead of using internal_with_output_to_temp_buffer.
	(Qhelp_form_show): New var.
	(syms_of_keyboard): Use DEFSYM macro.

	* print.c (internal_with_output_to_temp_buffer): Function deleted.

	* lisp.h (internal_with_output_to_temp_buffer): Remove prototype.

2011-04-06  Chong Yidong  <cyd@stupidchicken.com>

	* process.c (Flist_processes): Remove to Lisp.
	(list_processes_1): Delete.

2011-04-06  Eli Zaretskii  <eliz@gnu.org>

	* msdos.c (careadlinkat, careadlinkatcwd): MS-DOS replacements.

	* w32.c (careadlinkat, careadlinkatcwd): New always-fail stubs.

2011-04-06  Paul Eggert  <eggert@cs.ucla.edu>

	Fix more problems found by GCC 4.6.0's static checks.

	* xmenu.c (Fx_popup_dialog): Don't assume string is free of formats.

	* menu.c (Fx_popup_menu): Don't assume error_name lacks printf formats.

	* lisp.h (message, message_nolog, fatal): Mark as printf-like.

	* xdisp.c (vmessage): Mark as a printf-like function.

	* term.c (vfatal, maybe_fatal): Mark as printf-like functions.

	* sound.c (sound_warning): Don't crash if arg contains a printf format.

	* image.c (tiff_error_handler, tiff_warning_handler): Mark as
	printf-like functions.
	(tiff_load): Add casts to remove these marks before passing them
	to system-supplied API.

	* eval.c (Fsignal): Remove excess argument to 'fatal'.

	* coding.c (EMIT_ONE_BYTE, EMIT_TWO_BYTES): Use unsigned, not int.
	This avoids several warnings with gcc -Wstrict-overflow.
	(DECODE_COMPOSITION_RULE): If the rule is invalid, goto invalid_code
	directly, rather than having caller test rule sign.  This avoids
	some unnecessary tests.
	* composite.h (COMPOSITION_ENCODE_RULE_VALID): New macro.
	(COMPOSITION_ENCODE_RULE): Arguments now must be valid.  This
	affects only one use, in DECODE_COMPOSITION_RULE, which is changed.

	* xfont.c (xfont_text_extents): Remove var that was set but not used.
	(xfont_open): Avoid unnecessary tests.

	* composite.c (composition_gstring_put_cache): Use unsigned integer.

	* composite.h, composite.c (composition_gstring_put_cache):
	Use EMACS_INT, not int, for length.

	* composite.h (COMPOSITION_DECODE_REFS): New macro,
	breaking out part of COMPOSITION_DECODE_RULE.
	(COMPOSITION_DECODE_RULE): Use it.
	* composite.c (get_composition_id): Remove unused local vars,
	by using the new macro.

	* textprop.c (set_text_properties_1): Change while to do-while,
	since the condition is always true at first.

	* intervals.c (graft_intervals_into_buffer): Mark var as used.
	(interval_deletion_adjustment): Return unsigned value.
	All uses changed.

	* process.c (list_processes_1, create_pty, read_process_output):
	(exec_sentinel): Remove vars that were set but not used.
	(create_pty): Remove unnecessary "volatile"s.
	(Fnetwork_interface_info): Avoid possibility of int overflow.
	(read_process_output): Do adaptive read buffering even if carryover.
	(read_process_output): Simplify nbytes computation if buffered.

	* bytecode.c (exec_byte_code): Rename local to avoid shadowing.

	* syntax.c (scan_words): Remove var that was set but not used.
	(update_syntax_table): Use unsigned instead of int.

	* lread.c (lisp_file_lexically_bound_p): Use ints rather than endptrs.
	(lisp_file_lexically_bound_p, read1): Use unsigned instead of int.
	(safe_to_load_p): Make the end-of-loop test the inverse of the in-loop.

	* print.c (print_error_message): Avoid int overflow.

	* font.c (font_list_entities): Redo for clarity,
	so that reader need not know FONT_DPI_INDEX + 1 == FONT_SPACING_INDEX.

	* font.c (font_find_for_lface, Ffont_get_glyphs): Remove unused vars.
	(font_score): Avoid potential overflow in diff calculation.

	* fns.c (substring_both): Remove var that is set but not used.
	(sxhash): Redo loop for clarity and to avoid wraparound warning.

	* eval.c (funcall_lambda): Rename local to avoid shadowing.

	* alloc.c (mark_object_loop_halt, mark_object): Use size_t, not int.
	Otherwise, GCC 4.6.0 optimizes the loop check away since the check
	can always succeed if overflow has undefined behavior.

	* search.c (boyer_moore, wordify): Remove vars set but not used.
	(wordify): Omit three unnecessary tests.

	* indent.c (MULTIBYTE_BYTES_WIDTH): Don't compute wide_column.
	All callers changed.  This avoids the need for an unused var.

	* casefiddle.c (casify_region): Remove var that is set but not used.

	* dired.c (file_name_completion): Remove var that is set but not used.

	* fileio.c (Finsert_file_contents): Make EOF condition clearer.

	* fileio.c (Finsert_file_contents): Avoid signed integer overflow.
	(Finsert_file_contents): Remove unnecessary code checking fd.

	* minibuf.c (read_minibuf_noninteractive): Use size_t for sizes.
	Check for integer overflow on size calculations.

	* buffer.c (Fprevious_overlay_change): Remove var that is set
	but not used.

	* keyboard.c (menu_bar_items, read_char_minibuf_menu_prompt):
	Remove vars that are set but not used.
	(timer_check_2): Don't assume timer-list and idle-timer-list are lists.
	(timer_check_2): Mark vars as initialized.

	* gtkutil.c (xg_get_file_with_chooser): Mark var as initialized.

	* image.c (lookup_image): Remove var that is set but not used.
	(xbm_load): Use parse_p, for gcc -Werror=unused-but-set-variable.

	* fontset.c (Finternal_char_font, Ffontset_info): Remove vars
	that are set but not used.

	* xfns.c (make_invisible_cursor): Don't return garbage
	if XCreateBitmapFromData fails (Bug#8410).

	* xselect.c (x_get_local_selection, x_handle_property_notify):
	Remove vars that are set but not used.

	* xfns.c (x_create_tip_frame): Remove var that is set but not used.
	(make_invisible_cursor): Initialize a possibly-uninitialized variable.

	* xterm.c (x_scroll_bar_to_input_event) [!USE_GTK]:
	Remove var that is set but not used.
	(scroll_bar_windows_size): Now size_t, not int.
	(x_send_scroll_bar_event): Use size_t, not int, for sizes.
	Check for overflow.

	* xfaces.c (realize_named_face): Remove vars that are set but not used.
	(map_tty_color) [!defined MSDOS]: Likewise.

	* term.c (tty_write_glyphs): Use size_t; this avoids overflow warning.

	* coding.c: Remove vars that are set but not used.
	(DECODE_COMPOSITION_RULE): Remove 2nd arg, which is unused.
	All callers changed.
	(decode_coding_utf_8, decode_coding_utf_16 decode_coding_emacs_mule):
	(decode_coding_iso_2022, encode_coding_sjis, encode_coding_big5):
	(decode_coding_charset): Remove vars that are set but not used.

	* bytecode.c (Fbyte_code) [!defined BYTE_CODE_SAFE]: Remove var
	that is set but not used.

	* print.c (print_object): Remove var that is set but not used.

	Replace 2 copies of readlink code with 1 gnulib version (Bug#8401).
	The gnulib version avoids calling malloc in the usual case,
	and on 64-bit hosts doesn't have some arbitrary 32-bit limits.
	* fileio.c (Ffile_symlink_p): Use emacs_readlink.
	* filelock.c (current_lock_owner): Likewise.
	* lisp.h (READLINK_BUFSIZE, emacs_readlink): New function.
	* sysdep.c: Include allocator.h, careadlinkat.h.
	(emacs_no_realloc_allocator): New static constant.
	(emacs_readlink): New function.
	* deps.mk (sysdep.o): Depend on ../lib/allocator.h and on
	../lib/careadlinkat.h.

2011-04-04  Stefan Monnier  <monnier@iro.umontreal.ca>

	* keyboard.c (safe_run_hook_funcall): Fix last change (don't stop at the
	first non-nil return value).

2011-04-03  Jan Djärv  <jan.h.d@swipnet.se>

	* nsterm.m (ns_update_auto_hide_menu_bar): Define MAC_OS_X_VERSION_10_6
	if not defined (Bug#8403).

2011-04-02  Juanma Barranquero  <lekktu@gmail.com>

	* xdisp.c (display_count_lines): Remove parameter `start',
	unused since 1998-01-01T02:27:27Z!rms@gnu.org.  All callers changed.
	(get_char_face_and_encoding): Remove parameter `multibyte_p',
	unused since 2008-05-14T01:40:23Z!handa@m17n.org.  All callers changed.
	(fill_stretch_glyph_string): Remove parameters `row' and `area',
	unused at least since Kim's GUI unification at 2003-03-16T20:45:46Z!storm@cua.dk
	and thereabouts.  All callers changed.
	(get_per_char_metric): Remove parameter `f', unused since
	2008-05-14T01:40:23Z!handa@m17n.org.  All callers changed.

2011-04-02  Jim Meyering  <meyering@redhat.com>

	do not dereference NULL upon failed strdup
	* nsfont.m (ns_descriptor_to_entity): Use xstrdup, not strdup.
	(ns_get_family): Likewise.

2011-04-02  Juanma Barranquero  <lekktu@gmail.com>

	* eval.c (unwind_to_catch) [DEBUG_GCPRO]: Remove redundant assignment.

2011-04-02  Jan Djärv  <jan.h.d@swipnet.se>

	* nsterm.m (ns_update_auto_hide_menu_bar): Only for OSX 10.6 or
	later (Bug#8403).

2011-04-01  Stefan Monnier  <monnier@iro.umontreal.ca>

	Add lexical binding.

	* window.c (Ftemp_output_buffer_show): New fun.
	(Fsave_window_excursion):
	* print.c (Fwith_output_to_temp_buffer): Move to subr.el.

	* lread.c (lisp_file_lexically_bound_p): New function.
	(Fload): Bind Qlexical_binding.
	(readevalloop): Remove `evalfun' arg.
	Bind Qinternal_interpreter_environment.
	(Feval_buffer): Bind Qlexical_binding.
	(defvar_int, defvar_bool, defvar_lisp_nopro, defvar_kboard):
	Mark as dynamic.
	(syms_of_lread): Declare `lexical-binding'.

	* lisp.h (struct Lisp_Symbol): New field `declared_special'.

	* keyboard.c (eval_dyn): New fun.
	(menu_item_eval_property): Use it.

	* image.c (parse_image_spec): Use Ffunctionp.

	* fns.c (concat, mapcar1): Accept byte-code-functions.

	* eval.c (Fsetq): Handle lexical vars.
	(Fdefun, Fdefmacro, Ffunction): Make closures when needed.
	(Fdefconst, Fdefvaralias, Fdefvar): Mark as dynamic.
	(FletX, Flet): Obey lexical binding.
	(Fcommandp): Handle closures.
	(Feval): New `lexical' arg.
	(eval_sub): New function extracted from Feval.  Use it almost
	everywhere where Feval was used.  Look up vars in lexical env.
	Handle closures.
	(Ffunctionp): Move from subr.el.
	(Ffuncall): Handle closures.
	(apply_lambda): Remove `eval_flags'.
	(funcall_lambda): Handle closures and new byte-code-functions.
	(Fspecial_variable_p): New function.
	(syms_of_eval): Initialize the Vinternal_interpreter_environment var,
	but without exporting it to Lisp.

	* doc.c (Fdocumentation, store_function_docstring):
	* data.c (Finteractive_form): Handle closures.

	* callint.c (Fcall_interactively): Preserve lexical-binding mode for
	interactive spec.

	* bytecode.c (Bstack_ref, Bstack_set, Bstack_set2, BdiscardN):
	New byte-codes.
	(exec_byte_code): New function extracted from Fbyte_code to handle new
	calling convention for byte-code-functions.  Add new byte-codes.

	* buffer.c (defvar_per_buffer): Set new `declared_special' field.

	* alloc.c (Fmake_symbol): Init new `declared_special' field.

2011-03-31  Juanma Barranquero  <lekktu@gmail.com>

	* xdisp.c (redisplay_internal): Fix prototype.

2011-03-31  Eli Zaretskii  <eliz@gnu.org>

	* xdisp.c (SCROLL_LIMIT): New macro.
	(try_scrolling): Use it when setting scroll_limit.
	Limit scrolling to 100 screen lines.
	(redisplay_window): Even when falling back on "recentering",
	position point in the window according to scroll-conservatively,
	scroll-margin, and scroll-*-aggressively variables.  (Bug#6671)

	(try_scrolling): When point is above the window, allow searching
	as far as scroll_max, or one screenful, to compute vertical
	distance from PT to the scroll margin position.  This prevents
	try_scrolling from unnecessarily failing when
	scroll-conservatively is set to a value slightly larger than the
	window height.  Clean up the case of PT below the margin at bottom
	of window: scroll_max can no longer be INT_MAX.  When aggressive
	scrolling is in use, don't let point enter the opposite scroll
	margin as result of the scroll.
	(syms_of_xdisp) <scroll-conservatively>: Document the
	threshold of 100 lines for never-recentering scrolling.

2011-03-31  Juanma Barranquero  <lekktu@gmail.com>

	* dispextern.h (move_it_by_lines):
	* xdisp.c (move_it_by_lines): Remove parameter `need_y_p', unused
	since 2000-12-29T14:24:09Z!gerd@gnu.org.  All callers changed.
	(message_log_check_duplicate): Remove parameters `prev_bol' and
	`this_bol', unused since 1998-01-01T02:27:27Z!rms@gnu.org.  All callers changed.
	(redisplay_internal): Remove parameter `preserve_echo_area',
	unused since 1999-07-21T21:43:52Z!gerd@gnu.org.  All callers changed.

	* indent.c (Fvertical_motion):
	* window.c (window_scroll_pixel_based, Frecenter):
	Don't pass `need_y_p' to `move_it_by_lines'.

2011-03-30  Stefan Monnier  <monnier@iro.umontreal.ca>

	* eval.c (struct backtrace): Don't cheat with negative numbers, but do
	steal a few bits to be more compact.
	(interactive_p, Fbacktrace, Fbacktrace_frame, mark_backtrace):
	Remove unneeded casts.

	* bytecode.c (Fbyte_code): CAR and CDR can GC.

2011-03-30  Zachary Kanfer  <zkanfer@gmail.com>  (tiny change)

	* keyboard.c (Fexecute_extended_command): Do log the "suggest key
	binding" message (bug#7967).

2011-03-30  Paul Eggert  <eggert@cs.ucla.edu>

	Fix more problems found by GCC 4.6.0's static checks.

	* unexelf.c (unexec) [! (defined _SYSTYPE_SYSV || defined __sgi)]:
	Remove unused local var.

	* editfns.c (Fmessage_box): Remove unused local var.

	* xdisp.c (try_window_reusing_current_matrix, x_produce_glyphs):
	(note_mode_line_or_margin_highlight, note_mouse_highlight):
	Omit unused local vars.
	* window.c (shrink_windows): Omit unused local var.
	* menu.c (digest_single_submenu): Omit unused local var.
	* dispnew.c (update_window) [PERIODIC_PREEMPTION_CHECKING]:
	Omit unused local var.

	* keyboard.c (parse_modifiers_uncached, parse_modifiers):
	Don't assume string length fits in int.
	(keyremap_step, read_key_sequence): Use size_t for sizes.
	(read_key_sequence): Don't check last_real_key_start redundantly.

	* callproc.c (Fcall_process, Fcall_process_region): Use SAFE_ALLOCA
	instead of alloca (Bug#8344).

	* eval.c (Fbacktrace): Don't assume nargs fits in int.
	(Fbacktrace_frame): Don't assume nframes fits in int.

	* syntax.c (scan_sexps_forward): Avoid pointer wraparound.

	* xterm.c (x_make_frame_visible, same_x_server): Redo to avoid overflow
	concerns.

	* term.c (produce_glyphless_glyph): Remove unnecessary test.

	* cm.c (calccost): Turn while-do into do-while, for clarity.

	* keyboard.c (syms_of_keyboard): Use the same style as later
	in this function when indexing through an array.  This also
	works around GCC bug 48267.

	* image.c (tiff_load): Fix off-by-one image count (Bug#8336).

	* xselect.c (x_check_property_data): Return correct size (Bug#8335).

	* chartab.c (sub_char_table_ref_and_range): Redo for slight
	efficiency gain, and to bypass a gcc -Wstrict-overflow warning.

	* keyboard.c, keyboard.h (num_input_events): Now size_t.
	This avoids undefined behavior on integer overflow, and is a bit
	more convenient anyway since it is compared to a size_t variable.

	Variadic C functions now count arguments with size_t, not int.
	This avoids an unnecessary limitation on 64-bit machines, which
	caused (substring ...) to crash on large vectors (Bug#8344).
	* lisp.h (struct Lisp_Subr.function.aMANY): Now takes size_t, not int.
	(DEFUN_ARGS_MANY, internal_condition_case_n, safe_call): Likewise.
	All variadic functions and their callers changed accordingly.
	(struct gcpro.nvars): Now size_t, not int.  All uses changed.
	* data.c (arith_driver, float_arith_driver): Likewise.
	* editfns.c (general_insert_function): Likewise.
	* eval.c (struct backtrace.nargs, interactive_p)
	(internal_condition_case_n, run_hook_with_args, apply_lambda)
	(funcall_lambda, mark_backtrace): Likewise.
	* fns.c (concat): Likewise.
	* frame.c (x_set_frame_parameters): Likewise.
	* fns.c (get_key_arg): Now accepts and returns size_t, and returns
	0 if not found, not -1.  All callers changed.

	* alloc.c (garbage_collect): Don't assume stack size fits in int.
	(stack_copy_size): Now size_t, not int.
	(stack_copy, stack_copy_size): Define only if MAX_SAVE_STACK > 0.

2011-03-28  Juanma Barranquero  <lekktu@gmail.com>

	* coding.c (encode_designation_at_bol): Remove parameter `charbuf_end',
	unused since 2002-03-01T01:17:24Z!handa@m17n.org and 2008-02-01T16:01:31Z!miles@gnu.org.
	All callers changed.

	* lisp.h (multibyte_char_to_unibyte):
	* character.c (multibyte_char_to_unibyte): Remove parameter `rev_tbl',
	unused since 2002-03-01T01:16:34Z!handa@m17n.org and 2008-02-01T16:01:31Z!miles@gnu.org.
	* character.h (CHAR_TO_BYTE8):
	* cmds.c (internal_self_insert):
	* editfns.c (general_insert_function):
	* keymap.c (push_key_description):
	* search.c (Freplace_match):
	* xdisp.c (message_dolog, set_message_1): All callers changed.

2011-03-28  Stefan Monnier  <monnier@iro.umontreal.ca>

	* keyboard.c (safe_run_hook_funcall): New function.
	(safe_run_hooks_1, safe_run_hooks_error, safe_run_hooks): On error,
	don't set the hook to nil, but remove the offending function instead.
	(Qcommand_hook_internal): Remove, unused.
	(syms_of_keyboard): Don't initialize Qcommand_hook_internal nor define
	Vcommand_hook_internal.

	* eval.c (enum run_hooks_condition): Remove.
	(funcall_nil, funcall_not): New functions.
	(run_hook_with_args): Call each function through a `funcall' argument.
	Remove `cond' argument, now redundant.
	(Frun_hooks, Frun_hook_with_args, Frun_hook_with_args_until_success)
	(Frun_hook_with_args_until_failure): Adjust accordingly.
	(run_hook_wrapped_funcall, Frun_hook_wrapped): New functions.

2011-03-28  Juanma Barranquero  <lekktu@gmail.com>

	* dispextern.h (string_buffer_position): Remove declaration.

	* print.c (strout): Remove parameter `multibyte', unused since
	1999-08-21T19:30:21Z!gerd@gnu.org.  All callers changed.

	* search.c (boyer_moore): Remove parameters `len', `pos' and `lim',
	never used since function introduction in 1998-02-08T21:33:56Z!rms@gnu.org.
	All callers changed.

	* w32.c (_wsa_errlist): Use braces for struct initializers.

	* xdisp.c (string_buffer_position_lim): Remove parameter `w',
	never used since function introduction in 2001-03-09T18:41:50Z!gerd@gnu.org.
	All callers changed.
	(string_buffer_position): Likewise.  Also, make static (it's never
	used outside xdisp.c).
	(cursor_row_p): Remove parameter `w', unused since
	2000-10-17T16:08:57Z!gerd@gnu.org.  All callers changed.
	(decode_mode_spec): Remove parameter `precision', introduced during
	Gerd Moellmann's rewrite at 1999-07-21T21:43:52Z!gerd@gnu.org, but never used.
	All callers changed.

2011-03-27  Jan Djärv  <jan.h.d@swipnet.se>

	* nsterm.m (syms_of_nsterm): Use doc: for ns-auto-hide-menu-bar.

2011-03-27  Anders Lindgren  <andlind@gmail.com>

	* nsterm.m (ns_menu_bar_is_hidden): New variable.
	(ns_constrain_all_frames, ns_menu_bar_should_be_hidden)
	(ns_update_auto_hide_menu_bar): New functions.
	(ns_update_begin): Call ns_update_auto_hide_menu_bar.
	(applicationDidBecomeActive): Call ns_update_auto_hide_menu_bar and
	ns_constrain_all_frames.
	(constrainFrameRect): Return at once if ns_menu_bar_should_be_hidden.
	(syms_of_nsterm): DEFVAR ns-auto-hide-menu-bar, init to Qnil.

2011-03-27  Jan Djärv  <jan.h.d@swipnet.se>

	* nsmenu.m (runDialogAt): Remove argument to timer_check.

2011-03-27  Glenn Morris  <rgm@gnu.org>

	* syssignal.h: Replace RETSIGTYPE with void.
	* atimer.c, data.c, dispnew.c, emacs.c, floatfns.c, keyboard.c:
	* keyboard.h, lisp.h, process.c, sysdep.c, xterm.c:
	Replace SIGTYPE with void everywhere.
	* s/usg5-4-common.h (SIGTYPE): Remove definition.
	* s/template.h (SIGTYPE): Remove commented out definition.

2011-03-26  Eli Zaretskii  <eliz@gnu.org>

	* xdisp.c (redisplay_window): Don't check buffer's clip_changed
	flag as a prerequisite for invoking try_scrolling.  (Bug#6671)

2011-03-26  Juanma Barranquero  <lekktu@gmail.com>

	* w32.c (read_unc_volume): Use parameter `henum', instead of
	global variable `wget_enum_handle'.

	* keymap.c (describe_vector): Remove parameters `indices' and
	`char_table_depth', unused since 2002-03-01T01:43:26Z!handa@m17n.org.
	(describe_map, Fdescribe_vector): Adjust calls to `describe_vector'.

	* keyboard.h (timer_check, show_help_echo): Remove unused parameters.

	* keyboard.c (timer_check): Remove parameter `do_it_now',
	unused since 1996-04-12T06:01:29Z!rms@gnu.org.
	(show_help_echo): Remove parameter `ok_to_overwrite_keystroke_echo',
	unused since 2008-04-19T19:30:53Z!monnier@iro.umontreal.ca.

	* keyboard.c (read_char):
	* w32menu.c (w32_menu_display_help):
	* xmenu.c (show_help_event, menu_help_callback):
	Adjust calls to `show_help_echo'.

	* gtkutil.c (xg_maybe_add_timer):
	* keyboard.c (readable_events):
	* process.c (wait_reading_process_output):
	* xmenu.c (x_menu_wait_for_event): Adjust calls to `timer_check'.

	* insdel.c (adjust_markers_gap_motion):
	Remove; no-op since 1998-01-02T21:29:48Z!rms@gnu.org.
	(gap_left, gap_right): Don't call it.

2011-03-25  Chong Yidong  <cyd@stupidchicken.com>

	* xdisp.c (handle_fontified_prop): Discard changes to clip_changed
	incurred during fontification.

2011-03-25  Juanma Barranquero  <lekktu@gmail.com>

	* buffer.c (defvar_per_buffer): Remove unused parameter `doc'.
	(DEFVAR_PER_BUFFER): Don't pass it.

	* dispnew.c (row_equal_p, add_row_entry): Remove unused parameter `w'.
	(scrolling_window): Don't pass it.

2011-03-25  Juanma Barranquero  <lekktu@gmail.com>

	* dispextern.h (glyph_matric): Use #if GLYPH_DEBUG, not #ifdef.

	* fileio.c (check_executable) [DOS_NT]: Remove unused variables `len'
	and `suffix'.
	(Fset_file_selinux_context) [HAVE_LIBSELINUX]: Move here declaration
	of variables specific to SELinux and computation of `encoded_absname'.

	* image.c (XPutPixel): Remove unused variable `height'.

	* keyboard.c (make_lispy_event): Remove unused variable `hpos'.

	* unexw32.c (get_section_info): Remove unused variable `section'.

	* w32.c (stat): Remove unused variables `drive_root' and `devtype'.
	(system_process_attributes): Remove unused variable `sess'.
	(sys_read): Remove unused variable `err'.

	* w32fns.c (top): Wrap variables with #if GLYPH_DEBUG, not #ifdef.
	(w32_wnd_proc): Remove unused variable `isdead'.
	(unwind_create_frame): Use #if GLYPH_DEBUG, not #ifdef.
	(Fx_server_max_request_size): Remove unused variable `dpyinfo'.
	(x_create_tip_frame): Remove unused variable `tem'.

	* w32inevt.c (w32_console_read_socket):
	Remove unused variable `no_events'.

	* w32term.c (x_draw_composite_glyph_string_foreground):
	Remove unused variable `width'.

2011-03-24  Juanma Barranquero  <lekktu@gmail.com>

	* w32term.c (x_set_glyph_string_clipping):
	Don't pass uninitialized region to CombineRgn.

2011-03-23  Juanma Barranquero  <lekktu@gmail.com>

	* w32fns.c (x_set_menu_bar_lines): Remove unused variable `olines'.
	(w32_wnd_proc): Pass NULL to Windows API, not uninitialized buffer.
	(Fx_close_connection): Remove unused variable `i'.

	* w32font.c (w32font_draw): Return number of glyphs.
	(w32font_open_internal): Remove unused variable `i'.
	(w32font_driver): Add missing initializer.

	* w32menu.c (utf8to16): Remove unused variable `utf16'.
	(fill_in_menu): Remove unused variable `items_added'.

	* w32term.c (last_mouse_press_frame): Remove static global variable.
	(w32_clip_to_row): Remove unused variable `f'.
	(x_delete_terminal): Remove unused variable `i'.

	* w32uniscribe.c (uniscribe_shape): Remove unused variable `nclusters'.
	(NOTHING): Remove unused static global variable.
	(uniscribe_check_otf): Remove unused variable `table'.
	(uniscribe_font_driver): Add missing initializers.

2011-03-23  Julien Danjou  <julien@danjou.info>

	* term.c (Fsuspend_tty, Fresume_tty):
	* minibuf.c (read_minibuf, run_exit_minibuf_hook):
	* window.c (temp_output_buffer_show):
	* insdel.c (signal_before_change):
	* frame.c (Fhandle_switch_frame):
	* fileio.c (Fdo_auto_save):
	* emacs.c (Fkill_emacs):
	* editfns.c (save_excursion_restore):
	* cmds.c (internal_self_insert):
	* callint.c (Fcall_interactively):
	* buffer.c (Fkill_all_local_variables):
	* keyboard.c (Fcommand_execute, Fsuspend_emacs, safe_run_hooks_1):
	Use Frun_hooks.
	(command_loop_1): Use Frun_hooks.  Call safe_run_hooks
	unconditionnaly since it does the check itself.

2011-03-23  Paul Eggert  <eggert@cs.ucla.edu>

	Fix more problems found by GCC 4.5.2's static checks.

	* coding.c (encode_coding_raw_text): Avoid unnecessary test
	the first time through the loop, since we know p0 < p1 then.
	This also avoids a gcc -Wstrict-overflow warning.

	* lisp.h (SAFE_ALLOCA, SAFE_ALLOCA_LISP): Avoid 'int' overflow
	leading to a memory leak, possible in functions like
	load_charset_map_from_file that can allocate an unbounded number
	of objects (Bug#8318).

	* xmenu.c (set_frame_menubar): Use EMACS_UINT, not int, for indexes
	that could (at least in theory) be that large.

	* xdisp.c (message_log_check_duplicate): Return unsigned long, not int.
	This is less likely to overflow, and avoids undefined behavior if
	overflow does occur.  All callers changed.  Use strtoul to scan
	for the unsigned long integer.
	(pint2hrstr): Simplify and tune code slightly.
	This also avoids a (bogus) GCC warning with gcc -Wstrict-overflow.

	* scroll.c (do_scrolling): Work around GCC bug 48228.
	See <http://gcc.gnu.org/bugzilla/show_bug.cgi?id=48228>.

	* frame.c (Fmodify_frame_parameters): Simplify loop counter.
	This also avoids a warning with gcc -Wstrict-overflow.
	(validate_x_resource_name): Simplify count usage.
	This also avoids a warning with gcc -Wstrict-overflow.

	* fileio.c (Fcopy_file): Report error if fchown or fchmod
	fail (Bug#8306).

	* emacs.c (Fdaemon_initialized): Do not ignore I/O errors (Bug#8303).

	* process.c (Fmake_network_process): Use socklen_t, not int,
	where POSIX says socklen_t is required in portable programs.
	This fixes a porting bug on hosts like 64-bit HP-UX, where
	socklen_t is wider than int (Bug#8277).
	(Fmake_network_process, server_accept_connection):
	(wait_reading_process_output, read_process_output):
	Likewise.

	* process.c: Rename or move locals to avoid shadowing.
	(list_processes_1, Fmake_network_process):
	(read_process_output_error_handler, exec_sentinel_error_handler):
	Rename or move locals.
	(Fmake_network_process): Define label "retry_connect" only if needed.
	(Fnetwork_interface_info): Fix pointer signedness.
	(process_send_signal): Add cast to avoid pointer signedness problem.
	(FIRST_PROC_DESC, IF_NON_BLOCKING_CONNECT): Remove unused macros.
	(create_process): Use 'volatile' to avoid vfork clobbering (Bug#8298).

	Make tparam.h and terminfo.c consistent.
	* cm.c (tputs, tgoto, BC, UP): Remove extern decls.
	Include tparam.h instead, since it declares them.
	* cm.h (PC): Remove extern decl; tparam.h now does this.
	* deps.mk (cm.o, terminfo.o): Depend on tparam.h.
	* terminfo.c: Include tparam.h, to check interfaces.
	(tparm): Make 1st arg a const pointer in decl.  Put it at top level.
	(tparam): Adjust signature to match interface in tparam.h;
	this removes some undefined behavior.  Check that outstring and len
	are zero, which they always are with Emacs.
	* tparam.h (PC, BC, UP): New extern decls.

	* xftfont.c (xftfont_shape): Now static, and defined only if needed.
	(xftfont_open): Rename locals to avoid shadowing.

	* ftfont.c (ftfont_resolve_generic_family): Fix pointer signedness.
	(ftfont_otf_capability, ftfont_shape): Omit decls if not needed.
	(OTF_TAG_SYM): Omit macro if not needed.
	(ftfont_list): Remove unused local.
	(get_adstyle_property, ftfont_pattern_entity):
	(ftfont_lookup_cache, ftfont_open, ftfont_anchor_point):
	Rename locals to avoid shadowing.

	* xfont.c (xfont_list_family): Mark var as initialized.

	* xml.c (make_dom): Now static.

	* composite.c (composition_compute_stop_pos): Rename local to
	avoid shadowing.
	(composition_reseat_it): Remove unused locals.
	(find_automatic_composition, composition_adjust_point): Likewise.
	(composition_update_it): Mark var as initialized.
	(find_automatic_composition): Mark vars as initialized,
	with a FIXME (Bug#8290).

	character.h: Rename locals to avoid shadowing.
	* character.h (PREV_CHAR_BOUNDARY, FETCH_STRING_CHAR_ADVANCE):
	(FETCH_STRING_CHAR_AS_MULTIBYTE_ADVANCE, FETCH_CHAR_ADVANCE):
	(FETCH_CHAR_ADVANCE_NO_CHECK, INC_POS, DEC_POS, BUF_INC_POS):
	(BUF_DEC_POS): Be more systematic about renaming local temporaries
	to avoid shadowing.

	* textprop.c (property_change_between_p): Remove; unused.

	* intervals.c (interval_start_pos): Now static.

	* intervals.h (CHECK_TOTAL_LENGTH): Avoid empty "else".

	* atimer.c (start_atimer, append_atimer_lists, set_alarm):
	Rename locals to avoid shadowing.

	* sound.c (wav_play, au_play, Fplay_sound_internal):
	Fix pointer signedness.
	(alsa_choose_format): Remove unused local var.
	(wav_play): Initialize a variable to 0, to prevent undefined
	behavior (Bug#8278).

	* region-cache.c (insert_cache_boundary): Redo var to avoid shadowing.

	* region-cache.h (pp_cache): New decl, for gcc -Wmissing-prototypes.

	* callproc.c (Fcall_process): Use 'volatile' to avoid vfork
	clobbering (Bug#8298).
	* sysdep.c (sys_subshell): Likewise.
	Previously, the sys_subshell 'volatile' was incorrectly IF_LINTted out.

	* lisp.h (child_setup): Now NO_RETURN unless DOS_NT.
	This should get cleaned up, so that child_setup has the
	same signature on all platforms.

	* callproc.c (call_process_cleanup): Now static.
	(relocate_fd): Rename locals to avoid shadowing.

2011-03-22  Chong Yidong  <cyd@stupidchicken.com>

	* xterm.c (x_clear_frame): Remove XClearWindow call.  This appears
	not to be necessary, and produces flickering.

2011-03-20  Glenn Morris  <rgm@gnu.org>

	* config.in: Remove file.

2011-03-20  Juanma Barranquero  <lekktu@gmail.com>

	* minibuf.c (Vcompleting_read_function): Don't declare, global variables
	are now in src/globals.h.
	(syms_of_minibuf): Remove spurious & from previous change.

2011-03-20  Leo  <sdl.web@gmail.com>

	* minibuf.c (completing-read-function): New variable.
	(completing-read-default): Rename from completing-read.
	(completing-read): Call completing-read-function.

2011-03-19  Juanma Barranquero  <lekktu@gmail.com>

	* xfaces.c (Fx_load_color_file):
	Read color file from absolute filename (bug#8250).

2011-03-19  Juanma Barranquero  <lekktu@gmail.com>

	* makefile.w32-in: Update dependencies.

2011-03-17  Eli Zaretskii  <eliz@gnu.org>

	* makefile.w32-in ($(BLD)/unexw32.$(O)): Depend on $(SRC)/unexec.h.

2011-03-17  Paul Eggert  <eggert@cs.ucla.edu>

	Fix more problems found by GCC 4.5.2's static checks.

	* process.c (make_serial_process_unwind, send_process_trap):
	(sigchld_handler): Now static.

	* process.c (allocate_pty): Let PTY_ITERATION declare iteration vars.
	That way, the code declares only the vars that it needs.
	* s/aix4-2.h (PTY_ITERATION): Declare iteration vars.
	* s/cygwin.h (PTY_ITERATION): Likewise.
	* s/darwin.h (PTY_ITERATION): Likewise.
	* s/gnu-linux.h (PTY_ITERATION): Likewise.

	* s/irix6-5.h (PTY_OPEN): Declare stb, to loosen coupling.
	* process.c (allocate_pty): Don't declare stb unless it's needed.

	* bytecode.c (MAYBE_GC): Rewrite so as not to use empty "else".
	(CONSTANTLIM): Remove; unused.
	(METER_CODE, Bscan_buffer, Bread_char, Bset_mark):
	Define only if needed.

	* unexelf.c (unexec): Name an expression,
	to avoid gcc -Wbad-function-cast warning.
	Use a different way to cause a compilation error if anyone uses
	n rather than nn, a way that does not involve shadowing.
	(ELF_BSS_SECTION_NAME, OLD_PROGRAM_H): Remove; unused.

	* deps.mk (unexalpha.o): Remove; unused.

	New file unexec.h, the (simple) interface for unexec (Bug#8267).
	* unexec.h: New file.
	* deps.mk (emacs.o, unexaix.o, unexcw.o, unexcoff.o, unexelf.o):
	(unexhp9k800.o, unexmacosx.o, unexsol.o, unexw32.o):
	Depend on unexec.h.
	* emacs.c [!defined CANNOT_DUMP]: Include unexec.h.
	* unexaix.c, unexcoff.c, unexcw.c, unexelf.c, unexhp9k800.c:
	* unexmacosx.c, unexsol.c, unexw32.c: Include unexec.h.
	Change as necessary to match prototype in unexec.h.

	* syntax.c (Fforward_comment, scan_lists): Rename locals to avoid
	shadowing.
	(back_comment, skip_chars): Mark vars as initialized.

	* character.h (FETCH_STRING_CHAR_ADVANCE_NO_CHECK, BUF_INC_POS):
	Rename locals to avoid shadowing.

	* lread.c (read1): Rewrite so as not to use empty "else".
	(Fload, readevalloop, read1): Rename locals to avoid shadowing.

	* print.c (Fredirect_debugging_output): Fix pointer signedess.

	* lisp.h (debug_output_compilation_hack): Add decl here, to avoid
	warning when compiling print.c.

	* font.c (font_unparse_fcname): Abort in an "impossible" situation
	instead of using an uninitialized var.
	(font_sort_entities): Mark var as initialized.

	* character.h (FETCH_CHAR_ADVANCE): Rename locals to avoid shadowing.

	* font.c (font_unparse_xlfd): Don't mix pointers to variables with
	pointers to constants.
	(font_parse_fcname): Remove unused vars.
	(font_delete_unmatched): Now static.
	(font_get_spec): Remove; unused.
	(font_style_to_value, font_prop_validate_style, font_unparse_fcname):
	(font_update_drivers, Ffont_get_glyphs, font_add_log):
	Rename or move locals to avoid shadowing.

	* fns.c (require_nesting_list, require_unwind): Now static.
	(Ffillarray): Rename locals to avoid shadowing.

	* floatfns.c (domain_error2): Define only if needed.
	(Ffrexp, Fldexp): Rename locals to avoid shadowing.

	* alloc.c (mark_backtrace): Move decl from here ...
	* lisp.h: ... to here, so that it can be checked.

	* eval.c (call_debugger, do_debug_on_call, grow_specpdl): Now static.
	(Fdefvar): Rewrite so as not to use empty "else".
	(lisp_indirect_variable): Name an expression,
	to avoid gcc -Wbad-function-cast warning.
	(Fdefvar): Rename locals to avoid shadowing.

	* callint.c (quotify_arg, quotify_args): Now static.
	(Fcall_interactively): Rename locals to avoid shadowing.
	Use const pointer when appropriate.

	* lisp.h (get_system_name, get_operating_system_release):
	Move decls here, to check interfaces.
	* process.c (get_operating_system_release): Move decl to lisp.h.
	* xrdb.c (get_system_name): Likewise.
	* editfns.c (init_editfns, Fuser_login_name, Fuser_uid):
	(Fuser_real_uid, Fuser_full_name): Remove unnecessary casts,
	some of which prompt warnings from gcc -Wbad-function-cast.
	(Fformat_time_string, Fencode_time, Finsert_char):
	(Ftranslate_region_internal, Fformat):
	Rename or remove local vars to avoid shadowing.
	(Ftranslate_region_internal): Mark var as initialized.

	* doc.c (Fdocumentation, Fsnarf_documentation): Move locals to
	avoid shadowing.

	* lisp.h (eassert): Check that the argument compiles, even if
	ENABLE_CHECKING is not defined.

	* data.c (Findirect_variable): Name an expression, to avoid
	gcc -Wbad-function-cast warning.
	(default_value, arithcompare, arith_driver, arith_error): Now static.
	(store_symval_forwarding): Rename local to avoid shadowing.
	(Fmake_variable_buffer_local, Fmake_local_variable):
	Mark variables as initialized.
	(do_blv_forwarding, do_symval_forwarding): Remove; unused.

	* alloc.c (check_cons_list): Do not define unless GC_CHECK_CONS_LIST.
	(Fmake_vector, Fvector, Fmake_byte_code, Fgarbage_collect):
	Rename locals to avoid shadowing.
	(mark_stack): Move local variables into the #ifdef region where
	they're used.
	(BLOCK_INPUT_ALLOC, UNBLOCK_INPUT_ALLOC): Define only if
	! defined SYSTEM_MALLOC && ! defined SYNC_INPUT, as they are not
	needed otherwise.
	(CHECK_ALLOCATED): Define only if GC_CHECK_MARKED_OBJECTS.
	(GC_STRING_CHARS): Remove; not used.
	(Fmemory_limit): Cast sbrk's returned value to char *.

	* lisp.h (check_cons_list): Declare if GC_CHECK_CONS_LIST; this
	avoids undefined behavior in theory.

	* regex.c (IF_LINT): Add defn, for benefit of ../lib-src.

	Use functions, not macros, for up- and down-casing (Bug#8254).
	* buffer.h (DOWNCASE_TABLE, UPCASE_TABLE, DOWNCASE, UPPERCASEP):
	(NOCASEP, LOWERCASEP, UPCASE, UPCASE1): Remove.  All callers changed
	to use the following functions instead of these macros.
	(downcase): Adjust to lack of DOWNCASE_TABLE.  Return int, not
	EMACS_INT, since callers assume the returned value fits in int.
	(upcase1): Likewise, for UPCASE_TABLE.
	(uppercasep, lowercasep, upcase): New static inline functions.
	* editfns.c (Fchar_equal): Remove no-longer-needed workaround for
	the race-condition problem in the old DOWNCASE.

	* regex.c (CHARSET_LOOKUP_RANGE_TABLE_RAW, POP_FAILURE_REG_OR_COUNT):
	Rename locals to avoid shadowing.
	(regex_compile, re_match_2_internal): Move locals to avoid shadowing.
	(regex_compile, re_search_2, re_match_2_internal):
	Remove unused local vars.
	(FREE_VAR): Rewrite so as not to use empty "else",
	which gcc can warn about.
	(regex_compile, re_match_2_internal): Mark locals as initialized.
	(RETALLOC_IF): Define only if needed.
	(WORDCHAR_P): Likewise.  This one is never needed, but is used
	only in a comment talking about a compiler bug, so put inside
	the #if 0 of that comment.
	(CHARSET_LOOKUP_BITMAP, FAIL_STACK_FULL, RESET_FAIL_STACK):
	(PUSH_FAILURE_ELT, BUF_PUSH_3, STOP_ADDR_VSTRING):
	Remove; unused.

	* search.c (boyer_moore): Rename locals to avoid shadowing.
	* character.h (FETCH_STRING_CHAR_AS_MULTIBYTE_ADVANCE):
	(PREV_CHAR_BOUNDARY): Likewise.

	* search.c (simple_search): Remove unused var.

	* dired.c (compile_pattern): Move decl from here ...
	* lisp.h: ... to here, so that it can be checked.
	(struct re_registers): New forward decl.

	* character.h (INC_POS, DEC_POS): Rename locals to avoid shadowing.

	* indent.c (MULTIBYTE_BYTES_WIDTH): New args bytes, width.
	All uses changed.
	(MULTIBYTE_BYTES_WIDTH, scan_for_column, compute_motion):
	Rename locals to avoid shadowing.
	(Fvertical_motion): Mark locals as initialized.

	* casefiddle.c (casify_object, casify_region): Now static.
	(casify_region): Mark local as initialized.

	* cmds.c (internal_self_insert): Rename local to avoid shadowing.

	* lisp.h (GCPRO2_VAR, GCPRO3_VAR, GCPRO4_VAR, GCPRO5_VAR, GCPRO6_VAR):
	New macros, so that the caller can use some names other than
	gcpro1, gcpro2, etc.
	(GCPRO2, GCPRO3, GCPRO4, GCPRO5, GCPRO6): Reimplement in terms
	of the new macros.
	(GCPRO1_VAR, UNGCPRO_VAR): Change the meaning of the second
	argument, for consistency with GCPRO2_VAR, etc: it is now the
	prefix of the variable, not the variable itself.  All uses
	changed.
	* dired.c (directory_files_internal, file_name_completion):
	Rename locals to avoid shadowing.

	Fix a race condition diagnosed by gcc -Wsequence-point (Bug#8254).
	An expression of the form (DOWNCASE (x) == DOWNCASE (y)), found in
	dired.c's scmp function, had undefined behavior.
	* lisp.h (DOWNCASE_TABLE, UPCASE_TABLE, DOWNCASE, UPPERCASEP):
	(NOCASEP, LOWERCASEP, UPCASE, UPCASE1): Move from here ...
	* buffer.h: ... to here, because these macros use current_buffer,
	and the new implementation with inline functions needs to have
	current_buffer in scope now, rather than later when the macros
	are used.
	(downcase, upcase1): New static inline functions.
	(DOWNCASE, UPCASE1): Reimplement using these functions.
	This avoids undefined behavior in expressions like
	DOWNCASE (x) == DOWNCASE (y), which previously suffered
	from race conditions in accessing the global variables
	case_temp1 and case_temp2.
	* casetab.c (case_temp1, case_temp2): Remove; no longer needed.
	* lisp.h (case_temp1, case_temp2): Remove their decls.
	* character.h (ASCII_CHAR_P): Move from here ...
	* lisp.h: ... to here, so that the inline functions mentioned
	above can use them.

	* dired.c (directory_files_internal_unwind): Now static.

	* fileio.c (file_name_as_directory, directory_file_name):
	(barf_or_query_if_file_exists, auto_save_error, auto_save_1):
	Now static.
	(file_name_as_directory): Use const pointers when appropriate.
	(Fexpand_file_name): Likewise.  In particular, newdir might
	point at constant storage, so make it a const pointer.
	(Fmake_directory_internal, Fread_file_name): Remove unused vars.
	(Ffile_selinux_context, Fset_file_selinux_context): Fix pointer
	signedness issues.
	(Fset_file_times, Finsert_file_contents, auto_save_error):
	Rename locals to avoid shadowing.

	* minibuf.c (choose_minibuf_frame_1): Now static.
	(Ftry_completion, Fall_completions): Rename or remove locals
	to avoid shadowing.

	* marker.c (bytepos_to_charpos): Remove; unused.

	* lisp.h (verify_bytepos, count_markers): New decls,
	so that gcc does not warn that these functions aren't declared.

	* insdel.c (check_markers, make_gap_larger, make_gap_smaller):
	(reset_var_on_error, Fcombine_after_change_execute_1): Now static.
	(CHECK_MARKERS): Redo to avoid gcc -Wempty-body diagnostic.
	(copy_text): Remove unused local var.

	* filelock.c (within_one_second): Now static.
	(lock_file_1): Rename local to avoid shadowing.

	* buffer.c (fix_overlays_before): Mark locals as initialized.
	(fix_start_end_in_overlays): Likewise.  This function should be
	simplified by using pointers-to-pointers, but that's a different
	matter.
	(switch_to_buffer_1): Now static.
	(Fkill_buffer, record_buffer, Fbury_buffer, Fset_buffer_multibyte):
	(report_overlay_modification): Rename locals to avoid shadowing.

	* sysdep.c (system_process_attributes): Rename vars to avoid shadowing.
	Fix pointer signedness issue.
	(sys_subshell): Mark local as volatile if checking for lint,
	to suppress a gcc -Wclobbered warning that does not seem to be right.
	(MAXPATHLEN): Define only if needed.

	* process.c (serial_open, serial_configure): Move decls from here ...
	* systty.h: ... to here, so that they can be checked.

	* fns.c (get_random, seed_random): Move extern decls from here ...
	* lisp.h: ... to here, so that they can be checked.

	* sysdep.c (reset_io): Now static.
	(wait_for_termination_signal): Remove; unused.

	* keymap.c (keymap_parent, keymap_memberp, map_keymap_internal):
	(copy_keymap_item, append_key, push_text_char_description):
	Now static.
	(Fwhere_is_internal): Don't test CONSP (sequences) unnecessarily.
	(DENSE_TABLE_SIZE): Remove; unused.
	(get_keymap, access_keymap, Fdefine_key, Fwhere_is_internal):
	(describe_map_tree):
	Rename locals to avoid shadowing.

	* keyboard.c: Declare functions static if they are not used elsewhere.
	(echo_char, echo_dash, cmd_error, top_level_2):
	(poll_for_input, handle_async_input): Now static.
	(read_char, kbd_buffer_get_event, make_lispy_position):
	(make_lispy_event, make_lispy_movement, apply_modifiers):
	(decode_keyboard_code, tty_read_avail_input, menu_bar_items):
	(parse_tool_bar_item, read_key_sequence, Fread_key_sequence):
	(Fread_key_sequence_vector): Rename locals to avoid shadowing.
	(read_key_sequence, read_char): Mark locals as initialized.
	(Fexit_recursive_edit, Fabort_recursive_edit): Mark with NO_RETURN.

	* keyboard.h (make_ctrl_char): New decl.
	(mark_kboards): Move decl here ...
	* alloc.c (mark_kboards): ... from here.

	* lisp.h (force_auto_save_soon): New decl.

	* emacs.c (init_cmdargs): Rename local to avoid shadowing.
	(DEFINE_DUMMY_FUNCTION): New macro.
	(__do_global_ctors, __do_global_ctors_aux, __do_global_dtors, __main):
	Use it.
	(main): Add casts to avoid warnings
	if GCC considers string literals to be constants.

	* lisp.h (fatal_error_signal): Add decl, since it's exported.

	* dbusbind.c: Pointer signedness fixes.
	(xd_signature, xd_append_arg, xd_initialize):
	(Fdbus_call_method, Fdbus_call_method_asynchronously):
	(Fdbus_method_return_internal, Fdbus_method_error_internal):
	(Fdbus_send_signal, xd_read_message_1, Fdbus_register_service):
	(Fdbus_register_signal): Use SSDATA when the context wants char *.

	* dbusbind.c (Fdbus_init_bus): Add cast to avoid warning
	if GCC considers string literals to be constants.
	(Fdbus_register_service, Fdbus_register_method): Remove unused vars.

2011-03-16  Stefan Monnier  <monnier@iro.umontreal.ca>

	* print.c (PRINT_CIRCLE_CANDIDATE_P): New macro.
	(print_preprocess, print_object): New macro to fix last change.

	* print.c (print_preprocess): Don't forget font objects.

2011-03-16  Juanma Barranquero  <lekktu@gmail.com>

	* emacs.c (USAGE3): Doc fixes.

2011-03-15  Andreas Schwab  <schwab@linux-m68k.org>

	* coding.c (detect_coding_iso_2022): Reorganize code to clarify
	structure.

2011-03-14  Juanma Barranquero  <lekktu@gmail.com>

	* lisp.h (VWindow_system, Qfile_name_history):
	* keyboard.h (lispy_function_keys) [WINDOWSNT]:
	* w32term.h (w32_system_caret_hwnd, w32_system_caret_height)
	(w32_system_caret_x, w32_system_caret_y): Declare extern.

	* w32select.c: Don't #include "keyboard.h".
	(run_protected): Add extern declaration for waiting_for_input.

	* w32.c (Qlocal, noninteractive1, inhibit_window_system):
	* w32console.c (detect_input_pending, read_input_pending)
	(encode_terminal_code):
	* w32fns.c (quit_char, lispy_function_keys, Qtooltip)
	(w32_system_caret_hwnd, w32_system_caret_height, w32_system_caret_x)
	(w32_system_caret_y, Qfile_name_history):
	* w32font.c (w32font_driver, QCantialias, QCotf, QClang):
	* w32inevt.c (reinvoke_input_signal, lispy_function_keys):
	* w32menu.c (Qmenu_bar, QCtoggle, QCradio, Qoverriding_local_map)
	(Qoverriding_terminal_local_map, Qmenu_bar_update_hook):
	* w32proc.c (Qlocal, report_file_error):
	* w32term.c (Vwindow_system, updating_frame):
	* w32uniscribe.c (initialized, uniscribe_font_driver):
	Remove unneeded extern declarations.

2011-03-14  Chong Yidong  <cyd@stupidchicken.com>

	* buffer.c (Fmake_indirect_buffer): Fix incorrect assertions.

2011-03-13  Chong Yidong  <cyd@stupidchicken.com>

	* buffer.h (BUF_BEGV, BUF_BEGV_BYTE, BUF_ZV, BUF_ZV_BYTE, BUF_PT)
	(BUF_PT_BYTE): Rewrite to handle indirect buffers (Bug#8219).
	These macros can no longer be used for assignment.

	* buffer.c (Fget_buffer_create, Fmake_indirect_buffer):
	Assign struct members directly, instead of using BUF_BEGV etc.
	(record_buffer_markers, fetch_buffer_markers): New functions for
	recording and fetching special buffer markers.
	(set_buffer_internal_1, set_buffer_temp): Use them.

	* lread.c (unreadchar): Use SET_BUF_PT_BOTH.

	* insdel.c (adjust_point): Use SET_BUF_PT_BOTH.

	* intervals.c (temp_set_point_both): Use SET_BUF_PT_BOTH.
	(get_local_map): Use SET_BUF_BEGV_BOTH and SET_BUF_ZV_BOTH.

	* xdisp.c (hscroll_window_tree):
	(reconsider_clip_changes): Use PT instead of BUF_PT.

2011-03-13  Eli Zaretskii  <eliz@gnu.org>

	* makefile.w32-in ($(BLD)/editfns.$(O)): Depend on
	$(EMACS_ROOT)/lib/intprops.h.

2011-03-13  Paul Eggert  <eggert@cs.ucla.edu>

	Fix more problems found by GCC 4.5.2's static checks.

	* gtkutil.c (xg_get_pixbuf_from_pixmap): Add cast from char *
	to unsigned char * to avoid compiler diagnostic.
	(xg_free_frame_widgets): Make it clear that a local variable is
	needed only if USE_GTK_TOOLTIP.
	(gdk_window_get_screen): Make it clear that this macro is needed
	only if USE_GTK_TOOLTIP.
	(int_gtk_range_get_value): New function, which avoids a diagnostic
	from gcc -Wbad-function-cast.
	(xg_set_toolkit_scroll_bar_thumb): Use it.
	(xg_tool_bar_callback, xg_tool_item_stale_p): Rewrite to avoid
	diagnostic from gcc -Wbad-function-cast.
	(get_utf8_string, xg_get_file_with_chooser):
	Rename locals to avoid shadowing.
	(create_dialog): Move locals to avoid shadowing.

	* xgselect.c (xg_select): Remove unused var.

	* image.c (four_corners_best): Mark locals as initialized.
	(gif_load): Initialize transparent_p to zero (Bug#8238).
	Mark another local as initialized.
	(my_png_error, my_error_exit): Mark with NO_RETURN.

	* image.c (clear_image_cache): Now static.
	(DIM, HAVE_STDLIB_H_1): Remove unused macros.
	(xpm_load): Redo to avoid "discards qualifiers" gcc warning.
	(x_edge_detection): Remove unnecessary cast that
	gcc -Wbad-function-cast diagnoses.
	(gif_load): Fix pointer signedness.
	(clear_image_cache, xbm_read_bitmap_data, x_detect_edges):
	(jpeg_load, gif_load): Rename locals to avoid shadowing.

2011-03-12  Paul Eggert  <eggert@cs.ucla.edu>

	Improve quality of tests for time stamp overflow.
	For example, without this patch (encode-time 0 0 0 1 1
	1152921504606846976) returns the obviously-bogus value (-948597
	62170) on my RHEL 5.5 x86-64 host.  With the patch, it correctly
	reports time overflow.  See
	<http://lists.gnu.org/archive/html/emacs-devel/2011-03/msg00470.html>.
	* deps.mk (editfns.o): Depend on ../lib/intprops.h.
	* editfns.c: Include limits.h and intprops.h.
	(TIME_T_MIN, TIME_T_MAX): New macros.
	(time_overflow): Move earlier, to before first use.
	(hi_time, lo_time): New functions, for an accurate test for
	out-of-range times.
	(Fcurrent_time, Fget_internal_run_time, make_time): Use them.
	(Fget_internal_run_time): Don't assume time_t fits in int.
	(make_time): Use list2 instead of Fcons twice.
	(Fdecode_time): More accurate test for out-of-range times.
	(check_tm_member): New function.
	(Fencode_time): Use it, to test for out-of-range times.
	(lisp_time_argument): Don't rely on undefined left-shift and
	right-shift behavior when checking for time stamp overflow.

	* editfns.c (time_overflow): New function, refactoring common code.
	(Fformat_time_string, Fdecode_time, Fencode_time):
	(Fcurrent_time_string): Use it.

	Move 'make_time' to be next to its inverse 'lisp_time_argument'.
	* dired.c (make_time): Move to ...
	* editfns.c (make_time): ... here.
	* systime.h: Note the move.

2011-03-12  YAMAMOTO Mitsuharu  <mituharu@math.s.chiba-u.ac.jp>

	* fringe.c (update_window_fringes): Remove unused variables.

	* unexmacosx.c (copy_data_segment): Also copy __got section.
	(Bug#8223)

2011-03-12  Eli Zaretskii  <eliz@gnu.org>

	* termcap.c [MSDOS]: Include "msdos.h".
	(find_capability, tgetnum, tgetflag, tgetstr, tputs, tgetent):
	Constify `char *' arguments and their references according to
	prototypes in tparam.h.

	* deps.mk (termcap.o): Depend on tparam.h and msdos.h.

	* msdos.c (XMenuAddPane): 3rd argument is `const char *' now.
	Adapt all references accordingly.

	* msdos.h (XMenuAddPane): 3rd argument is `const char *' now.

2011-03-11  Tom Tromey  <tromey@redhat.com>

	* buffer.c (syms_of_buffer): Remove obsolete comment.

2011-03-11  Eli Zaretskii  <eliz@gnu.org>

	* termhooks.h (encode_terminal_code): Declare prototype.

	* msdos.c (encode_terminal_code): Don't declare prototype.

	* term.c (encode_terminal_code): Now external again, used by
	w32console.c and msdos.c.

	* makefile.w32-in ($(BLD)/term.$(O), ($(BLD)/tparam.$(O)):
	Depend on $(SRC)/tparam.h, see 2011-03-11T07:24:21Z!eggert@cs.ucla.edu.

2011-03-11  Paul Eggert  <eggert@cs.ucla.edu>

	Fix some minor problems found by GCC 4.5.2's static checks.

	* fringe.c (update_window_fringes): Mark locals as initialized
	(Bug#8227).
	(destroy_fringe_bitmap, init_fringe_bitmap): Now static.

	* alloc.c (mark_fringe_data): Move decl from here ...
	* lisp.h (mark_fringe_data) [HAVE_WINDOW_SYSTEM]: ... to here,
	to check its interface.
	(init_fringe_once): Do not declare unless HAVE_WINDOW_SYSTEM.

	* fontset.c (free_realized_fontset): Now static.
	(Fset_fontset_font): Rename local to avoid shadowing.
	(fontset_font): Mark local as initialized.
	(FONTSET_SPEC, FONTSET_REPERTORY, RFONT_DEF_REPERTORY): Remove; unused.

	* xrdb.c: Include "xterm.h", to check x_load_resources's interface.

	* xselect.c (x_disown_buffer_selections): Remove; not used.
	(TRACE3) [!defined TRACE_SELECTION]: Remove; not used.
	(x_own_selection, Fx_disown_selection_internal): Rename locals
	to avoid shadowing.
	(x_handle_dnd_message): Remove local to avoid shadowing.

	* lisp.h (GCPRO1_VAR, UNGCPRO_VAR): New macros,
	so that the caller can use some name other than gcpro1.
	(GCPRO1, UNGCPRO): Reimplement in terms of the new macros.
	* xfns.c (Fx_create_frame, x_create_tip_frame, Fx_show_tip):
	(Fx_backspace_delete_keys_p):
	Use them to avoid shadowing, and rename vars to avoid shadowing.
	(x_decode_color, x_set_name, x_window): Now static.
	(Fx_create_frame): Add braces to silence GCC warning.
	(Fx_file_dialog, Fx_select_font): Fix pointer signedness.
	(x_real_positions, xg_set_icon_from_xpm_data, x_create_tip_frame):
	Remove unused locals.
	(Fx_create_frame, x_create_tip_frame, Fx_show_tip):
	(Fx_backspace_delete_keys_p): Rename locals to avoid shadowing.
	Some of these renamings use the new GCPRO1_VAR and UNGCPRO_VAR
	macros.

	* xterm.h (x_mouse_leave): New decl.

	* xterm.c (x_copy_dpy_color, x_focus_on_frame, x_unfocus_frame):
	Remove unused functions.
	(x_shift_glyphs_for_insert, XTflash, XTring_bell):
	(x_calc_absolute_position): Now static.
	(XTread_socket): Don't define label "out" unless it's used.
	Don't declare local "event" unless it's used.
	(x_iconify_frame, x_free_frame_resources): Don't declare locals
	unless they are used.
	(XEMBED_VERSION, xembed_set_info): Don't define unless needed.
	(x_fatal_error_signal): Remove; not used.
	(x_draw_image_foreground, redo_mouse_highlight, XTmouse_position):
	(x_scroll_bar_report_motion, handle_one_xevent, x_draw_bar_cursor):
	(x_error_catcher, x_connection_closed, x_error_handler):
	(x_error_quitter, xembed_send_message, x_iconify_frame):
	(my_log_handler): Rename locals to avoid shadowing.
	(x_delete_glyphs, x_ins_del_lines): Mark with NO_RETURN.
	(x_connection_closed): Tell GCC not to suggest NO_RETURN.

	* xfaces.c (clear_face_cache, Fx_list_fonts, Fface_font):
	Rename or move locals to avoid shadowing.
	(tty_defined_color, merge_face_heights): Now static.
	(free_realized_faces_for_fontset): Remove; not used.
	(Fx_list_fonts): Mark variable that gcc -Wuninitialized
	does not deduce is never used uninitialized.
	(STRDUPA, LSTRDUPA, FONT_POINT_SIZE_QUANTUM): Remove; not used.
	(LFACEP): Define only if XASSERTS, as it's not needed otherwise.

	* terminal.c (store_terminal_param): Now static.

	* xmenu.c (menu_highlight_callback): Now static.
	(set_frame_menubar): Remove unused local.
	(xmenu_show): Rename parameter to avoid shadowing.
	(xmenu_show, xdialog_show, xmenu_show): Make local pointers "const"
	since they might point to immutable storage.
	(next_menubar_widget_id): Declare only if USE_X_TOOLKIT,
	since it's unused otherwise.

	* xdisp.c (produce_glyphless_glyph): Initialize lower_xoff.
	Add a FIXME, since the code still doesn't look right.  (Bug#8215)
	(Fcurrent_bidi_paragraph_direction): Simplify slightly; this
	avoids a gcc -Wuninitialized diagnostic.
	(display_line, BUILD_COMPOSITE_GLYPH_STRING, draw_glyphs):
	(note_mouse_highlight): Mark variables that gcc -Wuninitialized
	does not deduce are never used uninitialized.

	* lisp.h (IF_LINT): New macro, copied from ../lib-src/emacsclient.c.

	* xdisp.c (redisplay_window): Rename local to avoid shadowing.
	* window.c (window_loop, size_window):
	(run_window_configuration_change_hook, enlarge_window): Likewise.

	* window.c (display_buffer): Now static.
	(size_window): Mark variables that gcc -Wuninitialized
	does not deduce are never used uninitialized.
	* window.h (check_all_windows): New decl, to forestall
	gcc -Wmissing-prototypes diagnostic.
	* dispextern.h (bidi_dump_cached_states): Likewise.

	* charset.h (CHECK_CHARSET_GET_CHARSET): Rename locals to avoid
	shadowing.
	* charset.c (map_charset_for_dump, Fchar_charset): Likewise.
	Include <limits.h>.
	(Fsort_charsets): Redo min/max calculation to shorten the code a bit
	and to avoid gcc -Wuninitialized warning.
	(load_charset_map): Mark variables that gcc -Wuninitialized
	does not deduce are never used uninitialized.
	(load_charset): Abort instead of using uninitialized var (Bug#8229).

	* coding.c (coding_set_source, coding_set_destination):
	Use "else { /* comment */ }" rather than "else /* comment */;"
	for clarity, and to avoid gcc -Wempty-body warning.
	(Fdefine_coding_system_internal): Don't redeclare 'i' inside
	a block, when the outer 'i' will do.
	(decode_coding_utf_8, decode_coding_utf_16, detect_coding_emacs_mule):
	(emacs_mule_char, decode_coding_emacs_mule, detect_coding_iso_2022):
	(decode_coding_iso_2022, decode_coding_sjis, decode_coding_big5):
	(decode_coding_raw_text, decode_coding_charset, get_translation_table):
	(Fdecode_sjis_char, Fdefine_coding_system_internal):
	Rename locals to avoid shadowing.
	* character.h (FETCH_STRING_CHAR_ADVANCE): Likewise.
	* coding.c (emacs_mule_char, encode_invocation_designation):
	Now static, since they're not used elsewhere.
	(decode_coding_iso_2022): Add "default: abort ();" as a safety check.
	(decode_coding_object, encode_coding_object, detect_coding_system):
	(decode_coding_emacs_mule): Mark variables that gcc
	-Wuninitialized does not deduce are never used uninitialized.
	(detect_coding_iso_2022): Initialize a local variable that might
	be used uninitialized.  Leave a FIXME because it's not clear that
	this initialization is needed.  (Bug#8211)
	(ISO_CODE_LF, ISO_CODE_CR, CODING_ISO_FLAG_EUC_TW_SHIFT):
	(ONE_MORE_BYTE_NO_CHECK, UTF_BOM, UTF_16_INVALID_P):
	(SHIFT_OUT_OK, ENCODE_CONTROL_SEQUENCE_INTRODUCER):
	(ENCODE_DIRECTION_R2L, ENCODE_DIRECTION_L2R):
	Remove unused macros.

	* category.c (hash_get_category_set): Remove unused local var.
	(copy_category_table): Now static, since it's not used elsewhere.
	* character.c (string_count_byte8): Likewise.

	* ccl.c (CCL_WRITE_STRING, CCL_ENCODE_CHAR, Fccl_execute_on_string):
	(Fregister_code_conversion_map): Rename locals to avoid shadowing.

	* chartab.c (copy_sub_char_table): Now static, since it's not used
	elsewhere.
	(sub_char_table_ref_and_range, char_table_ref_and_range):
	Rename locals to avoid shadowing.
	(ASET_RANGE, GET_SUB_CHAR_TABLE): Remove unused macros.

	* bidi.c (bidi_check_type): Now static, since it's not used elsewhere.
	(BIDI_BOB): Remove unused macro.

	* cm.c (cmgoto): Mark variables that gcc -Wuninitialized does not
	deduce are never used uninitialized.
	* term.c (encode_terminal_code): Likewise.

	* term.c (encode_terminal_code): Now static.  Remove unused local.

	* tparam.h: New file.
	* term.c, tparam.h: Include it.
	* deps.mk (term.o, tparam.o): Depend on tparam.h.
	* term.c (tputs, tgetent, tgetflag, tgetnum, tparam, tgetstr):
	Move these decls to tparam.h, and make them agree with what
	is actually in tparam.c.  The previous trick of using incompatible
	decls in different modules does not conform to the C standard.
	All callers of tparam changed to use tparam's actual API.
	* tparam.c (tparam1, tparam, tgoto):
	Use const pointers where appropriate.

	* cm.c (calccost, cmgoto): Use const pointers where appropriate.
	* cm.h (struct cm): Likewise.
	* dispextern.h (do_line_insertion_deletion_costs): Likewise.
	* scroll.c (ins_del_costs, do_line_insertion_deletion_costs): Likewise.
	* term.c (tty_ins_del_lines, calculate_costs, struct fkey_table):
	(term_get_fkeys_1, append_glyphless_glyph, produce_glyphless_glyph):
	(turn_on_face, init_tty): Likewise.
	* termchar.h (struct tty_display_info): Likewise.

	* term.c (term_mouse_position): Rename local to avoid shadowing.

	* alloc.c (mark_ttys): Move decl from here ...
	* lisp.h (mark_ttys): ... to here, so that it's checked against defn.

2011-03-11  Andreas Schwab  <schwab@linux-m68k.org>

	* .gdbinit (pwinx, xbuffer): Fix access to buffer name.

2011-03-09  Juanma Barranquero  <lekktu@gmail.com>

	* search.c (compile_pattern_1): Remove argument regp, unused since
	revid:rms@gnu.org-19941211082627-3x1g1wyqkjmwloig.
	(compile_pattern): Don't pass it.

2011-03-08  Jan Djärv  <jan.h.d@swipnet.se>

	* xterm.h (DEFAULT_GDK_DISPLAY): New define.
	(GDK_WINDOW_XID, gtk_widget_get_preferred_size): New defines
	for ! HAVE_GTK3.
	(GTK_WIDGET_TO_X_WIN): Use GDK_WINDOW_XID.

	* xmenu.c (menu_position_func): Call gtk_widget_get_preferred_size.

	* gtkutil.c: Include gtkx.h if HAVE_GTK3.  If ! HAVE_GTK3, define
	gdk_window_get_screen, gdk_window_get_geometry,
	gdk_x11_window_lookup_for_display and GDK_KEY_g.
	(xg_set_screen): Use DEFAULT_GDK_DISPLAY.
	(xg_get_pixbuf_from_pixmap): New function.
	(xg_get_pixbuf_from_pix_and_mask): Change parameters from GdkPixmap
	to Pixmap, take frame as parameter, remove GdkColormap parameter.
	Call xg_get_pixbuf_from_pixmap instead of
	gdk_pixbuf_get_from_drawable.
	(xg_get_image_for_pixmap): Do not make GdkPixmaps, call
	xg_get_pixbuf_from_pix_and_mask with Pixmap parameters instead.
	(xg_check_special_colors): Use GtkStyleContext and its functions
	for HAVE_GTK3.
	(xg_prepare_tooltip, xg_hide_tooltip): Call gdk_window_get_screen.
	(xg_prepare_tooltip, create_dialog, menubar_map_cb)
	(xg_update_frame_menubar, xg_tool_bar_detach_callback)
	(xg_tool_bar_attach_callback, xg_update_tool_bar_sizes):
	Call gtk_widget_get_preferred_size.
	(xg_frame_resized): gdk_window_get_geometry only takes 5
	parameters.
	(xg_win_to_widget, xg_event_is_for_menubar):
	Call gdk_x11_window_lookup_for_display.
	(xg_set_widget_bg): New function.
	(delete_cb): New function.
	(xg_create_frame_widgets): Connect delete-event to delete_cb.
	Call xg_set_widget_bg.  Only set backgrund pixmap for ! HAVE_GTK3
	(xg_set_background_color): Call xg_set_widget_bg.
	(xg_set_frame_icon): Call xg_get_pixbuf_from_pix_and_mask.
	(xg_create_scroll_bar): vadj is a GtkAdjustment for HAVE_GTK3.
	Only call gtk_range_set_update_policy if ! HAVE_GTK3.
	(xg_make_tool_item): Only connect xg_tool_bar_item_expose_callback
	if ! HAVE_GTK3.
	(update_frame_tool_bar): Call gtk_widget_hide.
	(xg_initialize): Use GDK_KEY_g.

	* xsmfns.c (gdk_set_sm_client_id): Define to gdk_set_sm_client_id
	if ! HAVE_GTK3
	(x_session_initialize): Call gdk_x11_set_sm_client_id.

	* xterm.c (XFillRectangle): Use cairo routines for HAVE_GTK3.
	(x_term_init): Disable Xinput(2) with GDK_CORE_DEVICE_EVENTS.
	Load ~/emacs.d/gtkrc only for ! HAVE_GTK3.

2011-03-08  Juanma Barranquero  <lekktu@gmail.com>

	* w32xfns.c (select_palette): Check success of RealizePalette against
	GDI_ERROR, not zero.

See ChangeLog.11 for earlier changes.

;; Local Variables:
;; coding: utf-8
;; End:

  Copyright (C) 2011  Free Software Foundation, Inc.

  This file is part of GNU Emacs.

  GNU Emacs is free software: you can redistribute it and/or modify
  it under the terms of the GNU General Public License as published by
  the Free Software Foundation, either version 3 of the License, or
  (at your option) any later version.

  GNU Emacs is distributed in the hope that it will be useful,
  but WITHOUT ANY WARRANTY; without even the implied warranty of
  MERCHANTABILITY or FITNESS FOR A PARTICULAR PURPOSE.  See the
  GNU General Public License for more details.

  You should have received a copy of the GNU General Public License
  along with GNU Emacs.  If not, see <http://www.gnu.org/licenses/>.<|MERGE_RESOLUTION|>--- conflicted
+++ resolved
@@ -1,11 +1,11 @@
 2011-07-25  Paul Eggert  <eggert@cs.ucla.edu>
 
-<<<<<<< HEAD
 	* Makefile.in (gl-stamp): move-if-change is now in build-aux.
-=======
+
+2011-07-25  Paul Eggert  <eggert@cs.ucla.edu>
+
 	* bidi.c (bidi_dump_cached_states): Fix printf format mismatch.
 	Found by GCC static checking and --with-wide-int on a 32-bit host.
->>>>>>> 2eb1f9e6
 
 2011-07-25  Eli Zaretskii  <eliz@gnu.org>
 
