<<<<<<< HEAD
2011-06-02  Paul Eggert  <eggert@cs.ucla.edu>

	Malloc failure behavior now depends on size of allocation.
	* alloc.c (buffer_memory_full, memory_full): New arg NBYTES.
	* lisp.h: Change signatures accordingly.
	* alloc.c, buffer.c, editfns.c, menu.c, minibuf.c, xterm.c:
	All callers changed.  (Bug#8762)

	* gnutls.c: Use Emacs's memory allocators.
	Without this change, the gnutls library would invoke malloc etc.
	directly, which causes problems on non-SYNC_INPUT hosts, and which
	runs afoul of improving memory_full behavior.  (Bug#8761)
	(fn_gnutls_global_set_mem_functions): New macro or function pointer.
	(emacs_gnutls_global_init): Use it to specify xmalloc, xrealloc,
	xfree instead of the default malloc, realloc, free.
	(Fgnutls_boot): No need to check for memory allocation failure,
	since xmalloc does that for us.

	Remove arbitrary limit of 2**31 entries in hash tables.  (Bug#8771)
	* category.c (hash_get_category_set):
	* ccl.c (ccl_driver):
	* charset.c (Fdefine_charset_internal):
	* charset.h (struct charset.hash_index):
	* composite.c (get_composition_id, gstring_lookup_cache)
	(composition_gstring_put_cache):
	* composite.h (struct composition.hash_index):
	* dispextern.h (struct image.hash):
	* fns.c (next_almost_prime, larger_vector, cmpfn_eql)
	(cmpfn_equal, cmpfn_user_defined, hashfn_eq, hashfn_eql)
	(hashfn_equal, hashfn_user_defined, make_hash_table)
	(maybe_resize_hash_table, hash_lookup, hash_put)
	(hash_remove_from_table, hash_clear, sweep_weak_table, SXHASH_COMBINE)
	(sxhash_string, sxhash_list, sxhash_vector, sxhash_bool_vector)
	(Fsxhash, Fgethash, Fputhash, Fmaphash):
	* image.c (make_image, search_image_cache, lookup_image)
	(xpm_put_color_table_h):
	* lisp.h (struct Lisp_Hash_Table):
	* minibuf.c (Ftry_completion, Fall_completions, Ftest_completion):
	* print.c (print):  Use 'EMACS_UINT' and 'EMACS_INT'
	for hashes and hash indexes, instead of 'unsigned' and 'int'.
	* alloc.c (allocate_vectorlike):
	Check for overflow in vector size calculations.
	* ccl.c (ccl_driver):
	Check for overflow when converting EMACS_INT to int.
	* fns.c, image.c: Remove unnecessary static decls that would otherwise
	need to be updated by these changes.
	* fns.c (make_hash_table, maybe_resize_hash_table):
	Check for integer overflow with large hash tables.
	(make_hash_table, maybe_resize_hash_table, Fmake_hash_table):
	Prefer the faster XFLOAT_DATA to XFLOATINT where either will do.
	(SXHASH_REDUCE): New macro.
	(sxhash_string, sxhash_list, sxhash_vector, sxhash_bool_vector):
	Use it instead of discarding useful hash info with large hash values.
	(sxhash_float): New function.
	(sxhash): Use it.  No more need for "& INTMASK" due to above changes.
	* lisp.h (FIXNUM_BITS): New macro, useful for SXHASH_REDUCE etc.
	(MOST_NEGATIVE_FIXNUM, MOST_POSITIVE_FIXNUM, INTMASK):
	Rewrite to use FIXNUM_BITS, as this simplifies things.
	(next_almost_prime, larger_vector, sxhash, hash_lookup, hash_put):
	Adjust signatures to match updated version of code.
	(consing_since_gc): Now EMACS_INT, since a single hash table can
	use more than INT_MAX bytes.

2011-06-01  Dan Nicolaescu  <dann@ics.uci.edu>

	Make it possible to build with GCC-4.6+ -O2 -flto.

	* emacs.c (__malloc_initialize_hook): Mark as EXTERNALLY_VISIBLE.

2011-06-01  Stefan Monnier  <monnier@iro.umontreal.ca>

	* minibuf.c (get_minibuffer, read_minibuf_unwind):
	Call minibuffer-inactive-mode.

2011-05-31  Juanma Barranquero  <lekktu@gmail.com>

	* makefile.w32-in ($(BLD)/data.$(O), $(BLD)/editfns.$(O)):
	Update dependencies.

2011-05-31  Dan Nicolaescu  <dann@ics.uci.edu>

	* data.c (init_data): Remove code for UTS, this system is not
	supported anymore.

2011-05-31  Dan Nicolaescu  <dann@ics.uci.edu>

	Don't force ./temacs to start in terminal mode.

	* frame.c (make_initial_frame): Initialize faces in all cases, not
	only when CANNOT_DUMP is defined.
	* dispnew.c (init_display): Remove CANNOT_DUMP condition.

2011-05-31  Dan Nicolaescu  <dann@ics.uci.edu>

	* dispnew.c (add_window_display_history): Use const for the string
	pointer.  Remove declaration, not needed.

2011-05-31  Paul Eggert  <eggert@cs.ucla.edu>

	Use 'inline', not 'INLINE'.
	<http://lists.gnu.org/archive/html/emacs-devel/2011-05/msg00914.html>
	* alloc.c, fontset.c (INLINE): Remove.
	* alloc.c, bidi.c, charset.c, coding.c, dispnew.c, fns.c, image.c:
	* intervals.c, keyboard.c, process.c, syntax.c, textprop.c, w32term.c:
	* xdisp.c, xfaces.c, xterm.c: Replace all uses of INLINE with inline.
	* gmalloc.c (register_heapinfo): Use inline unconditionally.
	* lisp.h (LISP_MAKE_RVALUE): Use inline, not __inline__.

2011-05-31  Dan Nicolaescu  <dann@ics.uci.edu>

	Make it possible to run ./temacs.

	* callproc.c (set_initial_environment): Remove CANNOT_DUMP code,
	syms_of_callproc does the same thing.  Remove test for
	"initialized", do it in the caller.
	* emacs.c (main): Avoid calling set_initial_environment when dumping.

2011-05-31  Stefan Monnier  <monnier@iro.umontreal.ca>

	* minibuf.c (Finternal_complete_buffer): Return `category' metadata.
	(read_minibuf): Use get_minibuffer.
	(syms_of_minibuf): Use DEFSYM.
	(Qmetadata): New var.
	* data.c (Qbuffer): Don't make it static.
	(syms_of_data): Use DEFSYM.

2011-05-31  Paul Eggert  <eggert@cs.ucla.edu>

	* ccl.c (CCL_CODE_RANGE): Allow negative numbers.  (Bug#8751)
	(CCL_CODE_MIN): New macro.

2011-05-30  Paul Eggert  <eggert@cs.ucla.edu>

	* alloc.c (lisp_align_malloc): Omit unnecessary val==NULL tests.

	* eval.c (Qdebug): Now static.
	* lisp.h (Qdebug): Remove decl.  This reverts a part of the
	2011-04-26T11:26:05Z!dan.colascione@gmail.com that inadvertently undid part of
	2011-04-14T06:48:41Z!eggert@cs.ucla.edu.

2011-05-29  Chong Yidong  <cyd@stupidchicken.com>

	* image.c: Various fixes to ImageMagick code comments.
	(Fimagemagick_types): Doc fix.

2011-05-29  Paul Eggert  <eggert@cs.ucla.edu>

	Minor fixes prompted by GCC 4.6.0 warnings.

	* xselect.c (converted_selections, conversion_fail_tag): Now static.

	* emacs.c [HAVE_X_WINDOWS]: Include "xterm.h".
	(x_clipboard_manager_save_all): Move extern decl to ...
	* xterm.h: ... here, so that it can be checked for consistency.

2011-05-29  Chong Yidong  <cyd@stupidchicken.com>

	* xselect.c (x_clipboard_manager_save_frame)
	(x_clipboard_manager_save_all): New functions.
	(Fx_clipboard_manager_save): Lisp function deleted.

	* emacs.c (Fkill_emacs): Call x_clipboard_manager_save_all.
	* frame.c (delete_frame): Call x_clipboard_manager_save_frame.

	* xterm.h: Update prototype.

2011-05-28  William Xu  <william.xwl@gmail.com>

	* nsterm.m (ns_term_shutdown): Synchronize user defaults before
	exiting (Bug#8239).

2011-05-28  Jim Meyering  <meyering@redhat.com>

	Avoid a sign-extension bug in crypto_hash_function.
	* fns.c (to_uchar): Define.
	(crypto_hash_function): Use it to convert some newly-signed
	variables to unsigned, to avoid sign-extension bugs.  For example,
	without this change, (md5 "truc") would evaluate to
	45723a2aff78ff4fff7fff1114760e62 rather than the expected
	45723a2af3788c4ff17f8d1114760e62.  Reported by Antoine Levitt in
	https://lists.gnu.org/archive/html/emacs-devel/2011-05/msg00883.html.

2011-05-27  Paul Eggert  <eggert@cs.ucla.edu>

	Integer overflow fixes.

	* dbusbind.c: Serial number integer overflow fixes.
	(CHECK_DBUS_SERIAL_GET_SERIAL): New macro.
	(Fdbus_call_method_asynchronously, xd_read_message_1): Use a float
	to hold a serial number that is too large for a fixnum.
	(Fdbus_method_return_internal, Fdbus_method_error_internal):
	Check for serial numbers out of range.  Decode any serial number
	that was so large that it became a float.  (Bug#8722)

	* dbusbind.c: Use XFASTINT rather than XUINT, and check for nonneg.
	(Fdbus_call_method, Fdbus_call_method_asynchronously):
	Use XFASTINT rather than XUINT when numbers are nonnegative.
	(xd_append_arg, Fdbus_method_return_internal):
	(Fdbus_method_error_internal): Likewise.  Also, for unsigned
	arguments, check that Lisp number is nonnegative, rather than
	silently wrapping negative numbers around.  (Bug#8722)
	(xd_read_message_1): Don't assume dbus_uint32_t can fit in int.
	(Bug#8722)

	* data.c (arith_driver, Flsh): Avoid unnecessary casts to EMACS_UINT.

	* ccl.c (ccl_driver): Redo slightly to avoid the need for 'unsigned'.

	ccl: add integer overflow checks
	* ccl.c (CCL_CODE_MAX, GET_CCL_RANGE, GET_CCL_CODE, GET_CCL_INT):
	(IN_INT_RANGE): New macros.
	(ccl_driver): Use them to check for integer overflow when
	decoding a CCL program.  Many of the new checks are whether XINT (x)
	fits in int; it doesn't always, on 64-bit hosts.  The new version
	doesn't catch all possible integer overflows, but it's an
	improvement.  (Bug#8719)

	* alloc.c (make_event_array): Use XINT, not XUINT.
	There's no need for unsigned here.

	* mem-limits.h (EXCEEDS_LISP_PTR) [!USE_LSB_TAG]: EMACS_UINT -> uintptr_t
	This follows up to the 2011-05-06 change that substituted uintptr_t
	for EMACS_INT.  This case wasn't caught back then.

	Rework Fformat to avoid integer overflow issues.
	* editfns.c: Include <float.h> unconditionally, as it's everywhere
	now (part of C89).  Include <verify.h>.
	(MAX_10_EXP, CONVERTED_BYTE_SIZE): Remove; no longer needed.
	(pWIDE, pWIDElen, signed_wide, unsigned_wide): New defns.
	(Fformat): Avoid the prepass trying to compute sizes; it was only
	approximate and thus did not catch overflow reliably.  Instead, walk
	through the format just once, formatting and computing sizes as we go,
	checking for integer overflow at every step, and allocating a larger
	buffer as needed.  Keep track separately whether the format is
	multibyte.  Keep only the most-recently calculated precision, rather
	than them all.  Record whether each argument has been converted to
	string.  Use EMACS_INT, not int, for byte and char and arg counts.
	Support field widths and precisions larger than INT_MAX.  Avoid
	sprintf's undefined behavior with conversion specifications such as %#d
	and %.0c.  Fix bug with strchr succeeding on '\0' when looking for
	flags.  Fix bug with (format "%c" 256.0).  Avoid integer overflow when
	formatting out-of-range floating point numbers with int
	formats. (Bug#8668)

	* lisp.h (FIXNUM_OVERFLOW_P): Work even if arg is a NaN.

	* data.c: Avoid integer truncation in expressions involving floats.
	* data.c: Include <intprops.h>.
	(arith_driver): When there's an integer overflow in an expression
	involving floating point, convert the integers to floating point
	so that the resulting value does not suffer from catastrophic
	integer truncation.  For example, on a 64-bit host (* 4
	most-negative-fixnum 0.5) should yield about -4.6e+18, not zero.
	Do not rely on undefined behavior after integer overflow.

	merge count_size_as_multibyte, parse_str_to_multibyte
	* character.c, character.h (count_size_as_multibyte):
	Rename from parse_str_to_multibyte; all uses changed.
	Check for integer overflow.
	* insdel.c, lisp.h (count_size_as_multibyte): Remove,
	since it's now a duplicate of the other.  This is more of
	a character than a buffer op, so better that it's in character.c.
	* fns.c, print.c: Adjust to above changes.

2011-05-27  Stefan Monnier  <monnier@iro.umontreal.ca>

	* xselect.c (x_convert_selection): Yet another int/Lisp_Object mixup.

2011-05-27  Paul Eggert  <eggert@cs.ucla.edu>

	* xselect.c: Fix minor problems prompted by GCC 4.6.0 warnings.
	(x_handle_selection_request, frame_for_x_selection): Remove unused vars.
	(x_clipboard_manager_save): Now static.
	(Fx_clipboard_manager_save): Rename local to avoid shadowing.

	* fns.c: Fix minor problems prompted by GCC 4.6.0 warnings.
	(crypto_hash_function): Now static.
	Fix pointer signedness problems.  Avoid unnecessary initializations.

2011-05-27  Chong Yidong  <cyd@stupidchicken.com>

	* termhooks.h (Vselection_alist): Make it terminal-local.

	* terminal.c (create_terminal): Initialize it.

	* xselect.c: Support for clipboard managers.
	(Vselection_alist): Move to termhooks.h as terminal-local var.
	(LOCAL_SELECTION): New macro.
	(x_atom_to_symbol): Handle x_display_info_for_display fail case.
	(symbol_to_x_atom): Remove gratuitous arg.
	(x_handle_selection_request, lisp_data_to_selection_data)
	(x_get_foreign_selection, Fx_register_dnd_atom): Callers changed.
	(x_own_selection, x_get_local_selection, x_convert_selection):
	New arg, specifying work frame.  Use terminal-local Vselection_alist.
	(some_frame_on_display): Delete unused function.
	(Fx_own_selection_internal, Fx_get_selection_internal)
	(Fx_disown_selection_internal, Fx_selection_owner_p)
	(Fx_selection_exists_p): New optional frame arg.
	(frame_for_x_selection, Fx_clipboard_manager_save): New functions.
	(x_handle_selection_clear): Don't treat other terminals with the
	same keyboard specially.  Use the terminal-local Vselection_alist.
	(x_clear_frame_selections): Use Frun_hook_with_args.

	* xterm.c (x_term_init): Intern ATOM and CLIPBOARD_MANAGER atoms.

	* xterm.h: Add support for those atoms.

2011-05-26  Chong Yidong  <cyd@stupidchicken.com>

	* xselect.c: ICCCM-compliant handling of MULTIPLE targets.
	(converted_selections, conversion_fail_tag): New global variables.
	(x_selection_request_lisp_error): Free the above.
	(x_get_local_selection): Remove unnecessary code.
	(x_reply_selection_request): Args changed; handle arbitrary array
	of converted selections stored in converted_selections.
	Separate the XChangeProperty and SelectionNotify steps.
	(x_handle_selection_request): Rewrite to handle MULTIPLE target.
	(x_convert_selection): New function.
	(x_handle_selection_event): Simplify.
	(x_get_foreign_selection): Don't ignore incoming requests while
	waiting for an answer; this will fail when we implement
	SAVE_TARGETS, and seems unnecessary anyway.
	(selection_data_to_lisp_data): Recognize ATOM_PAIR type.
	(Vx_sent_selection_functions): Doc fix.

2011-05-26  Leo Liu  <sdl.web@gmail.com>

	* editfns.c (Ftranspose_regions): Allow empty regions.  (Bug#8699)

2011-05-25  YAMAMOTO Mitsuharu  <mituharu@math.s.chiba-u.ac.jp>

	* dispextern.h (struct glyph_row): New member fringe_bitmap_periodic_p.

	* dispnew.c (shift_glyph_matrix, scrolling_window): Mark scrolled row
	for fringe update if it has periodic bitmap.
	(row_equal_p): Also compare left_fringe_offset,	right_fringe_offset,
	and fringe_bitmap_periodic_p.

	* fringe.c (get_fringe_bitmap_data): New function.
	(draw_fringe_bitmap_1, update_window_fringes): Use it.
	(update_window_fringes): Record periodicity of fringe bitmap in glyph
	row.  Mark glyph row for fringe update if periodicity changed.

	* xdisp.c (try_window_reusing_current_matrix): Don't mark scrolled row
	for fringe update unless it has periodic bitmap.

2011-05-25  Kenichi Handa  <handa@m17n.org>

	* xdisp.c (get_next_display_element): Set correct it->face_id for
	a static composition.

2011-05-24  Leo Liu  <sdl.web@gmail.com>

	* deps.mk (fns.o):
	* makefile.w32-in ($(BLD)/fns.$(O)): Include sha1.h.

	* fns.c (crypto_hash_function, Fsha1): New function.
	(Fmd5): Use crypto_hash_function.
	(syms_of_fns): Add Ssha1.

2011-05-22  Paul Eggert  <eggert@cs.ucla.edu>

	* gnutls.c: Remove unused macros.
	(fn_gnutls_transport_set_lowat, fn_gnutls_transport_set_pull_function):
	(fn_gnutls_transport_set_push_function) [!WINDOWSNT]:
	Remove macros that are defined and never used.
	Caught by gcc -Wunused-macros (GCC 4.6.0, Fedora 14).

2011-05-22  Chong Yidong  <cyd@stupidchicken.com>

	* xselect.c (syms_of_xselect): Remove unused symbol SAVE_TARGETS.
	(Fx_get_selection_internal): Minor cleanup.
	(Fx_own_selection_internal): Rename arguments for consistency with
	select.el.

2011-05-22  Paul Eggert  <eggert@cs.ucla.edu>

	* xselect.c (QSAVE_TARGETS): New static var, to fix build failure.

2011-05-22  Chong Yidong  <cyd@stupidchicken.com>

	* xselect.c (syms_of_xselect): Include character.h; use DEFSYM.

2011-05-21  YAMAMOTO Mitsuharu  <mituharu@math.s.chiba-u.ac.jp>

	* dispnew.c (scrolling_window): Don't exclude the case that the
	last enabled row in the desired matrix touches the bottom boundary.

2011-05-21  Glenn Morris  <rgm@gnu.org>

	* Makefile.in ($(etc)/DOC): Make second command line even shorter.
	(SOME_MACHINE_OBJECTS): Replace FONT_OBJ by its maximal expansion,
	and add some more files.

2011-05-20  Eli Zaretskii  <eliz@gnu.org>

	* callproc.c (Fcall_process) [MSDOS]: Fix arguments to
	report_file_error introduced by the change from 2011-05-07.

2011-05-20  Paul Eggert  <eggert@cs.ucla.edu>

	* systime.h (Time): Define only if emacs is defined.
	This is to allow ../lib-src/profile.c to be compiled on FreeBSD,
	where the include path doesn't have X11/X.h by default.  See
	<http://lists.gnu.org/archive/html/emacs-devel/2011-05/msg00561.html>.

2011-05-20 Kenichi Handa  <handa@m17n.org>

	* composite.c (find_automatic_composition): Fix previous change.

2011-05-20  Glenn Morris  <rgm@gnu.org>

	* lisp.mk: New file, split from Makefile.in.
	* Makefile.in (lisp): Move to separate file, inserted by @lisp_frag@.
	(shortlisp): Remove.
	($(etc)/DOC): Edit lisp.mk rather than using $shortlisp.

2011-05-19  Glenn Morris  <rgm@gnu.org>

	* Makefile.in (MSDOS_SUPPORT_REAL, MSDOS_SUPPORT, NS_SUPPORT)
	(REAL_MOUSE_SUPPORT, GPM_MOUSE_SUPPORT, MOUSE_SUPPORT, TOOLTIP_SUPPORT)
	(BASE_WINDOW_SUPPORT, X_WINDOW_SUPPORT, WINDOW_SUPPORT): Remove.
	(lisp): Set the order to that of loadup.el.
	(shortlisp): Make it a copy of $lisp.
	(SOME_MACHINE_LISP): Remove.
	($(etc)/DOC): Depend just on $lisp, not $SOME_MACHINE_LISP too.
	Use just $shortlisp, not $SOME_MACHINE_LISP too.

2011-05-18  Kenichi Handa  <handa@m17n.org>

	* composite.c (CHAR_COMPOSABLE_P): Add more check for efficiency.
	(BACKWARD_CHAR): Wrap the arg STOP by parenthesis.
	(find_automatic_composition): Mostly rewrite for efficiency.

2011-05-18  Juanma Barranquero  <lekktu@gmail.com>

	* makefile.w32-in: Update dependencies.

2011-05-18  Christoph Scholtes  <cschol2112@googlemail.com>

	* menu.c: Include limits.h (fixes the MS-Windows build broken by
	revision 104625).

2011-05-18  Paul Eggert  <eggert@cs.ucla.edu>

	Fix some integer overflow issues, such as string length overflow.

	* insdel.c (count_size_as_multibyte): Check for string overflow.

	* character.c (lisp_string_width): Check for string overflow.
	Use EMACS_INT, not int, for string indexes and lengths; in
	particular, 2nd arg is now EMACS_INT, not int.  Do not crash if
	the resulting string length overflows an EMACS_INT; instead,
	report a string overflow if no precision given.  When checking for
	precision exhaustion, use a check that cannot possibly have
	integer overflow.  (Bug#8675)
	* character.h (lisp_string_width): Adjust to new signature.

	* alloc.c (string_overflow): New function.
	(Fmake_string): Use it.  This doesn't change behavior, but saves
	a few bytes and will simplify future changes.
	* character.c (string_escape_byte8): Likewise.
	* lisp.h (string_overflow): New decl.

	Fixups, following up to the user-interface timestamp change.
	* nsterm.m (last_mouse_movement_time, ns_mouse_position): Use Time
	for UI timestamps, instead of unsigned long.
	* msdos.c (mouse_get_pos): Likewise.
	* w32inevt.c (movement_time, w32_console_mouse_position): Likewise.
	* w32gui.h (Time): Define by including "systime.h" rather than by
	declaring it ourselves.  (Bug#8664)

	* dispextern.h (struct image): Don't assume time_t <= unsigned long.
	* image.c (clear_image_cache): Likewise.

	* term.c (term_mouse_position): Don't assume time_t wraparound.

	Be more systematic about user-interface timestamps.
	Before, the code sometimes used 'Time', sometimes 'unsigned long',
	and sometimes 'EMACS_UINT', to represent these timestamps.
	This change causes it to use 'Time' uniformly, as that's what X uses.
	This makes the code easier to follow, and makes it easier to catch
	integer overflow bugs such as Bug#8664.
	* frame.c (Fmouse_position, Fmouse_pixel_position):
	Use Time, not unsigned long, for user-interface timestamps.
	* keyboard.c (last_event_timestamp, kbd_buffer_get_event): Likewise.
	(button_down_time, make_lispy_position, make_lispy_movement): Likewise.
	* keyboard.h (last_event_timestamp): Likewise.
	* menu.c (Fx_popup_menu) [!HAVE_X_WINDOWS]: Likewise.
	* menu.h (xmenu_show): Likewise.
	* term.c (term_mouse_position): Likewise.
	* termhooks.h (struct input_event.timestamp): Likewise.
	(struct terminal.mouse_position_hook): Likewise.
	* xmenu.c (create_and_show_popup_menu, xmenu_show): Likewise.
	* xterm.c (XTmouse_position, x_scroll_bar_report_motion): Likewise.
	* systime.h (Time): New decl.  Pull it in from <X11/X.h> if
	HAVE_X_WINDOWS, otherwise define it as unsigned long, which is
	what it was before.
	* menu.h, termhooks.h: Include "systime.h", for Time.

	* keyboard.c (make_lispy_event): Fix problem in integer overflow.
	Don't assume that the difference between two unsigned long values
	can fit into an integer.  At this point, we know button_down_time
	<= event->timestamp, so the difference must be nonnegative, so
	there's no need to cast the result if double-click-time is
	nonnegative, as it should be; check that it's nonnegative, just in
	case.  This bug is triggered when events are more than 2**31 ms
	apart (about 25 days).  (Bug#8664)

	* xselect.c (last_event_timestamp): Remove duplicate decl.
	(x_own_selection): Remove needless cast to unsigned long.

	* xmenu.c (set_frame_menubar): Use int, not EMACS_UINT, for indexes
	that always fit in int.  Use a sentinel instead of a counter, to
	avoid a temp and to allay GCC's concerns about possible int overflow.
	* frame.h (struct frame): Use int for menu_bar_items_used
	instead of EMACS_INT, since it always fits in int.

	* menu.c (grow_menu_items): Check for int overflow.

	* xmenu.c (set_frame_menubar): Don't mishandle vectors with no nils.

	* xterm.c: Use EMACS_INT for Emacs modifiers, and int for X modifiers.
	Before, the code was not consistent.  These values cannot exceed
	2**31 - 1 so there's no need to make them unsigned.
	(x_x_to_emacs_modifiers): Accept int and return EMACS_INT.
	(x_emacs_to_x_modifiers): Accept EMACS_INT and return int.
	(x_x_to_emacs_modifiers, x_emacs_to_x_modifiers): Reject non-integers
	as modifiers.
	* xterm.h (x_x_to_emacs_modifiers): Adjust to signature change.

	* lisp.h (XINT) [USE_LISP_UNION_TYPE]: Cast to EMACS_INT.
	(XUINT) [USE_LISP_UNION_TYPE]: Cast to EMACS_UINT.
	Otherwise, GCC 4.6.0 warns about printf (pI, XINT (...)),
	presumably because the widths might not match.

	* window.c (size_window): Avoid needless test at loop start.

2011-05-18  Courtney Bane  <emacs-bugs-7626@cbane.org>  (tiny change)

	* term.c (Fresume_tty): Restore hooks before reinitializing (bug#8687).

2011-05-12  Drew Adams  <drew.adams@oracle.com>

	* textprop.c (Fprevious_single_char_property_change): Doc fix (bug#8655).

2011-05-12  YAMAMOTO Mitsuharu  <mituharu@math.s.chiba-u.ac.jp>

	* w32term.c (w32_draw_fringe_bitmap): Rename local vars `left' and
	`width' to `bar_area_x' and `bar_area_width', respectively.
	(x_scroll_run): Take account of fringe background extension.

	* xterm.c (x_draw_fringe_bitmap) [USE_TOOLKIT_SCROLL_BARS]:
	Rename local vars `left' and `width' to `bar_area_x' and
	`bar_area_width', respectively.
	(x_scroll_run) [USE_TOOLKIT_SCROLL_BARS]: Take account of fringe
	background extension.

2011-05-10  Jim Meyering  <meyering@redhat.com>

	* xdisp.c (x_intersect_rectangles): Fix typo "the the -> the".

2011-05-10  Juanma Barranquero  <lekktu@gmail.com>

	* image.c (Finit_image_library): Return t for built-in image types,
	like pbm and xbm.  (Bug#8640)
=======
2011-06-03  Eli Zaretskii  <eliz@gnu.org>

	* bidi.c (bidi_fetch_char_advance): Remove unused and
	unimplemented function.

2011-05-28  Eli Zaretskii  <eliz@gnu.org>

	* xdisp.c (set_cursor_from_row): Set start and stop points
	according to the row's direction when priming the loop that looks
	for the glyph on which to display cursor.
	(single_display_spec_intangible_p): Function deleted.
	(display_prop_intangible_p): Reimplement to call
	handle_display_spec instead of single_display_spec_intangible_p.
	Accept 3 additional arguments needed by handle_display_spec.  This
	fixes incorrect cursor motion across display property with complex
	values: lists, `(when COND...)' forms, etc.
	(single_display_spec_string_p): Support property values that are
	lists with the argument STRING its top-level element.
	(display_prop_string_p): Fix the condition for processing a
	property that is a list to be consistent with handle_display_spec.

	* keyboard.c (adjust_point_for_property): Adjust the call to
	display_prop_intangible_p to its new signature.

	* dispextern.h (display_prop_intangible_p): Adjust prototype.

2011-05-21  Eli Zaretskii  <eliz@gnu.org>

	* xdisp.c (handle_display_spec): New function, refactored from the
	last portion of handle_display_prop.
	(compute_display_string_pos): Accept additional argument
	FRAME_WINDOW_P.  Call handle_display_spec to determine whether the
	value of a `display' property is a "replacing spec".
	(handle_single_display_spec): Accept 2 additional arguments BUFPOS
	and FRAME_WINDOW_P.  If IT is NULL, don't set up the iterator from
	the display property, but just return a value indicating whether
	the display property will replace the characters it covers.
	(Fcurrent_bidi_paragraph_direction): Initialize the nchars and
	frame_window_p members of struct bidi_it.

	* bidi.c (bidi_fetch_char): Accept additional argument
	FRAME_WINDOW_P and pass it to compute_display_string_pos.  All
	callers changed.
	(bidi_init_it): Accept additional argument FRAME_WINDOW_P and use
	it to initialize the frame_window_p member of struct bidi_it.

	* dispextern.h (struct bidi_it): New member frame_window_p.
	(bidi_init_it, compute_display_string_pos): Update prototypes.

2011-05-14  Eli Zaretskii  <eliz@gnu.org>

	* xdisp.c (compute_display_string_pos): Non-trivial implementation.
	(compute_display_string_end): New function.
	(push_it): Accept second argument POSITION, where pop_it should
	jump to continue iteration.

	* dispextern.h (compute_display_string_end): Declare prototype.

	* bidi.c (bidi_resolve_explicit_1): Use ZV for disp_pos.
	(bidi_fetch_char): Implement support for runs of characters
	covered by display strings.

	* bidi.c (bidi_fetch_char): Accept also character position
	corresponding to BYTEPOS.  DISP_POS is now a character position,
	not a byte position.  All callers changed.
	(bidi_cache_iterator_state, bidi_resolve_explicit_1)
	(bidi_resolve_explicit, bidi_resolve_weak)
	(bidi_level_of_next_char, bidi_move_to_visually_next): Abort if
	bidi_it->nchars is non-positive.
	(bidi_level_of_next_char): Don't try to lookup the cache for the
	next/previous character if nothing is cached there yet, or if we
	were just reseat()'ed to a new position.
	(bidi_paragraph_init, bidi_resolve_explicit_1)
	(bidi_level_of_next_char): Fix arguments in the calls to
	bidi_fetch_char.

2011-05-10  Eli Zaretskii  <eliz@gnu.org>

	* xdisp.c (compute_display_string_pos): New function.
	(reseat_1): Initialize bidi_it.disp_pos.

	* bidi.c (bidi_copy_it): Use offsetof.
	(bidi_fetch_char, bidi_fetch_char_advance): New functions.
	(bidi_cache_search, bidi_cache_iterator_state)
	(bidi_paragraph_init, bidi_resolve_explicit, bidi_resolve_weak)
	(bidi_level_of_next_char, bidi_move_to_visually_next): Support
	character positions inside a run of characters covered by a
	display string.
	(bidi_paragraph_init, bidi_resolve_explicit_1)
	(bidi_level_of_next_char): Call bidi_fetch_char and
	bidi_fetch_char_advance instead of FETCH_CHAR and
	FETCH_CHAR_ADVANCE.
	(bidi_init_it): Initialize new members.
	(LRE_CHAR, RLE_CHAR, PDF_CHAR, LRO_CHAR, RLO_CHAR): Remove macro
	definitions.
	(bidi_explicit_dir_char): Lookup character type in bidi_type_table,
	instead of using explicit *_CHAR codes.
	(bidi_resolve_explicit, bidi_resolve_weak): Use
	FETCH_MULTIBYTE_CHAR instead of FETCH_CHAR, as reordering of
	bidirectional text is supported only in multibyte buffers.

	* dispextern.h (struct bidi_it): New members nchars and disp_pos.
	ch_len is now EMACS_INT.
	(compute_display_string_pos): Declare prototype.
>>>>>>> 57f97249

2011-05-09  Andreas Schwab  <schwab@linux-m68k.org>

	* w32menu.c (set_frame_menubar): Fix submenu allocation.

2011-05-07  Eli Zaretskii  <eliz@gnu.org>

	* w32console.c (Fset_screen_color): Doc fix.
	(Fget_screen_color): New function.
	(syms_of_ntterm): Defsubr it.

	* callproc.c (call_process_cleanup) [MSDOS]: Don't close and
	unlink the temporary file if Fcall_process didn't create it in the
	first place.
	(Fcall_process) [MSDOS]: Don't create tempfile if stdout of the
	child process will be redirected to a file specified with `:file'.
	Don't try to re-open tempfile in that case, and set fd[0] to -1 as
	cue to call_process_cleanup not to close that handle.

2011-05-07  Ben Key  <bkey76@gmail.com>

	* makefile.w32-in: The bootstrap-temacs rule now makes use of
	one of two shell specific rules, either bootstrap-temacs-CMD or
	bootstrap-temacs-SH.  The bootstrap-temacs-SH rule is identical
	to the previous implementation of the bootstrap-temacs rule.
	The bootstrap-temacs-CMD rule is similar to the previous
	implementation of the bootstrap-temacs rule except that it
	makes use of the ESC_CFLAGS variable instead of the CFLAGS
	variable.

	These changes, along with some changes to nt/configure.bat,
	nt/gmake.defs, and nt/nmake.defs, are required to extend my
	earlier fix to add support for --cflags and --ldflags options
	that include quotes so that it works whether make uses cmd or
	sh as the shell.

2011-05-06  Michael Albinus  <michael.albinus@gmx.de>

	* dbusbind.c (QCdbus_type_unix_fd): Declare static.
	(xd_remove_watch): Don't check QCdbus_type_unix_fd for SYMBOLP, it
	is a constant.
	(Fdbus_init_bus, xd_read_queued_messages): Bus can be a symbol or
	a string.  Handle both cases.
	(Fdbus_call_method_asynchronously, Fdbus_register_signal)
	(Fdbus_register_method): Use Qinvalid_function.

2011-05-06  Juanma Barranquero  <lekktu@gmail.com>

	* makefile.w32-in: Update dependencies.
	(LISP_H): Add inttypes.h and stdin.h.
	(PROCESS_H): Add unistd.h.

2011-05-06  Eli Zaretskii  <eliz@gnu.org>

	* lread.c: Include limits.h (fixes the MS-Windows build broken by
	2011-05-06T07:13:19Z!eggert@cs.ucla.edu).

2011-05-06  Paul Eggert  <eggert@cs.ucla.edu>

	* image.c (Finit_image_library) [!HAVE_NTGUI]: Omit unused local.

	* term.c (vfatal): Remove stray call to va_end.
	It's not needed and the C Standard doesn't allow it here anyway.

	Use C99's va_copy to avoid undefined behavior on x86-64 GNU/Linux.
	* eval.c (verror): doprnt a copy of ap, not the original.  (Bug#8545)

	* eval.c (verror): OK to create a string of up to MOST_POSITIVE_FIXNUM
	bytes.

	* term.c: Don't include <stdarg.h>, as <lisp.h> does that.

	* callproc.c (Fcall_process): Use 'volatile' to avoid vfork clobbering.

	* process.c (Fformat_network_address): Fix typo: args2 -> *args2.

	* xmenu.c (set_frame_menubar): Fix typo: int * -> int (3 times).

	* coding.c (detect_coding_charset): Fix typo: * 2 -> *4 (Bug#8601).

	* charset.h (struct charset.code_space): Now has 15 elements, not 16.
	* charset.c (Fdefine_charset_internal): Don't initialize
	charset.code_space[15].  The value was garbage, on hosts with
	32-bit int (Bug#8600).

	* lread.c (read_integer): Be more consistent with string-to-number.
	Use string_to_number to do the actual conversion; this avoids
	rounding errors and fixes some other screwups.  Without this fix,
	for example, #x1fffffffffffffff was misread as -2305843009213693952.
	(digit_to_number): Move earlier, for benefit of read_integer.
	Return -1 if the digit is out of range for the base, -2 if it is
	not a digit in any supported base.  (Bug#8602)

	* doprnt.c (doprnt): Support arbitrary pI values, such as "I64".

	* dispnew.c (scrolling_window): Return 1 if we scrolled,
	to match comment at start of function.  This also removes a
	GCC warning about overflow in a 32+64-bit port.

	* lisp.h (EMACS_INT, EMACS_UINT, BITS_PER_EMACS_INT, pI): Simplify.

	* dbusbind.c: Do not use XPNTR on a value that may be an integer.
	Reported by Stefan Monnier in
	<http://lists.gnu.org/archive/html/emacs-devel/2011-04/msg00919.html>.
	(xd_remove_watch, Fdbus_init_bus, xd_read_queued_messages):
	Use SYMBOLP-guarded XSYMBOL, not XPNTR.

	* lisp.h (EMACS_INTPTR): Remove.  All uses changed to intptr_t.
	(EMACS_UINTPTR): Likewise, with uintptr_t.

	* lisp.h: Prefer 64-bit EMACS_INT if available.
	(EMACS_INT, EMACS_UINT, BITS_PER_EMACS_INT, pI): Define to 64-bit
	on 32-bit hosts that have 64-bit int, so that they can access
	large files.
	However, temporarily disable this change unless the temporary
	symbol WIDE_EMACS_INT is defined.

	* lread.c, process.c: Do not include <inttypes.h>; lisp.h does it now.

	Prefer intptr_t/uintptr_t for integers the same widths as pointers.
	This removes an assumption that EMACS_INT and long are the same
	width as pointers.  The assumption is true for Emacs porting targets
	now, but we want to make other targets possible.
	* lisp.h: Include <inttypes.h>, for INTPTR_MAX, UINTPTR_MAX.
	(EMACS_INTPTR, EMACS_UINTPTR): New macros.
	In the rest of the code, change types of integers that hold casted
	pointers to EMACS_INTPTR and EMACS_UINTPTR, systematically
	replacing EMACS_INT, long, EMACS_UINT, and unsigned long.
	(XTYPE): Don't cast arg to EMACS_UINT; normally is not needed.
	(XSET): Cast type of XTYPE arg to EMACS_INTPTR; it is needed here.
	No need to cast type when ORing.
	(XPNTR): Return a value of type EMACS_INTPTR or EMACS_UINTPTR.
	* alloc.c (lisp_align_malloc): Remove a no-longer-needed cast.
	* doc.c (store_function_docstring): Use EMACS_INTPTR, so as not to
	assume EMACS_INT is the same width as char *.
	* gtkutil.c (xg_gtk_scroll_destroy, xg_tool_bar_button_cb):
	(xg_tool_bar_callback, xg_tool_bar_help_callback, xg_make_tool_item):
	Remove no-longer-needed casts.
	(xg_create_scroll_bar, xg_tool_bar_button_cb, xg_tool_bar_callback):
	(xg_tool_bar_help_callback, xg_make_tool_item):
	Use EMACS_INTPTR to hold an integer
	that will be cast to void *; this can avoid a GCC warning
	if EMACS_INT is not the same width as void *.
	* menu.c (find_and_call_menu_selection): Remove no-longer-needed cast.
	* xdisp.c (display_echo_area_1, resize_mini_window_1):
	(current_message_1, set_message_1):
	Use a local to convert to proper width without a cast.
	* xmenu.c (dialog_selection_callback): Likewise.

	* sysdep.c (get_random): Don't assume EMACS_INT is no wider than long.
	Also, don't assume VALBITS / RAND_BITS is less than 5,
	and don't rely on undefined behavior when shifting a 1 left into
	the sign bit.
	* lisp.h (get_random): Change signature to match.

	* lread.c (hash_string): Use size_t, not int, for hash computation.
	Normally we prefer signed values; but hashing is special, because
	it's better to use unsigned division on hash table sizes so that
	the remainder is nonnegative.  Also, size_t is the natural width
	for hashing into memory.  The previous code used 'int', which doesn't
	retain enough info to hash well into very large tables.
	(oblookup, oblookup_last_bucket_number, Funintern): Likewise.

	* dbusbind.c: Don't possibly lose pointer info when converting.
	(xd_remove_watch, Fdbus_init_bus, xd_read_queued_messages):
	Use XPNTR rather than XHASH, so that the high-order bits of
	the pointer aren't lost when converting through void *.

	* eval.c (Fautoload): Don't double-shift a pointer.

	* fns.c (Frandom): Let EMACS_UINT be wider than unsigned long.

2011-05-06  Juanma Barranquero  <lekktu@gmail.com>

	* gnutls.c (DEF_GNUTLS_FN):
	* image.c (DEF_IMGLIB_FN): Make function pointers static.

2011-05-05  Andreas Schwab  <schwab@linux-m68k.org>

	* lread.c (lisp_file_lexically_bound_p): Stop scanning at end
	marker.  (Bug#8610)

2011-05-05 Eli Zaretskii  <eliz@gnu.org>

	* w32heap.c (allocate_heap) [USE_LISP_UNION_TYPE || USE_LSB_TAG]:
	New version that can reserve upto 2GB of heap space.

2011-05-05  Chong Yidong  <cyd@stupidchicken.com>

	* nsfns.m (Fns_read_file_name): Doc fix (Bug#8534).

2011-05-05  Teodor Zlatanov  <tzz@lifelogs.com>

	* gnutls.c (fn_gnutls_certificate_set_x509_key_file): Add alias to
	`gnutls_certificate_set_x509_key_file'.

2011-05-05  Juanma Barranquero  <lekktu@gmail.com>

	* makefile.w32-in ($(BLD)/image.$(O), $(BLD)/process.$(O)):
	Update dependencies.

2011-05-04  Juanma Barranquero  <lekktu@gmail.com>

	* gnutls.h (emacs_gnutls_write, emacs_gnutls_read):
	* gnutls.c (emacs_gnutls_write, emacs_gnutls_read):
	Remove unused parameter `fildes'.
	* process.c (read_process_output, send_process): Don't pass it.

2011-05-04  Juanma Barranquero  <lekktu@gmail.com>

	Fix previous change: the library cache is defined in w32.c.
	* image.c (CACHE_IMAGE_TYPE) [!HAVE_NTGUI]: Define to noop.
	(Finit_image_library): Wrap Vlibrary_cache on "#ifdef HAVE_NTGUI".

2011-05-04  Juanma Barranquero  <lekktu@gmail.com>

	Implement dynamic loading of GnuTLS on Windows.

	* gnutls.h (GNUTLS_EMACS_ERROR_NOT_LOADED): New macro.
	(emacs_gnutls_write, emacs_gnutls_read): Mark as extern.
	(emacs_gnutls_record_check_pending, emacs_gnutls_transport_set_errno):
	Declare.

	* gnutls.c (Qgnutls_dll): Define.
	(DEF_GNUTLS_FN, LOAD_GNUTLS_FN): New macros.
	(gnutls_*): Declare function pointers.
	(init_gnutls_functions): New function to initialize function pointers.
	(emacs_gnutls_handshake, Fgnutls_error_string, Fgnutls_deinit)
	(emacs_gnutls_global_init, Fgnutls_bye): Use function pointers.
	(emacs_gnutls_record_check_pending, emacs_gnutls_transport_set_errno):
	Wrappers for gnutls_record_check_pending and gnutls_transport_set_errno.
	(emacs_gnutls_write, emacs_gnutls_read)
	(emacs_gnutls_handle_error, Fgnutls_error_fatalp)
	(Fgnutls_available_p): New function.
	(Fgnutls_boot): Call Fgnutls_available_p.  Use function pointers.
	(syms_of_gnutls) <Qgnutls_dll>: Initialize and staticpro it.
	(syms_of_gnutls) <Sgnutls_available_p>: defsubr it.

	* image.c: Include w32.h.
	(Vimage_type_cache): Delete.
	(syms_of_image) <Vimage_type_cache>: Don't initialize and staticpro it.
	(CACHE_IMAGE_TYPE, Finit_image_library): Use Vlibrary_cache instead.
	(w32_delayed_load): Move to w32.c.

	* w32.h (VlibraryCache, QCloaded_from, w32_delayed_load): Declare.

	* w32.c (QCloaded_from, Vlibrary_cache): Define.
	(w32_delayed_load): Move from image.c.  When loading a library, record
	its filename in the :loaded-from property of the library id.
	(globals_of_w32) <QCloaded_from, Vlibrary_cache>:
	Initialize and staticpro them.
	(emacs_gnutls_pull, emacs_gnutls_push): Call emacs_gnutls_* functions.

	* process.c: Include lisp.h before w32.h, not after.
	(wait_reading_process_output): Call emacs_gnutls_record_check_pending
	instead of gnutls_record_check_pending.

	* callproc.c, emacs.c: Include lisp.h before w32.h, not after.

2011-05-04  Teodor Zlatanov  <tzz@lifelogs.com>

	* gnutls.c (Fgnutls_boot): Support :keylist and :crlfiles options
	instead of :keyfiles.  Give GnuTLS the keylist and the CRL lists
	as passed in.

2011-05-03  Jan Djärv  <jan.h.d@swipnet.se>

	* xterm.c (x_set_frame_alpha): Do not set property on anything
	else than FRAME_X_OUTER_WINDOW (Bug#8608).

2011-05-02  Juanma Barranquero  <lekktu@gmail.com>

	* sysdep.c (get_tty_size) [WINDOWSNT]: Implement.  (Bug#8596)

2011-05-02  Juanma Barranquero  <lekktu@gmail.com>

	* gnutls.c (Qgnutls_log_level, Qgnutls_code, Qgnutls_anon)
	(Qgnutls_x509pki, Qgnutls_e_interrupted, Qgnutls_e_again)
	(Qgnutls_e_invalid_session, Qgnutls_e_not_ready_for_handshake)
	(gnutls_global_initialized, Qgnutls_bootprop_priority)
	(Qgnutls_bootprop_trustfiles, Qgnutls_bootprop_keyfiles)
	(Qgnutls_bootprop_callbacks, Qgnutls_bootprop_loglevel)
	(Qgnutls_bootprop_hostname, Qgnutls_bootprop_verify_flags)
	(Qgnutls_bootprop_verify_error, Qgnutls_bootprop_verify_hostname_error)
	(Qgnutls_bootprop_callbacks_verify): Make static.

2011-05-01  Andreas Schwab  <schwab@linux-m68k.org>

	* callproc.c: Indentation fixup.

	* sysdep.c (wait_for_termination_1): Make static.
	(wait_for_termination, interruptible_wait_for_termination):
	Move after wait_for_termination_1.

2011-05-01  Lars Magne Ingebrigtsen  <larsi@gnus.org>

	* sysdep.c (interruptible_wait_for_termination): New function
	which is like wait_for_termination, but allows keyboard
	interruptions.

	* callproc.c (Fcall_process): Add (:file "file") as an option for
	the STDOUT buffer.
	(Fcall_process_region): Ditto.

2011-04-30  Eli Zaretskii  <eliz@gnu.org>

	* dosfns.c (Fint86, Fdos_memget, Fdos_memput): Use `ASIZE (FOO)'
	rather than `XVECTOR (FOO)->size'.

	* process.c: Remove HAVE_INTTYPES_H condition from inclusion of
	inttypes.h, as a gnulib replacement is used if it not available in
	system headers.

2011-04-21  Eli Zaretskii  <eliz@gnu.org>

	Lift the MOST_POSITIVE_FIXNUM/4 limitation on visited files.
	* fileio.c (Finsert_file_contents): Don't limit file size to 1/4
	of MOST_POSITIVE_FIXNUM.  (Bug#8528)

	* coding.c (coding_alloc_by_realloc): Error out if destination
	will grow beyond MOST_POSITIVE_FIXNUM.
	(decode_coding_emacs_mule): Abort if there isn't enough place in
	charbuf for the composition carryover bytes.  Reserve an extra
	space for up to 2 characters produced in a loop.
	(decode_coding_iso_2022): Abort if there isn't enough place in
	charbuf for the composition carryover bytes.

2011-04-21  Eli Zaretskii  <eliz@gnu.org>

	* doprnt.c (doprnt) [!HAVE_LONG_LONG_INT]: Error out instead of
	aborting when %lld or %lll format is passed.
	[!HAVE_UNSIGNED_LONG_LONG_INT]: Error out instead of aborting when
	%llo or %llx format is passed.  (Bug#8545)

	* window.c (window_scroll_line_based): Use a marker instead of
	simple variables to record original value of point.  (Bug#7952)

	* doprnt.c (doprnt): Fix the case where a multibyte sequence
	produced by %s or %c overflows available buffer space.  (Bug#8545)

2011-04-28  Paul Eggert  <eggert@cs.ucla.edu>

	* doprnt.c (doprnt): Omit useless test; int overflow check (Bug#8545).
	(SIZE_MAX): Move defn after all includes, as they might #define it.

2011-04-28  Juanma Barranquero  <lekktu@gmail.com>

	* w32.c (init_environment): Warn about defaulting HOME to C:\.

2011-04-28  Juanma Barranquero  <lekktu@gmail.com>

	* keyboard.c (Qdelayed_warnings_hook): Define.
	(command_loop_1): Run `delayed-warnings-hook'
	if Vdelayed_warnings_list is non-nil.
	(syms_of_keyboard) <delayed-warnings-hook>: DEFSYM it.
	(syms_of_keyboard) <delayed-warnings-list>: DEFVAR_LISP it.

2011-04-28  Eli Zaretskii  <eliz@gnu.org>

	* doprnt.c (doprnt): Don't return value smaller than the buffer
	size if the message was truncated.  (Bug#8545).

2011-04-28  Juanma Barranquero  <lekktu@gmail.com>

	* w32fns.c (Fx_change_window_property, Fx_delete_window_property)
	(Fx_window_property): #if-0 the whole functions, not just the bodies.

2011-04-27  Paul Eggert  <eggert@cs.ucla.edu>

	* doprnt.c (doprnt): Support "ll" length modifier, for long long.

2011-04-27  Juanma Barranquero  <lekktu@gmail.com>

	* makefile.w32-in: Update dependencies.

2011-04-27  Eli Zaretskii  <eliz@gnu.org>

	Improve `doprnt' and its usage.  (Bug#8545)
	* doprnt.c (doprnt): Make sure `format' is never accessed beyond
	`format_end'.  Remove support for %l as a conversion specifier.
	Don't use xrealloc.  Improve diagnostics when the %l size modifier
	is used.  Update the commentary.

	* eval.c (verror): Simplify calculation of size_t.

	* coding.c (Ffind_operation_coding_system): Fix diagnostic error
	messages.

2011-04-27  Yoshiaki Kasahara  <kasahara@nc.kyushu-u.ac.jp>  (tiny change)

	* buffer.c (init_buffer) [USE_MMAP_FOR_BUFFERS]: Adjust to aliasing
	change.

2011-04-27  Paul Eggert  <eggert@cs.ucla.edu>

	* nsmenu.m: Replace all uses of XVECTOR with ASIZE and AREF.
	This makes this file independent of the recent pseudovector change.

2011-04-26  Paul Eggert  <eggert@cs.ucla.edu>

	* keyboard.c (handle_user_signal): Fix pointer signedness problem.

	* gnutls.c (emacs_gnutls_handle_error): Remove unused local.
	(Fgnutls_boot): gnutls_certificate_verify_peers2 wants unsigned *.
	Remove unused local.
	(emacs_gnutls_write): Don't use uninitialized rtnval if nbyte <= 0.

	* lisp.h: Fix a problem with aliasing and vector headers.  (Bug#8546)
	GCC 4.6.0 optimizes based on type-based alias analysis.
	For example, if b is of type struct buffer * and v of type struct
	Lisp_Vector *, then gcc -O2 was incorrectly assuming that &b->size
	!= &v->size, and therefore "v->size = 1; b->size = 2; return
	v->size;" must therefore return 1.  This assumption is incorrect
	for Emacs, since it type-puns struct Lisp_Vector * with many other
	types.  To fix this problem, this patch adds a new type struct
	vectorlike_header that documents the constraints on layout of vectors
	and pseudovectors, and helps optimizing compilers not get fooled
	by Emacs's type punning.  It also adds the macros XSETTYPED_PVECTYPE
	XSETTYPED_PSEUDOVECTOR, TYPED_PSEUDOVECTORP, for similar reasons.
	* lisp.h (XSETTYPED_PVECTYPE): New macro, specifying the name of
	the size member.
	(XSETPVECTYPE): Rewrite in terms of new macro.
	(XSETPVECTYPESIZE): New macro, specifying both type and size.
	This is a bit clearer, and further avoids the possibility of
	undesirable aliasing.
	(XSETTYPED_PSEUDOVECTOR): New macro, specifying the size.
	(XSETPSEUDOVECTOR): Rewrite in terms of XSETTYPED_PSEUDOVECTOR.
	(XSETSUBR): Rewrite in terms of XSETTYPED_PSEUDOVECTOR and XSIZE,
	since Lisp_Subr is a special case (no "next" field).
	(ASIZE): Now uses header.size rather than size.
	All previous uses of XVECTOR (foo)->size replaced to use this macro,
	to avoid the hassle of writing XVECTOR (foo)->header.size.
	(struct vectorlike_header): New type.
	(TYPED_PSEUDOVECTORP): New macro, also specifying the C type of the
	object, to help avoid aliasing.
	(PSEUDOVECTORP): Rewrite in terms of TYPED_PSEUDOVECTORP.
	(SUBRP): Likewise, since Lisp_Subr is a special case.
	* lisp.h (struct Lisp_Vector, struct Lisp_Char_Table):
	(struct Lisp_Sub_Char_Table, struct Lisp_Bool_Vector):
	(struct Lisp_Hash_Table): Combine first two members into a single
	struct vectorlike_header member.  All uses of "size" and "next" members
	changed to be "header.size" and "header.next".
	* buffer.h (struct buffer): Likewise.
	* font.h (struct font_spec, struct font_entity, struct font): Likewise.
	* frame.h (struct frame): Likewise.
	* process.h (struct Lisp_Process): Likewise.
	* termhooks.h (struct terminal): Likewise.
	* window.c (struct save_window_data, struct saved_window): Likewise.
	* window.h (struct window): Likewise.
	* alloc.c (allocate_buffer, Fmake_bool_vector, allocate_pseudovector):
	Use XSETPVECTYPESIZE, not XSETPVECTYPE, to avoid aliasing problems.
	* buffer.c (init_buffer_once): Likewise.
	* lread.c (defsubr): Use XSETTYPED_PVECTYPE, since Lisp_Subr is a
	special case.
	* process.c (Fformat_network_address): Use local var for size,
	for brevity.

	* bytecode.c (exec_byte_code): Don't use XVECTOR before CHECK_VECTOR.

	Make the Lisp reader and string-to-float more consistent (Bug#8525)
	* data.c (atof): Remove decl; no longer used or needed.
	(digit_to_number): Move to lread.c.
	(Fstring_to_number): Use new string_to_number function, to be
	consistent with how the Lisp reader treats infinities and NaNs.
	Do not assume that floating-point numbers represent EMACS_INT
	without losing information; this is not true on most 64-bit hosts.
	Avoid double-rounding errors, by insisting on integers when
	parsing non-base-10 numbers, as the documentation specifies.
	* lisp.h (string_to_number): New decl, replacing ...
	(isfloat_string): Remove.
	* lread.c: Include <inttypes.h>, for uintmax_t and strtoumax.
	(read1): Do not accept +. and -. as integers; this
	appears to have been a coding error.  Similarly, do not accept
	strings like +-1e0 as floating point numbers.  Do not report
	overflow for integer overflows unless the base is not 10 which
	means we have no simple and reliable way to continue.
	Break out the floating-point parsing into a new
	function string_to_number, so that Fstring_to_number parses
	floating point numbers consistently with the Lisp reader.
	(digit_to_number): Move here from data.c.  Make it static inline.
	(E_CHAR, EXP_INT): Remove, replacing with ...
	(E_EXP): New macro, to solve the "1.0e+" problem mentioned below.
	(string_to_number): New function, replacing isfloat_string.
	This function checks for valid syntax and produces the resulting
	Lisp float number too.  Rework it so that string-to-number
	no longer mishandles examples like "1.0e+".  Use strtoumax,
	so that overflow for non-base-10 numbers is reported only when
	there's no portable and simple way to convert to floating point.

	* textprop.c (set_text_properties_1): Rewrite for clarity,
	and to avoid GCC warning about integer overflow.

	* intervals.h (struct interval): Use EMACS_INT for members
	where EMACS_UINT might cause problems.  See
	<http://lists.gnu.org/archive/html/emacs-devel/2011-04/msg00514.html>.
	(CHECK_TOTAL_LENGTH): Remove cast to EMACS_INT; no longer needed.
	* intervals.c (interval_deletion_adjustment): Now returns EMACS_INT.
	All uses changed.
	(offset_intervals): Tell GCC not to worry about length overflow
	when negating a negative length.

	* alloc.c (overrun_check_malloc, overrun_check_realloc): Now static.
	(overrun_check_free): Likewise.

	* alloc.c (SDATA_SIZE) [!GC_CHECK_STRING_BYTES]: Avoid runtime check
	in the common case where SDATA_DATA_OFFSET is a multiple of Emacs
	word size.

	* gnutls.c: Fix problems found by GCC 4.6.0 on Ubuntu 10.10.
	(gnutls_make_error): Rename local to avoid shadowing.
	(gnutls_emacs_global_deinit): ifdef out; not used.
	(Fgnutls_boot): Use const for pointer to readonly storage.
	Comment out unused local.  Fix pointer signedness problems.

	* lread.c (openp): Don't stuff size_t into an 'int'.
	Use <= on length, not < on length + 1, to avoid GCC 4.6.0 warning
	about possible signed overflow.

	* gtkutil.c: Fix problems found by GCC 4.6.0 on Ubuntu 10.10.
	(GDK_KEY_g): Don't define if already defined.
	(xg_prepare_tooltip): Avoid pointer signedness problem.
	(xg_set_toolkit_scroll_bar_thumb): Redo to avoid two casts.

	* process.c (Fnetwork_interface_info): Avoid left-shift undefined
	behavior with 1 << 31.  GCC 4.6.0 warns about this on 32-bit hosts.

	* xfns.c (Fx_window_property): Simplify a bit,
	to make a bit faster and to avoid GCC 4.6.0 warning.
	* xselect.c (x_get_window_property, x_handle_dnd_message): Likewise.

	* fns.c (internal_equal): Don't assume size_t fits in int.

	* alloc.c (compact_small_strings): Tighten assertion a little.

	Replace pEd with more-general pI, and fix some printf arg casts.
	* lisp.h (pI): New macro, generalizing old pEd macro to other
	conversion specifiers.  For example, use "...%"pI"d..." rather
	than "...%"pEd"...".
	(pEd): Remove.  All uses replaced with similar uses of pI.
	* src/m/amdx86-64.h, src/m/ia64.h, src/m/ibms390x.h: Likewise.
	* alloc.c (check_pure_size): Don't overflow by converting size to int.
	* bidi.c (bidi_dump_cached_states): Use pI to avoid cast.
	* data.c (Fnumber_to_string): Use pI instead of if-then-else-abort.
	* dbusbind.c (xd_append_arg): Use pI to avoid cast.
	(Fdbus_method_return_internal, Fdbus_method_error_internal): Likewise.
	* font.c (font_unparse_xlfd): Avoid potential buffer overrun on
	64-bit hosts.
	(font_unparse_xlfd, font_unparse_fcname): Use pI to avoid casts.
	* keyboard.c (record_char, modify_event_symbol): Use pI to avoid casts.
	* print.c (safe_debug_print, print_object): Likewise.
	(print_object): Don't overflow by converting EMACS_INT or EMACS_UINT
	to int.
	Use pI instead of if-then-else-abort.  Use %p to avoid casts,
	avoiding the 0 flag, which is not portable.
	* process.c (Fmake_network_process): Use pI to avoid cast.
	* region-cache.c (pp_cache): Likewise.
	* xdisp.c (decode_mode_spec): Likewise.
	* xrdb.c (x_load_resources) [USE_MOTIF]: Use pI to avoid undefined
	behavior on 64-bit hosts with printf arg.
	* xselect.c (x_queue_event): Use %p to avoid casts, avoiding 0 flag.
	(x_stop_queuing_selection_requests): Likewise.
	(x_get_window_property): Don't truncate byte count to an 'int'
	when tracing.

	* frame.c (frame_name_fnn_p): Get rid of strtol, which isn't right
	here, since it parses constructs like leading '-' and spaces,
	which are not wanted; and it overflows with large numbers.
	Instead, simply match F[0-9]+, which is what is wanted anyway.

	* alloc.c: Remove unportable assumptions about struct layout.
	(SDATA_SELECTOR, SDATA_DATA_OFFSET): New macros.
	(SDATA_OF_STRING, SDATA_SIZE, allocate_string_data):
	(allocate_vectorlike, make_pure_vector): Use the new macros,
	plus offsetof, to remove unportable assumptions about struct layout.
	These assumptions hold on all porting targets that I know of, but
	they are not guaranteed, they're easy to remove, and removing them
	makes further changes easier.

	* alloc.c (BLOCK BYTES): Fix typo by changing "ablock" to "ablocks".
	This doesn't fix a bug but makes the code clearer.
	(string_overrun_cookie): Now const.  Use initializers that
	don't formally overflow signed char, to avoid warnings.
	(allocate_string_data) [GC_CHECK_STRING_OVERRUN]: Fix typo that
	can cause Emacs to crash when string overrun checking is enabled.
	(allocate_buffer): Don't assume sizeof (struct buffer) is a
	multiple of sizeof (EMACS_INT); it need not be, if
	alignof(EMACS_INT) < sizeof (EMACS_INT).
	(check_sblock, check_string_bytes, check_string_free_list): Protoize.

2011-04-26  Juanma Barranquero  <lekktu@gmail.com>

	* keyboard.c (QCrtl): Rename from Qrtl.  All uses changed.

2011-04-26  Teodor Zlatanov  <tzz@lifelogs.com>

	* gnutls.c (emacs_gnutls_handshake): Return an error if we're not
	supposed to be handshaking.  (Bug#8556)
	Reported by Paul Eggert <eggert@cs.ucla.edu>.

2011-04-26  Daniel Colascione  <dan.colascione@gmail.com>

	* lisp.h (Qdebug): List symbol.
	* eval.c (Qdebug): Restore global linkage.
	* keyboard.c (debug-on-event): New variable.
	(handle_user_signal): Break into debugger when debug-on-event
	matches the current signal symbol.

2011-04-25  Dan Nicolaescu  <dann@ics.uci.edu>

	* alloc.c (check_sblock, check_string_bytes)
	(check_string_free_list): Convert to standard C.

2011-04-25  Teodor Zlatanov  <tzz@lifelogs.com>

	* w32.c (emacs_gnutls_push): Fix typo.

2011-04-25  Eli Zaretskii  <eliz@gnu.org>

	* gnutls.c (emacs_gnutls_handshake): Avoid compiler warnings about
	"cast to pointer from integer of different size".

	Improve doprnt and its use in verror.  (Bug#8545)
	* doprnt.c (doprnt): Document the set of format control sequences
	supported by the function.  Use SAFE_ALLOCA instead of always
	using `alloca'.

	* eval.c (verror): Don't limit the buffer size at size_max-1, that
	is one byte too soon.  Don't use xrealloc; instead xfree and
	xmalloc anew.

2011-04-24  Teodor Zlatanov  <tzz@lifelogs.com>

	* gnutls.h: Add GNUTLS_STAGE_CALLBACKS enum to denote we're in the
	callbacks stage.

	* gnutls.c: Renamed global_initialized to
	gnutls_global_initialized.  Added internals for the
	:verify-hostname-error, :verify-error, and :verify-flags
	parameters of `gnutls-boot' and documented those parameters in the
	docstring.  Start callback support.
	(emacs_gnutls_handshake): Add Woe32 support. Retry handshake
	unless a fatal error occured. Call gnutls_alert_send_appropriate
	on error. Return error code.
	(emacs_gnutls_write): Call emacs_gnutls_handle_error.
	(emacs_gnutls_read): Likewise.
	(Fgnutls_boot): Return handshake error code.
	(emacs_gnutls_handle_error): New function.
	(wsaerror_to_errno): Likewise.

	* w32.h (emacs_gnutls_pull): Add prototype.
	(emacs_gnutls_push): Likewise.

	* w32.c (emacs_gnutls_pull): New function for GnuTLS on Woe32.
	(emacs_gnutls_push): Likewise.

2011-04-24  Claudio Bley  <claudio.bley@gmail.com>  (tiny change)

	* process.c (wait_reading_process_output): Check if GnuTLS
	buffered some data internally if no FDs are set for TLS
	connections.

	* makefile.w32-in (OBJ2): Add gnutls.$(O).
	(LIBS): Link to USER_LIBS.
	($(BLD)/gnutls.$(0)): New target.

2011-04-24  Eli Zaretskii  <eliz@gnu.org>

	* xdisp.c (handle_single_display_spec): Rename the
	display_replaced_before_p argument into display_replaced_p, to
	make it consistent with the commentary.  Fix typos in the
	commentary.

	* textprop.c (syms_of_textprop): Remove dead code.
	(copy_text_properties): Delete obsolete commentary about an
	interface that was deleted long ago.  Fix typos in the description
	of arguments.

	* msdos.c (XMenuActivate, XMenuAddSelection): Adjust argument list
	to changes in oldXMenu/XMenu.h from 2011-04-16.
	<menu_help_message, prev_menu_help_message>: Constify.
	(IT_menu_make_room): menu->help_text is now `const char **';
	adjust.

	* msdos.h (XMenuActivate, XMenuAddSelection): Adjust prototypes
	to changes in oldXMenu/XMenu.h from 2011-04-16.
	(struct XMenu): Declare `help_text' `const char **'.

	* xfaces.c <Qunspecified>: Make extern again.

	* syntax.c: Include sys/types.h before including regex.h, as
	required by Posix.

	* doc.c (get_doc_string): Improve the format passed to `error'.

	* doprnt.c (doprnt): Improve commentary.

	* term.c (init_tty) [MSDOS]: Fix 1st argument to maybe_fatal.

	* Makefile.in (TAGS): Depend on $(M_FILE) and $(S_FILE), and scan
	them with etags.

	* makefile.w32-in (globals.h): Add a dummy recipe, to make any
	changes in globals.h immediately force recompilation.
	(TAGS): Depend on $(CURDIR)/m/intel386.h and
	$(CURDIR)/s/ms-w32.h.
	(TAGS-gmake): Scan $(CURDIR)/m/intel386.h and $(CURDIR)/s/ms-w32.h.

	* character.c (Fchar_direction): Function deleted.
	(syms_of_character): Don't defsubr it.
	<char-direction-table>: Deleted.

2011-04-23  Eli Zaretskii  <eliz@gnu.org>

	Fix doprnt so it could be used again safely in `verror'.  (Bug#8435)
	* doprnt.c: Include limits.h.
	(SIZE_MAX): New macro.
	(doprnt): Return a size_t value.  2nd arg is now size_t.
	Many local variables are now size_t instead of int or unsigned.
	Improve overflow protection.  Support `l' modifier for integer
	conversions.  Support %l conversion.  Don't assume an EMACS_INT
	argument for integer conversions and for %c.

	* lisp.h (doprnt): Restore prototype.

	* makefile.w32-in ($(BLD)/callint.$(O)): Depend on
	$(SRC)/character.h.

	* Makefile.in (base_obj): Add back doprnt.o.

	* deps.mk (doprnt.o): Add back prerequisites.
	(callint.o): Depend on character.h.

	* eval.c (internal_lisp_condition_case): Include the handler
	representation in the error message.
	(verror): Call doprnt instead of vsnprintf.  Fix an off-by-one bug
	when breaking from the loop.

	* xdisp.c (vmessage): Call doprnt instead of vsnprintf.

	* callint.c (Fcall_interactively): When displaying error message
	about invalid control letter, pass the character's codepoint, not
	a pointer to its multibyte form.  Improve display of the character
	in octal and display also its hex code.

	* character.c (char_string): Use %x to display the (unsigned)
	codepoint of an invalid character, to avoid displaying a bogus
	negative value.

	* font.c (check_otf_features): Pass SDATA of SYMBOL_NAME to
	`error', not SYMBOL_NAME itself.

	* coding.c (Fencode_sjis_char, Fencode_big5_char): Use %c for
	character arguments to `error'.

	* charset.c (check_iso_charset_parameter): Fix incorrect argument
	to `error' in error message about FINAL_CHAR argument.  Make sure
	FINAL_CHAR is a character, and use %c when it is passed as
	argument to `error'.

2011-04-23  Eli Zaretskii  <eliz@gnu.org>

	* s/ms-w32.h (localtime): Redirect to sys_localtime.

	* w32.c: Include <time.h>.
	(sys_localtime): New function.

2011-04-23  Chong Yidong  <cyd@stupidchicken.com>

	* xdisp.c (init_xdisp): Initialize echo_area_window (Bug#6451).

	* buffer.c (syms_of_buffer): Doc fix (Bug#6902).

2011-04-23  Samuel Thibault  <sthibault@debian.org>  (tiny change)

	* sysdep.c (wait_for_termination): On GNU Hurd, kill returns -1 on
	zombies (Bug#8467).

2011-04-19  Eli Zaretskii  <eliz@gnu.org>

	* syntax.h (SETUP_SYNTAX_TABLE_FOR_OBJECT): Fix setting of
	gl_state.e_property when gl_state.object is Qt.

	* insdel.c (make_gap_larger): Remove limitation of buffer size
	to <= INT_MAX.

2011-04-18  Chong Yidong  <cyd@stupidchicken.com>

	* xdisp.c (lookup_glyphless_char_display)
	(produce_glyphless_glyph): Handle cons cell entry in
	glyphless-char-display.
	(Vglyphless_char_display): Document it.

	* term.c (produce_glyphless_glyph): Handle cons cell entry in
	glyphless-char-display.

2011-04-17  Chong Yidong  <cyd@stupidchicken.com>

	* xdisp.c (get_next_display_element): Remove unnecessary ifdefs.

	* termhooks.h (FRAME_WINDOW_P): Remove duplicated definitions.

	* dispextern.h (FACE_SUITABLE_FOR_ASCII_CHAR_P): Add missing
	definition for no-X builds.

2011-04-16  Paul Eggert  <eggert@cs.ucla.edu>

	Static checks with GCC 4.6.0 and non-default toolkits.

	* s/sol2-6.h, s/unixware.h (PTY_TTY_NAME_SPRINTF): Protoize decl.

	* process.c (keyboard_bit_set): Define only if SIGIO.
	(send_process_trap): Mark it with NO_RETURN if it doesn't return.
	(send_process): Repair possible setjmp clobbering.

	* s/usg5-4-common.h (SETUP_SLAVE_PTY): Don't pass extra arg to 'fatal'.

	* eval.c: Include <stdio.h>, for vsnprintf on non-GNU/Linux hosts.

	* data.c (arith_error): Mark with NO_RETURN if it doesn't return.

	* alloc.c (bytes_used_when_full, SPARE_MEMORY, BYTES_USED):
	Define only if needed.

	* sysdep.c (_FILE_OFFSET_BITS): Make this hack even uglier
	by pacifying GCC about it.  Maybe it's time to retire it?
	* xfaces.c (USG, __TIMEVAL__): Likewise.

	* dispextern.h (struct redisplay_interface): Rename param
	to avoid shadowing.
	* termhooks.h (struct terminal): Likewise.
	* xterm.c (xembed_send_message): Likewise.

	* insdel.c (make_gap_smaller): Define only if
	USE_MMAP_FOR_BUFFERS || REL_ALLOC || DOUG_LEA_MALLOC.

	* keyboard.c (read_char): Make a var volatile so longjmp won't clobber
	it.

	* emacs.c (MAX_HEAP_BSS_DIFF, my_edata): Move to where they're used,
	so that we aren't warned about unused symbols.

	* xfns.c (Fx_file_dialog): Rename local to avoid shadowing.

	* xdisp.c (x_produce_glyphs): Mark var as initialized (Bug#8512).

	* xfns.c (x_real_positions): Mark locals as initialized.

	* xmenu.c (xmenu_show): Don't use uninitialized vars.

	* xterm.c: Fix problems found by static analysis with other toolkits.
	(toolkit_scroll_bar_interaction): Define and use only if USE_X_TOOLKIT.
	(x_dispatch_event): Declare static if USE_GTK, and
	define if USE_GTK || USE_X_TOOLKIT.
	(SET_SAVED_BUTTON_EVENT): Define only if USE_X_TOOLKIT || USE_GTK.
	* xterm.h (x_dispatch_event): Extern only if USE_X_TOOLKIT.
	* xterm.c, xterm.h (x_mouse_leave): Bring this function back, but only
	if defined HAVE_MENUS && !defined USE_X_TOOLKIT && !defined USE_GTK.

	* xmenu.c (menu_help_callback): Pointer type fixes.
	Use const pointers when pointing at readonly data.  Avoid pointer
	signedness clashes.
	(FALSE): Remove unused macro.
	(update_frame_menubar): Remove unused decl.

	* xfns.c (Fx_hide_tip): Move locals to avoid shadowing.

	* menu.c (push_submenu_start, push_submenu_end): Do not define unless
	USE_X_TOOLKIT || USE_GTK || HAVE_NS || defined HAVE_NTGUI.
	(single_menu_item): Rename local to avoid shadowing.

	* keyboard.c (make_lispy_event): Remove unused local var.

	* frame.c, frame.h (x_get_resource_string): Bring this back, but
	only if HAVE_X_WINDOWS && !USE_X_TOOLKIT.

	* bitmaps: Change bitmaps from unsigned char back to the X11
	compatible char.  Avoid the old compiler warnings about
	out-of-range initializers by using, for example, '\xab' rather
	than 0xab.

	* xgselect.c (xgselect_initialize): Check vs interface
	even if ! (defined (USE_GTK) || defined (HAVE_GCONF)).

	* xmenu.c (xmenu_show): Rename parm to avoid shadowing.

	* xterm.c (x_create_toolkit_scroll_bar): Use const * for pointers
	to read-only memory.

	* fns.c (vector): Remove; this old hack is no longer needed.

	* xsmfns.c (create_client_leader_window): Rename shadowing arg.
	Remove unused var.
	(gdk_x11_set_sm_client_id) [!USE_GTK]: Don't define.

	* xrdb.c (x_load_resources): Omit unused local.

	* xfns.c (free_frame_menubar, atof): Remove duplicate decls.
	(x_window): Rename locals to avoid shadowing.
	(USG): Use the kludged USG macro, to pacify gcc.

	* xterm.c (x_alloc_nearest_color_for_widget): Remove; unused.
	(x_term_init): Remove local to avoid shadowing.

	* xfns.c, xterm.c (_XEditResCheckMessages): Protoize decl.

	* xdisp.c, dispextern.h (set_vertical_scroll_bar): Now extern if
	USE_TOOLKIT_SCROLL_BARS && !USE_GTK, as xterm.c needs it then.

2011-04-16  Eli Zaretskii  <eliz@gnu.org>

	* gnutls.c (Fgnutls_boot): Don't pass Lisp_Object to `error'.

	Fix regex.c, syntax.c and friends for buffers > 2GB.
	* syntax.h (struct gl_state_s): Declare character position members
	EMACS_INT.

	* syntax.c (update_syntax_table): Declare 2nd argument EMACS_INT.

	* textprop.c (verify_interval_modification, interval_of):
	Declare arguments EMACS_INT.

	* intervals.c (adjust_intervals_for_insertion): Declare arguments
	EMACS_INT.

	* intervals.h (CHECK_TOTAL_LENGTH): Cast to EMACS_INT, not `int'.

	* indent.c (Fvertical_motion): Local variable it_start is now
	EMACS_INT.

	* regex.c (re_match, re_match_2, re_match_2_internal)
	(bcmp_translate, regcomp, regexec, print_double_string)
	(group_in_compile_stack, re_search, re_search_2, regex_compile)
	(re_compile_pattern, re_exec): Declare arguments and local
	variables `size_t' and `ssize_t' and return values `regoff_t', as
	appropriate.
	(POP_FAILURE_REG_OR_COUNT) <pfreg>: Declare `long'.
	(CHECK_INFINITE_LOOP) <failure>: Declare `ssize_t'.
	<compile_stack_type>: `size' and `avail' are now `size_t'.

	* regex.h <regoff_t>: Use ssize_t, not int.
	(re_search, re_search_2, re_match, re_match_2): Arguments that
	specify buffer/string position and length are now ssize_t and
	size_t.  Return type is regoff_t.

2011-04-16  Ben Key  <bkey76@gmail.com>

	* nsfont.m: Fixed bugs in ns_get_family and
	ns_descriptor_to_entity that were caused by using free to
	deallocate memory blocks that were allocated by xmalloc (via
	xstrdup).  This caused Emacs to crash when compiled with
	XMALLOC_OVERRUN_CHECK defined (when Emacs was configured with
	--enable-checking=xmallocoverrun).  xfree is now used to
	deallocate these memory blocks.

2011-04-15  Paul Eggert  <eggert@cs.ucla.edu>

	* sysdep.c (emacs_read): Remove unnecessary check vs MAX_RW_COUNT.

	emacs_write: Accept and return EMACS_INT for sizes.
	See http://lists.gnu.org/archive/html/emacs-devel/2011-04/msg00514.html
	et seq.
	* gnutls.c, gnutls.h (emacs_gnutls_read, emacs_gnutls_write):
	Accept and return EMACS_INT.
	(emacs_gnutls_write): Return the number of bytes written on
	partial writes.
	* sysdep.c, lisp.h (emacs_read, emacs_write): Likewise.
	(emacs_read, emacs_write): Remove check for negative size, as the
	Emacs source code has been audited now.
	* sysdep.c (MAX_RW_COUNT): New macro, to work around kernel bugs.
	(emacs_read, emacs_write): Use it.
	* process.c (send_process): Adjust to the new signatures of
	emacs_write and emacs_gnutls_write.  Do not attempt to store
	a byte offset into an 'int'; it might overflow.
	See http://lists.gnu.org/archive/html/emacs-devel/2011-04/msg00483.html

	* sound.c: Don't assume sizes fit in 'int'.
	(struct sound_device.period_size, alsa_period_size):
	Return EMACS_INT, not int.
	(struct sound_device.write, vox_write, alsa_write):
	Accept EMACS_INT, not int.
	(wav_play, au_play): Use EMACS_INT to store sizes and to
	record read return values.

2011-04-15  Ben Key  <bkey76@gmail.com>

	* keyboard.c (Qundefined): Don't declare static since it is used
	in nsfns.m.
	* xfaces.c (Qbold, Qexpanded, Qitalic, Qcondensed): Don't declare
	static since they are used in nsfont.m.

2011-04-15  Stefan Monnier  <monnier@iro.umontreal.ca>

	* process.c (Qprocessp): Don't declare static.
	* lisp.h (Qprocessp): Declare again.

2011-04-15  Juanma Barranquero  <lekktu@gmail.com>

	* font.c (Qopentype): Don't make static (used from w32uniscribe.c).

2011-04-14  Paul Eggert  <eggert@cs.ucla.edu>

	Improve C-level modularity by making more things 'static'.

	Don't publish debugger-only interfaces to other modules.
	* lisp.h (safe_debug_print, debug_output_compilation_hack):
	(verify_bytepos, count_markers): Move decls to the only modules
	that need them.
	* region-cache.h (pp_cache): Likewise.
	* window.h (check_all_windows): Likewise.
	* marker.c, print.c, region-cache.c, window.c: Decls moved here.

	* sysdep.c (croak): Now static, if
	defined TIOCNOTTY || defined USG5 || defined CYGWIN.
	* syssignal.h (croak): Declare only if not static.

	* alloc.c (refill_memory_reserve): Now static if
	!defined REL_ALLOC || defined SYSTEM_MALLOC.
	* lisp.h (refill_memory_reserve): Declare only if not static.

	* xsettings.c, xsettings.h (xsettings_get_system_normal_font):
	Define only if USE_LUCID.

	* xrdb.c (x_customization_string, x_rm_string): Now static.

	* xmenu.c (x_menu_wait_for_event): Export only if USE_MOTIF.
	* xterm.h (x_menu_wait_for_event): Declare only if USE_MOTIF.

	* xdisp.c (draw_row_with_mouse_face): Now static.
	* dispextern.h (draw_row_with_mouse_fave): Remove decl.

	* window.h (check_all_windows): Mark externally visible.

	* window.c (window_deletion_count): Now static.

	* undo.c: Make symbols static if they're not exported.
	(last_undo_buffer, last_boundary_position, pending_boundary):
	Now static.

	* textprop.c (interval_insert_behind_hooks): Now static.
	(interval_insert_in_front_hooks): Likewise.

	* term.c: Make symbols static if they're not exported.
	(tty_turn_off_highlight, get_tty_terminal, max_frame_cols):
	(max_frame_lines, tty_set_terminal_modes):
	(tty_reset_terminal_modes, tty_turn_off_highlight):
	(get_tty_terminal): Now static.
	(term_mouse_moveto): Do not define if HAVE_WINDOW_SYSTEM.
	* termhooks.h (term_mouse_moveto): Do not declare if
	HAVE_WINDOW_SYSTEM.
	* dispextern.h (tty_set_terminal_modes, tty_reset_terminal_modes):
	(tty_turn_off_highlight, get_tty_terminal): Remove decls.

	* sysdep.c: Make symbols static if they're not exported.
	(emacs_get_tty, emacs_set_tty, old_fcntl_flags, old_fcntl_owner):
	Now static.
	(sigprocmask_set, full_mask): Remove; unused.
	(wait_debugging): Mark as visible.
	* syssignal.h (SIGFULLMASK, full_mask): Remove decls.
	* systty.h (emacs_get_tty, emacs_set_tty): Remove decls.

	* syntax.c (syntax_temp): Define only if !__GNUC__.

	* sound.c (current_sound_device, current_sound): Now static.

	* search.c (searchbufs, searchbuf_head): Now static.

	* scroll.c (scroll_cost): Remove; unused.
	* dispextern.h (scroll_cost): Remove decl.

	* region-cache.h (pp_cache): Mark as externally visible.

	* process.c: Make symbols static if they're not exported.
	(process_tick, update_tick, create_process, chan_process):
	(Vprocess_alist, proc_buffered_char, datagram_access):
	(fd_callback_data, send_process_frame, process_sent_to): Now static.
	(deactivate_process): Mark defn as static, as well as decl.
	* lisp.h (create_process): Remove decl.
	* process.h (chan_process, Vprocess_alist): Remove decls.

	* print.c: Make symbols static if they're not exported.
	(print_depth, new_backquote_output, being_printed, print_buffer):
	(print_buffer_size, print_buffer_pos, print_buffer_pos_byte):
	(print_interval, print_number_index, initial_stderr_stream):
	Now static.
	* lisp.h (Fprinc): Remove decl.
	(debug_output_compilation_hack): Mark as externally visible.

	* sysdep.c (croak): Move decl from here to syssignal.h.
	* syssignal.h (croak): Put it here, so the API can be checked when
	'croak' is called from dissociate_if_controlling_tty.

	* minibuf.c: Make symbols static if they're not exported.
	(minibuf_save_list, choose_minibuf_frame): Now static.
	* lisp.h (choose_minibuf_frame): Remove decl.

	* lisp.h (verify_bytepos, count_markers): Mark as externally visible.

	* lread.c: Make symbols static if they're not exported.
	(read_objects, initial_obarray, oblookup_last_bucket_number):
	Now static.
	(make_symbol): Remove; unused.
	* lisp.h (initial_obarray, make_symbol): Remove decls.

	* keyboard.c: Make symbols static if they're not exported.
	(single_kboard, recent_keys_index, total_keys, recent_keys):
	(this_command_key_count_reset, raw_keybuf, raw_keybuf_count):
	(this_single_command_key_start, echoing, last_auto_save):
	(read_key_sequence_cmd, dribble, recursive_edit_unwind):
	(command_loop, echo_now, keyboard_init_hook, help_char_p):
	(quit_throw_to_read_char, command_loop_2, top_level_1, poll_timer):
	(Vlispy_mouse_stem, double_click_count):
	Now static.
	(force_auto_save_soon): Define only if SIGDANGER.
	(ignore_mouse_drag_p): Now static if
	!defined HAVE_WINDOW_SYSTEM || defined USE_GTK || defined HAVE_NS.
	(print_help): Remove; unused.
	(stop_character, last_timer_event): Mark as externally visible.
	* keyboard.h (ignore_mouse_drag_p): Declare only if
	defined HAVE_WINDOW_SYSTEM && !defined USE_GTK && !defined HAVE_NS.
	(echo_now, help_char_p, quit_throw_to_read_char): Remove decls.
	* lisp.h (echoing): Remove decl.
	(force_auto_save_soon): Declare only if SIGDANGER.
	* xdisp.c (redisplay_window): Simplify code, to make it more
	obvious that ignore_mouse_drag_p is not accessed if !defined
	USE_GTK && !defined HAVE_NS.

	* intervals.c: Make symbols static if they're not exported.
	(merge_properties_sticky, merge_interval_right, delete_interval):
	Now static.
	* intervals.h (merge_interval_right, delete_interval): Remove decls.

	* insdel.c: Make symbols static if they're not exported.
	However, leave prepare_to_modify_buffer alone.  It's never
	called from outside this function, but that appears to be a bug.
	(combine_after_change_list, combine_after_change_buffer):
	(adjust_after_replace, signal_before_change): Now static.
	(adjust_after_replace_noundo): Remove; unused.
	* lisp.h (adjust_after_replace, adjust_after_replace_noundo):
	(signal_before_change): Remove decls.

	* indent.c (val_compute_motion, val_vmotion): Now static.

	* image.c: Make symbols static if they're not exported.
	* dispextern.h (x_create_bitmap_from_xpm_data): Do not declare
	if USE_GTK.
	* image.c (x_create_bitmap_from_xpm_data): Do not define if USE_GTK.
	(xpm_color_cache, ct_table, ct_colors_allocated): Now static.

	* fringe.c (standard_bitmaps): Now static.
	(max_used_fringe_bitmap): Now static, unless HAVE_NS.

	* frame.c: Make symbols static if they're not exported.
	(x_report_frame_params, make_terminal_frame): Now static.
	(get_frame_param): Now static, unless HAVE_NS.
	(x_fullscreen_adjust): Define if WINDOWSNT, not if HAVE_WINDOW_SYSTEM.
	(x_get_resource_string): Remove; not used.
	* frame.h (make_terminal_frame, x_report_frame_params):
	(x_get_resource_string); Remove decls.
	(x_fullscreen_adjust): Declare only if WINDOWSNT.
	* lisp.h (get_frame_param): Declare only if HAVE_NS.

	* font.c, fontset.c: Make symbols static if they're not exported.
	* dispextern.h (FACE_SUITABLE_FOR_ASCII_CHAR_P): New macro.
	(FACE_SUITABLE_FOR_CHAR_P): Use it.
	* font.c (font_close_object): Now static.
	* font.h (font_close_object): Remove.
	* fontset.c (FONTSET_OBJLIST): Remove.
	(free_realized_fontset) #if-0 the body, which does nothing.
	(face_suitable_for_char_p): #if-0, as it's never called.
	* fontset.h (face_suitable_for_char_p): Remove decl.
	* xfaces.c (face_at_string_position):
	Use FACE_SUITABLE_FOR_ASCII_CHAR_P, not FACE_SUITABLE_FOR_CHAR_P,
	since 0 is always ASCII.

	* fns.c (weak_hash_tables): Now static.

	* fileio.c: Make symbols static if they're not exported.
	(auto_saving, auto_save_mode_bits, auto_save_error_occurred):
	(Vwrite_region_annotation_buffers): Now static.

	* eval.c: Make symbols static if they're not exported.
	(backtrace_list, lisp_eval_depth, when_entered_debugger): Now static.
	* lisp.h (backtrace_list): Remove decl.

	* emacs.c: Make symbols static if they're not exported.
	(malloc_state_ptr, malloc_using_checking, syms_of_emacs):
	(fatal_error_code, fatal_error_signal_hook, standard_args):
	Now static.
	(fatal_error_signal): Now static, unless FLOAT_CATCH_SIGKILL.
	(DEFINE_DUMMY_FUNCTION): Mark function as externally visible.
	(__CTOR_LIST__, __DTOR_LIST__): Now externally visible.
	* lisp.h (fatal_error_signal_hook): Remove decl.
	(fatal_error_signal): Declare only if FLOAT_CATCH_SIGKILL.

	* editfns.c: Move a (normally-unused) function to its only use.
	* editfns.c, lisp.h (get_operating_system_release): Remove.
	* process.c (init_process) [DARWIN_OS]: Do it inline, as it is not
	worth the hassle of breaking this out.

	* xterm.c: Make symbols static if they're not exported.
	(x_raise_frame, x_lower_frame, x_wm_set_window_state):
	(x_wm_set_icon_pixmap, x_initialize, XTread_socket_fake_io_error):
	(x_destroy_window, x_delete_display):
	Now static.
	(x_dispatch_event): Now static if ! (USE_MOTIF || USE_X_TOOLKIT).
	(x_mouse_leave): Remove; unused.
	* xterm.h (x_display_info_for_name, x_raise_frame, x_lower_frame):
	(x_destroy_window, x_wm_set_window_state, x_wm_set_icon_pixmap):
	(x_delete_display, x_initialize, x_set_border_pixel, x_screen_planes):
	Remove decls.
	(x_mouse_leave): Declare only if WINDOWSNT.
	(x_dispatch_event): Declare only if USE_MOTIF or USE_X_TOOLKIT.
	(xic_create_fontsetname): Declare only if HAVE_X_WINDOWS &&
	USE_X_TOOLKIT.

	* ftxfont.c: Make symbols static if they're not exported.
	(ftxfont_driver): Export only if !defined HAVE_XFT && def8ined
	HAVE_FREETYPE.
	* font.h (ftxfont_driver): Likewise.

	* xfns.c: Make symbols static if they're not exported.
	(x_last_font_name, x_display_info_for_name):
	(x_set_foreground_color, x_set_background_color, x_set_mouse_color):
	(x_set_cursor_color, x_set_border_pixel, x_set_border_color):
	(x_set_cursor_type, x_set_icon_type, x_set_icon_name):
	(x_set_scroll_bar_foreground, x_set_scroll_bar_background):
	(x_explicitly_set_name, x_set_title, xic_defaut_fontset, tip_timer):
	(last_show_tip_args): Now static.
	(xic_defaut_fontset, xic_create_fontsetname): Define only if
	defined HAVE_X_WINDOWS && defined USE_X_TOOLKIT
	(x_screen_planes): Remove; unused.
	* dispextern.h (x_screen_planes): Remove decl.

	* dispnew.c: Make symbols static if they're not exported.
	* dispextern.h (redraw_garbaged_frames, scrolling):
	(increment_row_positions): Remove.
	* dispnew.c (new_glyph_matrix, increment_row_positions, scrolling):
	(delayed_size_change, glyph_matrix_count, glyph_pool_count):
	Now static.
	(redraw_garbaged_frames): Remove; unused.

	* xfaces.c: Make symbols static if they're not exported.
	* dispextern.h (ascii_face_of_lisp_face, free_realized_face):
	Remove decls.
	* xterm.h (defined_color): Remove decls.
	(x_free_dpy_colors): Declare only if USE_X_TOOLKIT.
	* xfaces.c (tty_suppress_bold_inverse_default_colors_p):
	(menu_face_changed_default, defined_color, free_realized_face):
	(x_free_dpy_colors): Define only if USE_X_TOOLKIT.
	(ascii_face_of_lisp_face): Remove; unused.

	* xdisp.c: Make symbols static if they're not exported.
	* dispextern.h (scratch_glyph_row, window_box_edges):
	(glyph_to_pixel_coords, set_cursor_from_row):
	(get_next_display_element, set_iterator_to_next):
	(highlight_trailing_whitespace, frame_to_window_pixel_xy):
	(show_mouse_face): Remove decls
	* frame.h (message_buf_print): Likewise.
	* lisp.h (pop_message, set_message, check_point_in_composition):
	Likewise.
	* xterm.h (set_vertical_scroll_bar): Likewise.
	* xdisp.c (list_of_error, Vmessage_stack, line_number_displayed):
	(message_buf_print, scratch_glyph_row, displayed_buffer):
	(set_iterator_to_next, pop_message, set_message, set_cursor_from_row):
	(get_next_display_element, show_mouse_face, window_box_edges):
	(frame_to_window_pixel_xy, check_point_in_composition):
	(set_vertical_scroll_bar, highlight_trailing_whitespace): Now static.
	(glyph_to_pixel_coords): Remove; unused.

	* dired.c (file_name_completion): Now static.

	* dbusbind.c (xd_in_read_queued_messages): Now static.

	* lisp.h (circular_list_error, FOREACH): Remove; unused.
	* data.c (circular_list_error): Remove.

	* commands.h (last_point_position, last_point_position_buffer):
	(last_point_position_window): Remove decls.
	* keyboard.c: Make these variables static.

	* coding.h (coding, code_convert_region, encode_coding_gap):
	Remove decls.
	* coding.c (Vsjis_coding_system, Vbig5_coding_system):
	(iso_code_class, detect_coding, code_convert_region): Now static.
	(encode_coding_gap): Remove; unused.

	* chartab.c (chartab_chars, chartab_bits): Now static.

	* charset.h (charset_iso_8859_1): Remove decl.
	* charset.c (charset_iso_8859_1, charset_emacs, map_charset_for_dump):
	Now static.

	* ccl.h (check_ccl_update, Vccl_program_table): Remove decls.
	* ccl.c (Vccl_program_table): Now static.
	(check_ccl_update): Remove; unused.

	* category.c (SET_CATEGORY_SET, set_category_set): Move here.
	* category.h: ... from here.
	* category.c (check_category_table, set_category_set): Now static.

	* casetab.c (Vascii_upcase_table, Vascii_eqv_table): Now static.
	* lisp.h: Remove these decls.

	* buffer.c (buffer_count): Remove unused var.

	* bidi.c (bidi_dump_cached_states): Mark as externally visible,
	so that it's not optimized away.
	(bidi_ignore_explicit_marks_for_paragraph_level): Likewise.
	* dispextern.h (bidi_dump_cached_states): Remove, since it's
	exported only to the debugger.

	* atimer.c (alarm_signal_handler, run_all_atimers): Now static.
	* atimer.h (run_all_atimers): Remove; not exported.

	font.c: Make copy_font_spec and merge_font_spec ordinary C functions.
	* font.c (copy_font_spec): Rename from Fcopy_font_spec, since it
	was inaccessible from Lisp.
	(merge_font_spec): Likewise, renaming from Fmerge_font_spec.
	* font.c, font.h, fontset.c, xfaces.c, xfont.c: Change all uses.

	alloc.c: Import and export fewer symbols, and remove unused items.
	* lisp.h (suppress_checking, die): Declare only if ENABLE_CHECKING
	is defined.
	(suppress_checking): Add EXTERNALLY_VISIBLE attribute, so that
	it's not optimized away by whole-program optimization.
	(message_enable_multibyte, free_misc): Remove.
	(catchlist, handlerlist, mark_backtrace):
	Declare only if BYTE_MARK_STACK.
	(mark_byte_stack): Likewise, fixing a ifdef-vs-if typo.
	* alloc.c (pure): Export only if VIRT_ADDR_VARIES is defined.
	(message_enable_multibyte): Remove decl.
	(free_misc, interval_free_list, float_block, float_block_index):
	(n_float_blocks, float_free_list, cons_block, cons_block_index):
	(cons_free_list, last_marked_index):
	Now static.
	(suppress_checking, die): Define only if ENABLE_CHECKING is defined.
	* eval.c (catchlist, handlerlist): Export only if BYTE_MARK_STACK.
	(mark_backtrace): Define only if BYTE_MARK_STACK.
	* xdisp.c (message_enable_multibyte): Now static.

	Declare Lisp_Object Q* variables to be 'static' if not exported.
	This makes it easier for human readers (and static analyzers)
	to see whether these variables are used from other modules.
	* alloc.c, buffer.c, bytecode.c, callint.c, casetab.c, category.c:
	* ccl.c, character.c, charset.c, cmds.c, coding.c, composite.c:
	* data.c, dbusbind.c, dired.c, editfns.c, eval.c, fileio.c, fns.c:
	* font.c, frame.c, fringe.c, ftfont.c, image.c, keyboard.c, keymap.c:
	* lread.c, macros.c, minibuf.c, print.c, process.c, search.c:
	* sound.c, syntax.c, textprop.c, window.c, xdisp.c, xfaces.c, xfns.c:
	* xmenu.c, xselect.c:
	Declare Q* vars static if they are not used in other modules.
	* ccl.h, character.h, charset.h, coding.h, composite.h, font.h:
	* frame.h, intervals.h, keyboard.h, lisp.h, process.h, syntax.h:
	Remove decls of unexported vars.
	* keyboard.h (EVENT_HEAD_UNMODIFIED): Remove now-unused macro.

	* lisp.h (DEFINE_FUNC): Make sname 'static'.

	Make Emacs functions such as Fatom 'static' by default.
	This makes it easier for human readers (and static analyzers)
	to see whether these functions can be called from other modules.
	DEFUN now defines a static function.  To make the function external
	so that it can be used in other C modules, use the new macro DEFUE.
	* lisp.h (Funibyte_char_to_multibyte, Fsyntax_table_p):
	(Finit_image_library):
	(Feval_region, Fbacktrace, Ffetch_bytecode, Fswitch_to_buffer):
	(Ffile_executable_p, Fmake_symbolic_link, Fcommand_execute):
	(Fget_process, Fdocumentation_property, Fbyte_code, Ffile_attributes):
	Remove decls, since these functions are now static.
	(Funintern, Fget_internal_run_time): New decls, since these functions
	were already external.

	* alloc.c, buffer.c, callint.c, callproc.c, casefiddle.c, casetab.c:
	* ccl.c, character.c, chartab.c, cmds.c, coding.c, data.c, dispnew.c:
	* doc.c, editfns.c, emacs.c, eval.c, fileio.c, filelock.c, floatfns.c:
	* fns.c, font.c, fontset.c, frame.c, image.c, indent.c:
	* keyboard.c, keymap.c, lread.c:
	* macros.c, marker.c, menu.c, minibuf.c, print.c, process.c, search.c:
	* syntax.c, term.c, terminal.c, textprop.c, undo.c:
	* window.c, xdisp.c, xfaces.c, xfns.c, xmenu.c, xsettings.c:
	Mark functions with DEFUE instead of DEFUN,
	if they are used in other modules.
	* buffer.c (Fset_buffer_major_mode, Fdelete_overlay): New forward
	decls for now-static functions.
	* buffer.h (Fdelete_overlay): Remove decl.
	* callproc.c (Fgetenv_internal): Mark as internal.
	* composite.c (Fremove_list_of_text_properties): Remove decl.
	(Fcomposition_get_gstring): New forward static decl.
	* composite.h (Fcomposite_get_gstring): Remove decl.
	* dired.c (Ffile_attributes): New forward static decl.
	* doc.c (Fdocumntation_property): New forward static decl.
	* eval.c (Ffetch_bytecode): New forward static decl.
	(Funintern): Remove extern decl; now in .h file where it belongs.
	* fileio.c (Fmake_symbolic_link): New forward static decl.
	* image.c (Finit_image_library): New forward static decl.
	* insdel.c (Fcombine_after_change_execute): Make forward decl static.
	* intervals.h (Fprevious_property_change):
	(Fremove_list_of_text_properties): Remove decls.
	* keyboard.c (Fthis_command_keys): Remove decl.
	(Fcommand_execute): New forward static decl.
	* keymap.c (Flookup_key): New forward static decl.
	(Fcopy_keymap): Now static.
	* keymap.h (Flookup_key): Remove decl.
	* process.c (Fget_process): New forward static decl.
	(Fprocess_datagram_address): Mark as internal.
	* syntax.c (Fsyntax_table_p): New forward static decl.
	(skip_chars): Remove duplicate decl.
	* textprop.c (Fprevious_property_change): New forward static decl.
	* window.c (Fset_window_fringes, Fset_window_scroll_bars):
	Now internal.
	(Fset_window_margins, Fset_window_vscroll): New forward static decls.
	* window.h (Fset_window_vscroll, Fset_window_margins): Remove decls.

	* editfns.c (Fformat): Remove unreachable code.

2011-04-14  Andreas Schwab  <schwab@linux-m68k.org>

	* fileio.c (Finsert_file_contents): Fix typo in 2005-05-13
	change.  (Bug#8496)

2011-04-13  Eli Zaretskii  <eliz@gnu.org>

	* xdisp.c (handle_invisible_prop): Don't call bidi_paragraph_init
	when at ZV.  (Bug#8487)

2011-04-12  Andreas Schwab  <schwab@linux-m68k.org>

	* charset.c (Fclear_charset_maps): Use xfree instead of free.
	(Bug#8437)
	* keyboard.c (parse_tool_bar_item): Likewise.
	* sound.c (sound_cleanup, alsa_close): Likewise.
	* termcap.c (tgetent): Likewise.
	* xfns.c (x_default_font_parameter): Likewise.
	* xsettings.c (read_and_apply_settings): Likewise.

	* alloc.c (overrun_check_malloc, overrun_check_realloc)
	(overrun_check_free): Protoize.

2011-04-12  Paul Eggert  <eggert@cs.ucla.edu>

	* sysdep.c (emacs_read, emacs_write): Check for negative sizes
	since callers should never pass a negative size.
	Change the signature to match that of plain 'read' and 'write'; see
	<http://lists.gnu.org/archive/html/emacs-devel/2011-04/msg00397.html>.
	* lisp.h: Update prototypes of emacs_write and emacs_read.

2011-04-11  Eli Zaretskii  <eliz@gnu.org>

	* xdisp.c (redisplay_window): Don't try to determine the character
	position of the scroll margin if the window start point w->startp
	is outside the buffer's accessible region.  (Bug#8468)

2011-04-10  Eli Zaretskii  <eliz@gnu.org>

	Fix write-region and its subroutines for buffers > 2GB.
	* fileio.c (a_write, e_write): Modify declaration of arguments and
	local variables to support buffers larger than 2GB.
	(Fcopy_file): Use EMACS_INT for return value of emacs_read.

	* sysdep.c (emacs_write, emacs_read): Use ssize_t for last
	argument, local variables, and return value.

	* lisp.h: Update prototypes of emacs_write and emacs_read.

	* sound.c (vox_write): Use ssize_t for return value of emacs_write.

2011-04-10  Paul Eggert  <eggert@cs.ucla.edu>

	* xdisp.c (vmessage): Use memchr, not strnlen, which some hosts lack.

	Fix more problems found by GCC 4.6.0's static checks.

	* xdisp.c (vmessage): Use a better test for character truncation.

	* charset.c (load_charset_map): <, not <=, for optimization,
	and to avoid potential problems with integer overflow.
	* chartab.c (sub_char_table_set_range, char_table_set_range): Likewise.
	* casetab.c (set_identity, shuffle): Likewise.
	* editfns.c (Fformat): Likewise.
	* syntax.c (skip_chars): Likewise.

	* xmenu.c (set_frame_menubar): Allocate smaller local vectors.
	This also lets GCC 4.6.0 generate slightly better loop code.

	* callint.c (Fcall_interactively): <, not <=, for optimization.
	(Fcall_interactively): Count the number of arguments produced,
	not the number of arguments given.  This is simpler and lets GCC
	4.6.0 generate slightly better code.

	* ftfont.c: Distingish more carefully between FcChar8 and char.
	The previous code passed unsigned char * to a functions like
	strlen and xstrcasecmp that expect char *, which does not
	conform to the C standard.
	(get_adstyle_property, ftfont_pattern_entity): Use FcChar8 for
	arguments to FcPatternGetString, and explicitly cast FcChar8 * to
	char * when the C standard requires it.

	* keyboard.c (read_char): Remove unused var.

	* eval.c: Port to Windows vsnprintf (Bug#8435).
	Include <limits.h>.
	(SIZE_MAX): Define if the headers do not.
	(verror): Do not give up if vsnprintf returns a negative count.
	Instead, grow the buffer.  This ports to Windows vsnprintf, which
	does not conform to C99.  Problem reported by Eli Zaretskii.
	Also, simplify the allocation scheme, by avoiding the need for
	calling realloc, and removing the ALLOCATED variable.

	* eval.c (verror): Initial buffer size is 4000 (not 200) bytes.

	Remove invocations of doprnt, as Emacs now uses vsnprintf.
	But keep the doprint source code for now, as we might revamp it
	and use it again (Bug#8435).
	* lisp.h (doprnt): Remove.
	* Makefile.in (base_obj): Remove doprnt.o.
	* deps.mk (doprnt.o): Remove.

	error: Print 32- and 64-bit integers portably (Bug#8435).
	Without this change, on typical 64-bit hosts error ("...%d...", N)
	was used to print both 32- and 64-bit integers N, which relied on
	undefined behavior.
	* lisp.h, src/m/amdx86-64.h, src/m/ia64.h, src/m/ibms390x.h (pEd):
	New macro.
	* lisp.h (error, verror): Mark as printf-like functions.
	* eval.c (verror): Use vsnprintf, not doprnt, to do the real work.
	Report overflow in size calculations when allocating printf buffer.
	Do not truncate output string at its first null byte.
	* xdisp.c (vmessage): Use vsnprintf, not doprnt, to do the real work.
	Truncate the output at a character boundary, since vsnprintf does not
	do that.
	* charset.c (check_iso_charset_parameter): Convert internal
	character to string before calling 'error', since %c now has the
	printf meaning.
	* coding.c (Fdecode_sjis_char, Fdecode_big5_char): Avoid int
	overflow when computing char to be passed to 'error'.  Do not
	pass Lisp_Object to 'error'; pass the integer instead.
	* nsfns.m (Fns_do_applescript): Use int, not long, since it's
	formatted with plain %d.

	* eval.c (internal_lisp_condition_case): Don't pass spurious arg.

	* keyboard.c (access_keymap_keyremap): Print func name, not garbage.

	* coding.c (Fdecode_sjis_char): Don't assume CODE fits in int.

	* xterm.c (x_catch_errors): Remove duplicate declaration.

	* term.c (maybe_fatal): Mark its 3rd arg as a printf format, too.

	* xdisp.c, lisp.h (message_nolog): Remove; unused.

2011-04-10  Jim Meyering  <meyering@redhat.com>

	use ssize_t and size_t for read- and write-like emacs_gnutls_* functions
	* gnutls.c (emacs_gnutls_read): Adjust signature to be more read-like:
	return ssize_t not "int", and use size_t as the buffer length.
	(emacs_gnutls_write): Likewise, and make the buffer pointer "const".
	* gnutls.h: Update declarations.
	* process.c (read_process_output): Use ssize_t, to match.
	(send_process): Likewise.

2011-04-09  Chong Yidong  <cyd@stupidchicken.com>

	* image.c (Fimagemagick_types): Doc fix, and comment cleanup.

2011-04-09  Chong Yidong  <cyd@stupidchicken.com>

	* ftfont.c (get_adstyle_property, ftfont_pattern_entity):
	Use unsigned char, to match FcChar8 type definition.

	* xterm.c (handle_one_xevent):
	* xmenu.c (create_and_show_popup_menu):
	* xselect.c (x_decline_selection_request)
	(x_reply_selection_request): Avoid type-punned deref of X events.

2011-04-09  Eli Zaretskii  <eliz@gnu.org>

	Fix some uses of `int' instead of EMACS_INT.
	* search.c (string_match_1, fast_string_match)
	(fast_c_string_match_ignore_case, fast_string_match_ignore_case)
	(scan_buffer, find_next_newline_no_quit)
	(find_before_next_newline, search_command, Freplace_match)
	(Fmatch_data): Make some `int' variables be EMACS_INT.

	* xdisp.c (display_count_lines): 3rd argument and return value now
	EMACS_INT.  All callers changed.
	(pint2hrstr): Last argument is now EMACS_INT.

	* coding.c (detect_coding_utf_8, detect_coding_emacs_mule)
	(detect_coding_iso_2022, detect_coding_sjis, detect_coding_big5)
	(detect_coding_ccl, detect_coding_charset, decode_coding_utf_8)
	(decode_coding_utf_16, decode_coding_emacs_mule)
	(decode_coding_iso_2022, decode_coding_sjis, decode_coding_big5)
	(decode_coding_ccl, decode_coding_charset)
	<consumed_chars, consumed_chars_base>: Declare EMACS_INT.
	(decode_coding_iso_2022, decode_coding_emacs_mule)
	(decode_coding_sjis, decode_coding_big5, decode_coding_charset)
	<char_offset, last_offset>: Declare EMACS_INT.
	(encode_coding_utf_8, encode_coding_utf_16)
	(encode_coding_emacs_mule, encode_invocation_designation)
	(encode_designation_at_bol, encode_coding_iso_2022)
	(encode_coding_sjis, encode_coding_big5, encode_coding_ccl)
	(encode_coding_raw_text, encode_coding_charset) <produced_chars>:
	Declare EMACS_INT.
	(ASSURE_DESTINATION): Declare more_bytes EMACS_INT.
	(encode_invocation_designation): Last argument P_NCHARS is now
	EMACS_INT.
	(decode_eol): Declare pos_byte, pos, and pos_end EMACS_INT.
	(produce_chars): from_nchars and to_nchars are now EMACS_INT.

	* coding.h (struct coding_system) <head_ascii>: Declare EMACS_INT.
	All users changed.

	* ccl.c (Fccl_execute_on_string): Declare some variables
	EMACS_INT.

2011-04-08  Samuel Thibault  <sthibault@debian.org>  (tiny change)

	* term.c (init_tty): Fix incorrect ifdef placement (Bug#8450).

2011-03-19  Christoph Scholtes  <cschol2112@googlemail.com>

	* process.c (Fformat_network_address): Doc fix.

2011-04-08  T.V. Raman  <tv.raman.tv@gmail.com>  (tiny change)

	* xml.c (parse_region): Avoid creating spurious whiespace nodes.

2011-04-08  Chong Yidong  <cyd@stupidchicken.com>

	* keyboard.c (read_char): Call Lisp function help-form-show,
	instead of using internal_with_output_to_temp_buffer.
	(Qhelp_form_show): New var.
	(syms_of_keyboard): Use DEFSYM macro.

	* print.c (internal_with_output_to_temp_buffer): Function deleted.

	* lisp.h (internal_with_output_to_temp_buffer): Remove prototype.

2011-04-06  Chong Yidong  <cyd@stupidchicken.com>

	* process.c (Flist_processes): Remove to Lisp.
	(list_processes_1): Delete.

2011-04-06  Eli Zaretskii  <eliz@gnu.org>

	* msdos.c (careadlinkat, careadlinkatcwd): MS-DOS replacements.

	* w32.c (careadlinkat, careadlinkatcwd): New always-fail stubs.

2011-04-06  Paul Eggert  <eggert@cs.ucla.edu>

	Fix more problems found by GCC 4.6.0's static checks.

	* xmenu.c (Fx_popup_dialog): Don't assume string is free of formats.

	* menu.c (Fx_popup_menu): Don't assume error_name lacks printf formats.

	* lisp.h (message, message_nolog, fatal): Mark as printf-like.

	* xdisp.c (vmessage): Mark as a printf-like function.

	* term.c (vfatal, maybe_fatal): Mark as printf-like functions.

	* sound.c (sound_warning): Don't crash if arg contains a printf format.

	* image.c (tiff_error_handler, tiff_warning_handler): Mark as
	printf-like functions.
	(tiff_load): Add casts to remove these marks before passing them
	to system-supplied API.

	* eval.c (Fsignal): Remove excess argument to 'fatal'.

	* coding.c (EMIT_ONE_BYTE, EMIT_TWO_BYTES): Use unsigned, not int.
	This avoids several warnings with gcc -Wstrict-overflow.
	(DECODE_COMPOSITION_RULE): If the rule is invalid, goto invalid_code
	directly, rather than having caller test rule sign.  This avoids
	some unnecessary tests.
	* composite.h (COMPOSITION_ENCODE_RULE_VALID): New macro.
	(COMPOSITION_ENCODE_RULE): Arguments now must be valid.  This
	affects only one use, in DECODE_COMPOSITION_RULE, which is changed.

	* xfont.c (xfont_text_extents): Remove var that was set but not used.
	(xfont_open): Avoid unnecessary tests.

	* composite.c (composition_gstring_put_cache): Use unsigned integer.

	* composite.h, composite.c (composition_gstring_put_cache):
	Use EMACS_INT, not int, for length.

	* composite.h (COMPOSITION_DECODE_REFS): New macro,
	breaking out part of COMPOSITION_DECODE_RULE.
	(COMPOSITION_DECODE_RULE): Use it.
	* composite.c (get_composition_id): Remove unused local vars,
	by using the new macro.

	* textprop.c (set_text_properties_1): Change while to do-while,
	since the condition is always true at first.

	* intervals.c (graft_intervals_into_buffer): Mark var as used.
	(interval_deletion_adjustment): Return unsigned value.
	All uses changed.

	* process.c (list_processes_1, create_pty, read_process_output):
	(exec_sentinel): Remove vars that were set but not used.
	(create_pty): Remove unnecessary "volatile"s.
	(Fnetwork_interface_info): Avoid possibility of int overflow.
	(read_process_output): Do adaptive read buffering even if carryover.
	(read_process_output): Simplify nbytes computation if buffered.

	* bytecode.c (exec_byte_code): Rename local to avoid shadowing.

	* syntax.c (scan_words): Remove var that was set but not used.
	(update_syntax_table): Use unsigned instead of int.

	* lread.c (lisp_file_lexically_bound_p): Use ints rather than endptrs.
	(lisp_file_lexically_bound_p, read1): Use unsigned instead of int.
	(safe_to_load_p): Make the end-of-loop test the inverse of the in-loop.

	* print.c (print_error_message): Avoid int overflow.

	* font.c (font_list_entities): Redo for clarity,
	so that reader need not know FONT_DPI_INDEX + 1 == FONT_SPACING_INDEX.

	* font.c (font_find_for_lface, Ffont_get_glyphs): Remove unused vars.
	(font_score): Avoid potential overflow in diff calculation.

	* fns.c (substring_both): Remove var that is set but not used.
	(sxhash): Redo loop for clarity and to avoid wraparound warning.

	* eval.c (funcall_lambda): Rename local to avoid shadowing.

	* alloc.c (mark_object_loop_halt, mark_object): Use size_t, not int.
	Otherwise, GCC 4.6.0 optimizes the loop check away since the check
	can always succeed if overflow has undefined behavior.

	* search.c (boyer_moore, wordify): Remove vars set but not used.
	(wordify): Omit three unnecessary tests.

	* indent.c (MULTIBYTE_BYTES_WIDTH): Don't compute wide_column.
	All callers changed.  This avoids the need for an unused var.

	* casefiddle.c (casify_region): Remove var that is set but not used.

	* dired.c (file_name_completion): Remove var that is set but not used.

	* fileio.c (Finsert_file_contents): Make EOF condition clearer.

	* fileio.c (Finsert_file_contents): Avoid signed integer overflow.
	(Finsert_file_contents): Remove unnecessary code checking fd.

	* minibuf.c (read_minibuf_noninteractive): Use size_t for sizes.
	Check for integer overflow on size calculations.

	* buffer.c (Fprevious_overlay_change): Remove var that is set
	but not used.

	* keyboard.c (menu_bar_items, read_char_minibuf_menu_prompt):
	Remove vars that are set but not used.
	(timer_check_2): Don't assume timer-list and idle-timer-list are lists.
	(timer_check_2): Mark vars as initialized.

	* gtkutil.c (xg_get_file_with_chooser): Mark var as initialized.

	* image.c (lookup_image): Remove var that is set but not used.
	(xbm_load): Use parse_p, for gcc -Werror=unused-but-set-variable.

	* fontset.c (Finternal_char_font, Ffontset_info): Remove vars
	that are set but not used.

	* xfns.c (make_invisible_cursor): Don't return garbage
	if XCreateBitmapFromData fails (Bug#8410).

	* xselect.c (x_get_local_selection, x_handle_property_notify):
	Remove vars that are set but not used.

	* xfns.c (x_create_tip_frame): Remove var that is set but not used.
	(make_invisible_cursor): Initialize a possibly-uninitialized variable.

	* xterm.c (x_scroll_bar_to_input_event) [!USE_GTK]:
	Remove var that is set but not used.
	(scroll_bar_windows_size): Now size_t, not int.
	(x_send_scroll_bar_event): Use size_t, not int, for sizes.
	Check for overflow.

	* xfaces.c (realize_named_face): Remove vars that are set but not used.
	(map_tty_color) [!defined MSDOS]: Likewise.

	* term.c (tty_write_glyphs): Use size_t; this avoids overflow warning.

	* coding.c: Remove vars that are set but not used.
	(DECODE_COMPOSITION_RULE): Remove 2nd arg, which is unused.
	All callers changed.
	(decode_coding_utf_8, decode_coding_utf_16 decode_coding_emacs_mule):
	(decode_coding_iso_2022, encode_coding_sjis, encode_coding_big5):
	(decode_coding_charset): Remove vars that are set but not used.

	* bytecode.c (Fbyte_code) [!defined BYTE_CODE_SAFE]: Remove var
	that is set but not used.

	* print.c (print_object): Remove var that is set but not used.

	Replace 2 copies of readlink code with 1 gnulib version (Bug#8401).
	The gnulib version avoids calling malloc in the usual case,
	and on 64-bit hosts doesn't have some arbitrary 32-bit limits.
	* fileio.c (Ffile_symlink_p): Use emacs_readlink.
	* filelock.c (current_lock_owner): Likewise.
	* lisp.h (READLINK_BUFSIZE, emacs_readlink): New function.
	* sysdep.c: Include allocator.h, careadlinkat.h.
	(emacs_no_realloc_allocator): New static constant.
	(emacs_readlink): New function.
	* deps.mk (sysdep.o): Depend on ../lib/allocator.h and on
	../lib/careadlinkat.h.

2011-04-04  Stefan Monnier  <monnier@iro.umontreal.ca>

	* keyboard.c (safe_run_hook_funcall): Fix last change (don't stop at the
	first non-nil return value).

2011-04-03  Jan Djärv  <jan.h.d@swipnet.se>

	* nsterm.m (ns_update_auto_hide_menu_bar): Define MAC_OS_X_VERSION_10_6
	if not defined (Bug#8403).

2011-04-02  Juanma Barranquero  <lekktu@gmail.com>

	* xdisp.c (display_count_lines): Remove parameter `start',
	unused since 1998-01-01T02:27:27Z!rms@gnu.org.  All callers changed.
	(get_char_face_and_encoding): Remove parameter `multibyte_p',
	unused since 2008-05-14T01:40:23Z!handa@m17n.org.  All callers changed.
	(fill_stretch_glyph_string): Remove parameters `row' and `area',
	unused at least since Kim's GUI unification at 2003-03-16T20:45:46Z!storm@cua.dk
	and thereabouts.  All callers changed.
	(get_per_char_metric): Remove parameter `f', unused since
	2008-05-14T01:40:23Z!handa@m17n.org.  All callers changed.

2011-04-02  Jim Meyering  <meyering@redhat.com>

	do not dereference NULL upon failed strdup
	* nsfont.m (ns_descriptor_to_entity): Use xstrdup, not strdup.
	(ns_get_family): Likewise.

2011-04-02  Juanma Barranquero  <lekktu@gmail.com>

	* eval.c (unwind_to_catch) [DEBUG_GCPRO]: Remove redundant assignment.

2011-04-02  Jan Djärv  <jan.h.d@swipnet.se>

	* nsterm.m (ns_update_auto_hide_menu_bar): Only for OSX 10.6 or
	later (Bug#8403).

2011-04-01  Stefan Monnier  <monnier@iro.umontreal.ca>

	Add lexical binding.

	* window.c (Ftemp_output_buffer_show): New fun.
	(Fsave_window_excursion):
	* print.c (Fwith_output_to_temp_buffer): Move to subr.el.

	* lread.c (lisp_file_lexically_bound_p): New function.
	(Fload): Bind Qlexical_binding.
	(readevalloop): Remove `evalfun' arg.
	Bind Qinternal_interpreter_environment.
	(Feval_buffer): Bind Qlexical_binding.
	(defvar_int, defvar_bool, defvar_lisp_nopro, defvar_kboard):
	Mark as dynamic.
	(syms_of_lread): Declare `lexical-binding'.

	* lisp.h (struct Lisp_Symbol): New field `declared_special'.

	* keyboard.c (eval_dyn): New fun.
	(menu_item_eval_property): Use it.

	* image.c (parse_image_spec): Use Ffunctionp.

	* fns.c (concat, mapcar1): Accept byte-code-functions.

	* eval.c (Fsetq): Handle lexical vars.
	(Fdefun, Fdefmacro, Ffunction): Make closures when needed.
	(Fdefconst, Fdefvaralias, Fdefvar): Mark as dynamic.
	(FletX, Flet): Obey lexical binding.
	(Fcommandp): Handle closures.
	(Feval): New `lexical' arg.
	(eval_sub): New function extracted from Feval.  Use it almost
	everywhere where Feval was used.  Look up vars in lexical env.
	Handle closures.
	(Ffunctionp): Move from subr.el.
	(Ffuncall): Handle closures.
	(apply_lambda): Remove `eval_flags'.
	(funcall_lambda): Handle closures and new byte-code-functions.
	(Fspecial_variable_p): New function.
	(syms_of_eval): Initialize the Vinternal_interpreter_environment var,
	but without exporting it to Lisp.

	* doc.c (Fdocumentation, store_function_docstring):
	* data.c (Finteractive_form): Handle closures.

	* callint.c (Fcall_interactively): Preserve lexical-binding mode for
	interactive spec.

	* bytecode.c (Bstack_ref, Bstack_set, Bstack_set2, BdiscardN):
	New byte-codes.
	(exec_byte_code): New function extracted from Fbyte_code to handle new
	calling convention for byte-code-functions.  Add new byte-codes.

	* buffer.c (defvar_per_buffer): Set new `declared_special' field.

	* alloc.c (Fmake_symbol): Init new `declared_special' field.

2011-03-31  Juanma Barranquero  <lekktu@gmail.com>

	* xdisp.c (redisplay_internal): Fix prototype.

2011-03-31  Eli Zaretskii  <eliz@gnu.org>

	* xdisp.c (SCROLL_LIMIT): New macro.
	(try_scrolling): Use it when setting scroll_limit.
	Limit scrolling to 100 screen lines.
	(redisplay_window): Even when falling back on "recentering",
	position point in the window according to scroll-conservatively,
	scroll-margin, and scroll-*-aggressively variables.  (Bug#6671)

	(try_scrolling): When point is above the window, allow searching
	as far as scroll_max, or one screenful, to compute vertical
	distance from PT to the scroll margin position.  This prevents
	try_scrolling from unnecessarily failing when
	scroll-conservatively is set to a value slightly larger than the
	window height.  Clean up the case of PT below the margin at bottom
	of window: scroll_max can no longer be INT_MAX.  When aggressive
	scrolling is in use, don't let point enter the opposite scroll
	margin as result of the scroll.
	(syms_of_xdisp) <scroll-conservatively>: Document the
	threshold of 100 lines for never-recentering scrolling.

2011-03-31  Juanma Barranquero  <lekktu@gmail.com>

	* dispextern.h (move_it_by_lines):
	* xdisp.c (move_it_by_lines): Remove parameter `need_y_p', unused
	since 2000-12-29T14:24:09Z!gerd@gnu.org.  All callers changed.
	(message_log_check_duplicate): Remove parameters `prev_bol' and
	`this_bol', unused since 1998-01-01T02:27:27Z!rms@gnu.org.  All callers changed.
	(redisplay_internal): Remove parameter `preserve_echo_area',
	unused since 1999-07-21T21:43:52Z!gerd@gnu.org.  All callers changed.

	* indent.c (Fvertical_motion):
	* window.c (window_scroll_pixel_based, Frecenter):
	Don't pass `need_y_p' to `move_it_by_lines'.

2011-03-30  Stefan Monnier  <monnier@iro.umontreal.ca>

	* eval.c (struct backtrace): Don't cheat with negative numbers, but do
	steal a few bits to be more compact.
	(interactive_p, Fbacktrace, Fbacktrace_frame, mark_backtrace):
	Remove unneeded casts.

	* bytecode.c (Fbyte_code): CAR and CDR can GC.

2011-03-30  Zachary Kanfer  <zkanfer@gmail.com>  (tiny change)

	* keyboard.c (Fexecute_extended_command): Do log the "suggest key
	binding" message (bug#7967).

2011-03-30  Paul Eggert  <eggert@cs.ucla.edu>

	Fix more problems found by GCC 4.6.0's static checks.

	* unexelf.c (unexec) [! (defined _SYSTYPE_SYSV || defined __sgi)]:
	Remove unused local var.

	* editfns.c (Fmessage_box): Remove unused local var.

	* xdisp.c (try_window_reusing_current_matrix, x_produce_glyphs):
	(note_mode_line_or_margin_highlight, note_mouse_highlight):
	Omit unused local vars.
	* window.c (shrink_windows): Omit unused local var.
	* menu.c (digest_single_submenu): Omit unused local var.
	* dispnew.c (update_window) [PERIODIC_PREEMPTION_CHECKING]:
	Omit unused local var.

	* keyboard.c (parse_modifiers_uncached, parse_modifiers):
	Don't assume string length fits in int.
	(keyremap_step, read_key_sequence): Use size_t for sizes.
	(read_key_sequence): Don't check last_real_key_start redundantly.

	* callproc.c (Fcall_process, Fcall_process_region): Use SAFE_ALLOCA
	instead of alloca (Bug#8344).

	* eval.c (Fbacktrace): Don't assume nargs fits in int.
	(Fbacktrace_frame): Don't assume nframes fits in int.

	* syntax.c (scan_sexps_forward): Avoid pointer wraparound.

	* xterm.c (x_make_frame_visible, same_x_server): Redo to avoid overflow
	concerns.

	* term.c (produce_glyphless_glyph): Remove unnecessary test.

	* cm.c (calccost): Turn while-do into do-while, for clarity.

	* keyboard.c (syms_of_keyboard): Use the same style as later
	in this function when indexing through an array.  This also
	works around GCC bug 48267.

	* image.c (tiff_load): Fix off-by-one image count (Bug#8336).

	* xselect.c (x_check_property_data): Return correct size (Bug#8335).

	* chartab.c (sub_char_table_ref_and_range): Redo for slight
	efficiency gain, and to bypass a gcc -Wstrict-overflow warning.

	* keyboard.c, keyboard.h (num_input_events): Now size_t.
	This avoids undefined behavior on integer overflow, and is a bit
	more convenient anyway since it is compared to a size_t variable.

	Variadic C functions now count arguments with size_t, not int.
	This avoids an unnecessary limitation on 64-bit machines, which
	caused (substring ...) to crash on large vectors (Bug#8344).
	* lisp.h (struct Lisp_Subr.function.aMANY): Now takes size_t, not int.
	(DEFUN_ARGS_MANY, internal_condition_case_n, safe_call): Likewise.
	All variadic functions and their callers changed accordingly.
	(struct gcpro.nvars): Now size_t, not int.  All uses changed.
	* data.c (arith_driver, float_arith_driver): Likewise.
	* editfns.c (general_insert_function): Likewise.
	* eval.c (struct backtrace.nargs, interactive_p)
	(internal_condition_case_n, run_hook_with_args, apply_lambda)
	(funcall_lambda, mark_backtrace): Likewise.
	* fns.c (concat): Likewise.
	* frame.c (x_set_frame_parameters): Likewise.
	* fns.c (get_key_arg): Now accepts and returns size_t, and returns
	0 if not found, not -1.  All callers changed.

	* alloc.c (garbage_collect): Don't assume stack size fits in int.
	(stack_copy_size): Now size_t, not int.
	(stack_copy, stack_copy_size): Define only if MAX_SAVE_STACK > 0.

2011-03-28  Juanma Barranquero  <lekktu@gmail.com>

	* coding.c (encode_designation_at_bol): Remove parameter `charbuf_end',
	unused since 2002-03-01T01:17:24Z!handa@m17n.org and 2008-02-01T16:01:31Z!miles@gnu.org.
	All callers changed.

	* lisp.h (multibyte_char_to_unibyte):
	* character.c (multibyte_char_to_unibyte): Remove parameter `rev_tbl',
	unused since 2002-03-01T01:16:34Z!handa@m17n.org and 2008-02-01T16:01:31Z!miles@gnu.org.
	* character.h (CHAR_TO_BYTE8):
	* cmds.c (internal_self_insert):
	* editfns.c (general_insert_function):
	* keymap.c (push_key_description):
	* search.c (Freplace_match):
	* xdisp.c (message_dolog, set_message_1): All callers changed.

2011-03-28  Stefan Monnier  <monnier@iro.umontreal.ca>

	* keyboard.c (safe_run_hook_funcall): New function.
	(safe_run_hooks_1, safe_run_hooks_error, safe_run_hooks): On error,
	don't set the hook to nil, but remove the offending function instead.
	(Qcommand_hook_internal): Remove, unused.
	(syms_of_keyboard): Don't initialize Qcommand_hook_internal nor define
	Vcommand_hook_internal.

	* eval.c (enum run_hooks_condition): Remove.
	(funcall_nil, funcall_not): New functions.
	(run_hook_with_args): Call each function through a `funcall' argument.
	Remove `cond' argument, now redundant.
	(Frun_hooks, Frun_hook_with_args, Frun_hook_with_args_until_success)
	(Frun_hook_with_args_until_failure): Adjust accordingly.
	(run_hook_wrapped_funcall, Frun_hook_wrapped): New functions.

2011-03-28  Juanma Barranquero  <lekktu@gmail.com>

	* dispextern.h (string_buffer_position): Remove declaration.

	* print.c (strout): Remove parameter `multibyte', unused since
	1999-08-21T19:30:21Z!gerd@gnu.org.  All callers changed.

	* search.c (boyer_moore): Remove parameters `len', `pos' and `lim',
	never used since function introduction in 1998-02-08T21:33:56Z!rms@gnu.org.
	All callers changed.

	* w32.c (_wsa_errlist): Use braces for struct initializers.

	* xdisp.c (string_buffer_position_lim): Remove parameter `w',
	never used since function introduction in 2001-03-09T18:41:50Z!gerd@gnu.org.
	All callers changed.
	(string_buffer_position): Likewise.  Also, make static (it's never
	used outside xdisp.c).
	(cursor_row_p): Remove parameter `w', unused since
	2000-10-17T16:08:57Z!gerd@gnu.org.  All callers changed.
	(decode_mode_spec): Remove parameter `precision', introduced during
	Gerd Moellmann's rewrite at 1999-07-21T21:43:52Z!gerd@gnu.org, but never used.
	All callers changed.

2011-03-27  Jan Djärv  <jan.h.d@swipnet.se>

	* nsterm.m (syms_of_nsterm): Use doc: for ns-auto-hide-menu-bar.

2011-03-27  Anders Lindgren  <andlind@gmail.com>

	* nsterm.m (ns_menu_bar_is_hidden): New variable.
	(ns_constrain_all_frames, ns_menu_bar_should_be_hidden)
	(ns_update_auto_hide_menu_bar): New functions.
	(ns_update_begin): Call ns_update_auto_hide_menu_bar.
	(applicationDidBecomeActive): Call ns_update_auto_hide_menu_bar and
	ns_constrain_all_frames.
	(constrainFrameRect): Return at once if ns_menu_bar_should_be_hidden.
	(syms_of_nsterm): DEFVAR ns-auto-hide-menu-bar, init to Qnil.

2011-03-27  Jan Djärv  <jan.h.d@swipnet.se>

	* nsmenu.m (runDialogAt): Remove argument to timer_check.

2011-03-27  Glenn Morris  <rgm@gnu.org>

	* syssignal.h: Replace RETSIGTYPE with void.
	* atimer.c, data.c, dispnew.c, emacs.c, floatfns.c, keyboard.c:
	* keyboard.h, lisp.h, process.c, sysdep.c, xterm.c:
	Replace SIGTYPE with void everywhere.
	* s/usg5-4-common.h (SIGTYPE): Remove definition.
	* s/template.h (SIGTYPE): Remove commented out definition.

2011-03-26  Eli Zaretskii  <eliz@gnu.org>

	* xdisp.c (redisplay_window): Don't check buffer's clip_changed
	flag as a prerequisite for invoking try_scrolling.  (Bug#6671)

2011-03-26  Juanma Barranquero  <lekktu@gmail.com>

	* w32.c (read_unc_volume): Use parameter `henum', instead of
	global variable `wget_enum_handle'.

	* keymap.c (describe_vector): Remove parameters `indices' and
	`char_table_depth', unused since 2002-03-01T01:43:26Z!handa@m17n.org.
	(describe_map, Fdescribe_vector): Adjust calls to `describe_vector'.

	* keyboard.h (timer_check, show_help_echo): Remove unused parameters.

	* keyboard.c (timer_check): Remove parameter `do_it_now',
	unused since 1996-04-12T06:01:29Z!rms@gnu.org.
	(show_help_echo): Remove parameter `ok_to_overwrite_keystroke_echo',
	unused since 2008-04-19T19:30:53Z!monnier@iro.umontreal.ca.

	* keyboard.c (read_char):
	* w32menu.c (w32_menu_display_help):
	* xmenu.c (show_help_event, menu_help_callback):
	Adjust calls to `show_help_echo'.

	* gtkutil.c (xg_maybe_add_timer):
	* keyboard.c (readable_events):
	* process.c (wait_reading_process_output):
	* xmenu.c (x_menu_wait_for_event): Adjust calls to `timer_check'.

	* insdel.c (adjust_markers_gap_motion):
	Remove; no-op since 1998-01-02T21:29:48Z!rms@gnu.org.
	(gap_left, gap_right): Don't call it.

2011-03-25  Chong Yidong  <cyd@stupidchicken.com>

	* xdisp.c (handle_fontified_prop): Discard changes to clip_changed
	incurred during fontification.

2011-03-25  Juanma Barranquero  <lekktu@gmail.com>

	* buffer.c (defvar_per_buffer): Remove unused parameter `doc'.
	(DEFVAR_PER_BUFFER): Don't pass it.

	* dispnew.c (row_equal_p, add_row_entry): Remove unused parameter `w'.
	(scrolling_window): Don't pass it.

2011-03-25  Juanma Barranquero  <lekktu@gmail.com>

	* dispextern.h (glyph_matric): Use #if GLYPH_DEBUG, not #ifdef.

	* fileio.c (check_executable) [DOS_NT]: Remove unused variables `len'
	and `suffix'.
	(Fset_file_selinux_context) [HAVE_LIBSELINUX]: Move here declaration
	of variables specific to SELinux and computation of `encoded_absname'.

	* image.c (XPutPixel): Remove unused variable `height'.

	* keyboard.c (make_lispy_event): Remove unused variable `hpos'.

	* unexw32.c (get_section_info): Remove unused variable `section'.

	* w32.c (stat): Remove unused variables `drive_root' and `devtype'.
	(system_process_attributes): Remove unused variable `sess'.
	(sys_read): Remove unused variable `err'.

	* w32fns.c (top): Wrap variables with #if GLYPH_DEBUG, not #ifdef.
	(w32_wnd_proc): Remove unused variable `isdead'.
	(unwind_create_frame): Use #if GLYPH_DEBUG, not #ifdef.
	(Fx_server_max_request_size): Remove unused variable `dpyinfo'.
	(x_create_tip_frame): Remove unused variable `tem'.

	* w32inevt.c (w32_console_read_socket):
	Remove unused variable `no_events'.

	* w32term.c (x_draw_composite_glyph_string_foreground):
	Remove unused variable `width'.

2011-03-24  Juanma Barranquero  <lekktu@gmail.com>

	* w32term.c (x_set_glyph_string_clipping):
	Don't pass uninitialized region to CombineRgn.

2011-03-23  Juanma Barranquero  <lekktu@gmail.com>

	* w32fns.c (x_set_menu_bar_lines): Remove unused variable `olines'.
	(w32_wnd_proc): Pass NULL to Windows API, not uninitialized buffer.
	(Fx_close_connection): Remove unused variable `i'.

	* w32font.c (w32font_draw): Return number of glyphs.
	(w32font_open_internal): Remove unused variable `i'.
	(w32font_driver): Add missing initializer.

	* w32menu.c (utf8to16): Remove unused variable `utf16'.
	(fill_in_menu): Remove unused variable `items_added'.

	* w32term.c (last_mouse_press_frame): Remove static global variable.
	(w32_clip_to_row): Remove unused variable `f'.
	(x_delete_terminal): Remove unused variable `i'.

	* w32uniscribe.c (uniscribe_shape): Remove unused variable `nclusters'.
	(NOTHING): Remove unused static global variable.
	(uniscribe_check_otf): Remove unused variable `table'.
	(uniscribe_font_driver): Add missing initializers.

2011-03-23  Julien Danjou  <julien@danjou.info>

	* term.c (Fsuspend_tty, Fresume_tty):
	* minibuf.c (read_minibuf, run_exit_minibuf_hook):
	* window.c (temp_output_buffer_show):
	* insdel.c (signal_before_change):
	* frame.c (Fhandle_switch_frame):
	* fileio.c (Fdo_auto_save):
	* emacs.c (Fkill_emacs):
	* editfns.c (save_excursion_restore):
	* cmds.c (internal_self_insert):
	* callint.c (Fcall_interactively):
	* buffer.c (Fkill_all_local_variables):
	* keyboard.c (Fcommand_execute, Fsuspend_emacs, safe_run_hooks_1):
	Use Frun_hooks.
	(command_loop_1): Use Frun_hooks.  Call safe_run_hooks
	unconditionnaly since it does the check itself.

2011-03-23  Paul Eggert  <eggert@cs.ucla.edu>

	Fix more problems found by GCC 4.5.2's static checks.

	* coding.c (encode_coding_raw_text): Avoid unnecessary test
	the first time through the loop, since we know p0 < p1 then.
	This also avoids a gcc -Wstrict-overflow warning.

	* lisp.h (SAFE_ALLOCA, SAFE_ALLOCA_LISP): Avoid 'int' overflow
	leading to a memory leak, possible in functions like
	load_charset_map_from_file that can allocate an unbounded number
	of objects (Bug#8318).

	* xmenu.c (set_frame_menubar): Use EMACS_UINT, not int, for indexes
	that could (at least in theory) be that large.

	* xdisp.c (message_log_check_duplicate): Return unsigned long, not int.
	This is less likely to overflow, and avoids undefined behavior if
	overflow does occur.  All callers changed.  Use strtoul to scan
	for the unsigned long integer.
	(pint2hrstr): Simplify and tune code slightly.
	This also avoids a (bogus) GCC warning with gcc -Wstrict-overflow.

	* scroll.c (do_scrolling): Work around GCC bug 48228.
	See <http://gcc.gnu.org/bugzilla/show_bug.cgi?id=48228>.

	* frame.c (Fmodify_frame_parameters): Simplify loop counter.
	This also avoids a warning with gcc -Wstrict-overflow.
	(validate_x_resource_name): Simplify count usage.
	This also avoids a warning with gcc -Wstrict-overflow.

	* fileio.c (Fcopy_file): Report error if fchown or fchmod
	fail (Bug#8306).

	* emacs.c (Fdaemon_initialized): Do not ignore I/O errors (Bug#8303).

	* process.c (Fmake_network_process): Use socklen_t, not int,
	where POSIX says socklen_t is required in portable programs.
	This fixes a porting bug on hosts like 64-bit HP-UX, where
	socklen_t is wider than int (Bug#8277).
	(Fmake_network_process, server_accept_connection):
	(wait_reading_process_output, read_process_output):
	Likewise.

	* process.c: Rename or move locals to avoid shadowing.
	(list_processes_1, Fmake_network_process):
	(read_process_output_error_handler, exec_sentinel_error_handler):
	Rename or move locals.
	(Fmake_network_process): Define label "retry_connect" only if needed.
	(Fnetwork_interface_info): Fix pointer signedness.
	(process_send_signal): Add cast to avoid pointer signedness problem.
	(FIRST_PROC_DESC, IF_NON_BLOCKING_CONNECT): Remove unused macros.
	(create_process): Use 'volatile' to avoid vfork clobbering (Bug#8298).

	Make tparam.h and terminfo.c consistent.
	* cm.c (tputs, tgoto, BC, UP): Remove extern decls.
	Include tparam.h instead, since it declares them.
	* cm.h (PC): Remove extern decl; tparam.h now does this.
	* deps.mk (cm.o, terminfo.o): Depend on tparam.h.
	* terminfo.c: Include tparam.h, to check interfaces.
	(tparm): Make 1st arg a const pointer in decl.  Put it at top level.
	(tparam): Adjust signature to match interface in tparam.h;
	this removes some undefined behavior.  Check that outstring and len
	are zero, which they always are with Emacs.
	* tparam.h (PC, BC, UP): New extern decls.

	* xftfont.c (xftfont_shape): Now static, and defined only if needed.
	(xftfont_open): Rename locals to avoid shadowing.

	* ftfont.c (ftfont_resolve_generic_family): Fix pointer signedness.
	(ftfont_otf_capability, ftfont_shape): Omit decls if not needed.
	(OTF_TAG_SYM): Omit macro if not needed.
	(ftfont_list): Remove unused local.
	(get_adstyle_property, ftfont_pattern_entity):
	(ftfont_lookup_cache, ftfont_open, ftfont_anchor_point):
	Rename locals to avoid shadowing.

	* xfont.c (xfont_list_family): Mark var as initialized.

	* xml.c (make_dom): Now static.

	* composite.c (composition_compute_stop_pos): Rename local to
	avoid shadowing.
	(composition_reseat_it): Remove unused locals.
	(find_automatic_composition, composition_adjust_point): Likewise.
	(composition_update_it): Mark var as initialized.
	(find_automatic_composition): Mark vars as initialized,
	with a FIXME (Bug#8290).

	character.h: Rename locals to avoid shadowing.
	* character.h (PREV_CHAR_BOUNDARY, FETCH_STRING_CHAR_ADVANCE):
	(FETCH_STRING_CHAR_AS_MULTIBYTE_ADVANCE, FETCH_CHAR_ADVANCE):
	(FETCH_CHAR_ADVANCE_NO_CHECK, INC_POS, DEC_POS, BUF_INC_POS):
	(BUF_DEC_POS): Be more systematic about renaming local temporaries
	to avoid shadowing.

	* textprop.c (property_change_between_p): Remove; unused.

	* intervals.c (interval_start_pos): Now static.

	* intervals.h (CHECK_TOTAL_LENGTH): Avoid empty "else".

	* atimer.c (start_atimer, append_atimer_lists, set_alarm):
	Rename locals to avoid shadowing.

	* sound.c (wav_play, au_play, Fplay_sound_internal):
	Fix pointer signedness.
	(alsa_choose_format): Remove unused local var.
	(wav_play): Initialize a variable to 0, to prevent undefined
	behavior (Bug#8278).

	* region-cache.c (insert_cache_boundary): Redo var to avoid shadowing.

	* region-cache.h (pp_cache): New decl, for gcc -Wmissing-prototypes.

	* callproc.c (Fcall_process): Use 'volatile' to avoid vfork
	clobbering (Bug#8298).
	* sysdep.c (sys_subshell): Likewise.
	Previously, the sys_subshell 'volatile' was incorrectly IF_LINTted out.

	* lisp.h (child_setup): Now NO_RETURN unless DOS_NT.
	This should get cleaned up, so that child_setup has the
	same signature on all platforms.

	* callproc.c (call_process_cleanup): Now static.
	(relocate_fd): Rename locals to avoid shadowing.

2011-03-22  Chong Yidong  <cyd@stupidchicken.com>

	* xterm.c (x_clear_frame): Remove XClearWindow call.  This appears
	not to be necessary, and produces flickering.

2011-03-20  Glenn Morris  <rgm@gnu.org>

	* config.in: Remove file.

2011-03-20  Juanma Barranquero  <lekktu@gmail.com>

	* minibuf.c (Vcompleting_read_function): Don't declare, global variables
	are now in src/globals.h.
	(syms_of_minibuf): Remove spurious & from previous change.

2011-03-20  Leo  <sdl.web@gmail.com>

	* minibuf.c (completing-read-function): New variable.
	(completing-read-default): Rename from completing-read.
	(completing-read): Call completing-read-function.

2011-03-19  Juanma Barranquero  <lekktu@gmail.com>

	* xfaces.c (Fx_load_color_file):
	Read color file from absolute filename (bug#8250).

2011-03-19  Juanma Barranquero  <lekktu@gmail.com>

	* makefile.w32-in: Update dependencies.

2011-03-17  Eli Zaretskii  <eliz@gnu.org>

	* makefile.w32-in ($(BLD)/unexw32.$(O)): Depend on $(SRC)/unexec.h.

2011-03-17  Paul Eggert  <eggert@cs.ucla.edu>

	Fix more problems found by GCC 4.5.2's static checks.

	* process.c (make_serial_process_unwind, send_process_trap):
	(sigchld_handler): Now static.

	* process.c (allocate_pty): Let PTY_ITERATION declare iteration vars.
	That way, the code declares only the vars that it needs.
	* s/aix4-2.h (PTY_ITERATION): Declare iteration vars.
	* s/cygwin.h (PTY_ITERATION): Likewise.
	* s/darwin.h (PTY_ITERATION): Likewise.
	* s/gnu-linux.h (PTY_ITERATION): Likewise.

	* s/irix6-5.h (PTY_OPEN): Declare stb, to loosen coupling.
	* process.c (allocate_pty): Don't declare stb unless it's needed.

	* bytecode.c (MAYBE_GC): Rewrite so as not to use empty "else".
	(CONSTANTLIM): Remove; unused.
	(METER_CODE, Bscan_buffer, Bread_char, Bset_mark):
	Define only if needed.

	* unexelf.c (unexec): Name an expression,
	to avoid gcc -Wbad-function-cast warning.
	Use a different way to cause a compilation error if anyone uses
	n rather than nn, a way that does not involve shadowing.
	(ELF_BSS_SECTION_NAME, OLD_PROGRAM_H): Remove; unused.

	* deps.mk (unexalpha.o): Remove; unused.

	New file unexec.h, the (simple) interface for unexec (Bug#8267).
	* unexec.h: New file.
	* deps.mk (emacs.o, unexaix.o, unexcw.o, unexcoff.o, unexelf.o):
	(unexhp9k800.o, unexmacosx.o, unexsol.o, unexw32.o):
	Depend on unexec.h.
	* emacs.c [!defined CANNOT_DUMP]: Include unexec.h.
	* unexaix.c, unexcoff.c, unexcw.c, unexelf.c, unexhp9k800.c:
	* unexmacosx.c, unexsol.c, unexw32.c: Include unexec.h.
	Change as necessary to match prototype in unexec.h.

	* syntax.c (Fforward_comment, scan_lists): Rename locals to avoid
	shadowing.
	(back_comment, skip_chars): Mark vars as initialized.

	* character.h (FETCH_STRING_CHAR_ADVANCE_NO_CHECK, BUF_INC_POS):
	Rename locals to avoid shadowing.

	* lread.c (read1): Rewrite so as not to use empty "else".
	(Fload, readevalloop, read1): Rename locals to avoid shadowing.

	* print.c (Fredirect_debugging_output): Fix pointer signedess.

	* lisp.h (debug_output_compilation_hack): Add decl here, to avoid
	warning when compiling print.c.

	* font.c (font_unparse_fcname): Abort in an "impossible" situation
	instead of using an uninitialized var.
	(font_sort_entities): Mark var as initialized.

	* character.h (FETCH_CHAR_ADVANCE): Rename locals to avoid shadowing.

	* font.c (font_unparse_xlfd): Don't mix pointers to variables with
	pointers to constants.
	(font_parse_fcname): Remove unused vars.
	(font_delete_unmatched): Now static.
	(font_get_spec): Remove; unused.
	(font_style_to_value, font_prop_validate_style, font_unparse_fcname):
	(font_update_drivers, Ffont_get_glyphs, font_add_log):
	Rename or move locals to avoid shadowing.

	* fns.c (require_nesting_list, require_unwind): Now static.
	(Ffillarray): Rename locals to avoid shadowing.

	* floatfns.c (domain_error2): Define only if needed.
	(Ffrexp, Fldexp): Rename locals to avoid shadowing.

	* alloc.c (mark_backtrace): Move decl from here ...
	* lisp.h: ... to here, so that it can be checked.

	* eval.c (call_debugger, do_debug_on_call, grow_specpdl): Now static.
	(Fdefvar): Rewrite so as not to use empty "else".
	(lisp_indirect_variable): Name an expression,
	to avoid gcc -Wbad-function-cast warning.
	(Fdefvar): Rename locals to avoid shadowing.

	* callint.c (quotify_arg, quotify_args): Now static.
	(Fcall_interactively): Rename locals to avoid shadowing.
	Use const pointer when appropriate.

	* lisp.h (get_system_name, get_operating_system_release):
	Move decls here, to check interfaces.
	* process.c (get_operating_system_release): Move decl to lisp.h.
	* xrdb.c (get_system_name): Likewise.
	* editfns.c (init_editfns, Fuser_login_name, Fuser_uid):
	(Fuser_real_uid, Fuser_full_name): Remove unnecessary casts,
	some of which prompt warnings from gcc -Wbad-function-cast.
	(Fformat_time_string, Fencode_time, Finsert_char):
	(Ftranslate_region_internal, Fformat):
	Rename or remove local vars to avoid shadowing.
	(Ftranslate_region_internal): Mark var as initialized.

	* doc.c (Fdocumentation, Fsnarf_documentation): Move locals to
	avoid shadowing.

	* lisp.h (eassert): Check that the argument compiles, even if
	ENABLE_CHECKING is not defined.

	* data.c (Findirect_variable): Name an expression, to avoid
	gcc -Wbad-function-cast warning.
	(default_value, arithcompare, arith_driver, arith_error): Now static.
	(store_symval_forwarding): Rename local to avoid shadowing.
	(Fmake_variable_buffer_local, Fmake_local_variable):
	Mark variables as initialized.
	(do_blv_forwarding, do_symval_forwarding): Remove; unused.

	* alloc.c (check_cons_list): Do not define unless GC_CHECK_CONS_LIST.
	(Fmake_vector, Fvector, Fmake_byte_code, Fgarbage_collect):
	Rename locals to avoid shadowing.
	(mark_stack): Move local variables into the #ifdef region where
	they're used.
	(BLOCK_INPUT_ALLOC, UNBLOCK_INPUT_ALLOC): Define only if
	! defined SYSTEM_MALLOC && ! defined SYNC_INPUT, as they are not
	needed otherwise.
	(CHECK_ALLOCATED): Define only if GC_CHECK_MARKED_OBJECTS.
	(GC_STRING_CHARS): Remove; not used.
	(Fmemory_limit): Cast sbrk's returned value to char *.

	* lisp.h (check_cons_list): Declare if GC_CHECK_CONS_LIST; this
	avoids undefined behavior in theory.

	* regex.c (IF_LINT): Add defn, for benefit of ../lib-src.

	Use functions, not macros, for up- and down-casing (Bug#8254).
	* buffer.h (DOWNCASE_TABLE, UPCASE_TABLE, DOWNCASE, UPPERCASEP):
	(NOCASEP, LOWERCASEP, UPCASE, UPCASE1): Remove.  All callers changed
	to use the following functions instead of these macros.
	(downcase): Adjust to lack of DOWNCASE_TABLE.  Return int, not
	EMACS_INT, since callers assume the returned value fits in int.
	(upcase1): Likewise, for UPCASE_TABLE.
	(uppercasep, lowercasep, upcase): New static inline functions.
	* editfns.c (Fchar_equal): Remove no-longer-needed workaround for
	the race-condition problem in the old DOWNCASE.

	* regex.c (CHARSET_LOOKUP_RANGE_TABLE_RAW, POP_FAILURE_REG_OR_COUNT):
	Rename locals to avoid shadowing.
	(regex_compile, re_match_2_internal): Move locals to avoid shadowing.
	(regex_compile, re_search_2, re_match_2_internal):
	Remove unused local vars.
	(FREE_VAR): Rewrite so as not to use empty "else",
	which gcc can warn about.
	(regex_compile, re_match_2_internal): Mark locals as initialized.
	(RETALLOC_IF): Define only if needed.
	(WORDCHAR_P): Likewise.  This one is never needed, but is used
	only in a comment talking about a compiler bug, so put inside
	the #if 0 of that comment.
	(CHARSET_LOOKUP_BITMAP, FAIL_STACK_FULL, RESET_FAIL_STACK):
	(PUSH_FAILURE_ELT, BUF_PUSH_3, STOP_ADDR_VSTRING):
	Remove; unused.

	* search.c (boyer_moore): Rename locals to avoid shadowing.
	* character.h (FETCH_STRING_CHAR_AS_MULTIBYTE_ADVANCE):
	(PREV_CHAR_BOUNDARY): Likewise.

	* search.c (simple_search): Remove unused var.

	* dired.c (compile_pattern): Move decl from here ...
	* lisp.h: ... to here, so that it can be checked.
	(struct re_registers): New forward decl.

	* character.h (INC_POS, DEC_POS): Rename locals to avoid shadowing.

	* indent.c (MULTIBYTE_BYTES_WIDTH): New args bytes, width.
	All uses changed.
	(MULTIBYTE_BYTES_WIDTH, scan_for_column, compute_motion):
	Rename locals to avoid shadowing.
	(Fvertical_motion): Mark locals as initialized.

	* casefiddle.c (casify_object, casify_region): Now static.
	(casify_region): Mark local as initialized.

	* cmds.c (internal_self_insert): Rename local to avoid shadowing.

	* lisp.h (GCPRO2_VAR, GCPRO3_VAR, GCPRO4_VAR, GCPRO5_VAR, GCPRO6_VAR):
	New macros, so that the caller can use some names other than
	gcpro1, gcpro2, etc.
	(GCPRO2, GCPRO3, GCPRO4, GCPRO5, GCPRO6): Reimplement in terms
	of the new macros.
	(GCPRO1_VAR, UNGCPRO_VAR): Change the meaning of the second
	argument, for consistency with GCPRO2_VAR, etc: it is now the
	prefix of the variable, not the variable itself.  All uses
	changed.
	* dired.c (directory_files_internal, file_name_completion):
	Rename locals to avoid shadowing.

	Fix a race condition diagnosed by gcc -Wsequence-point (Bug#8254).
	An expression of the form (DOWNCASE (x) == DOWNCASE (y)), found in
	dired.c's scmp function, had undefined behavior.
	* lisp.h (DOWNCASE_TABLE, UPCASE_TABLE, DOWNCASE, UPPERCASEP):
	(NOCASEP, LOWERCASEP, UPCASE, UPCASE1): Move from here ...
	* buffer.h: ... to here, because these macros use current_buffer,
	and the new implementation with inline functions needs to have
	current_buffer in scope now, rather than later when the macros
	are used.
	(downcase, upcase1): New static inline functions.
	(DOWNCASE, UPCASE1): Reimplement using these functions.
	This avoids undefined behavior in expressions like
	DOWNCASE (x) == DOWNCASE (y), which previously suffered
	from race conditions in accessing the global variables
	case_temp1 and case_temp2.
	* casetab.c (case_temp1, case_temp2): Remove; no longer needed.
	* lisp.h (case_temp1, case_temp2): Remove their decls.
	* character.h (ASCII_CHAR_P): Move from here ...
	* lisp.h: ... to here, so that the inline functions mentioned
	above can use them.

	* dired.c (directory_files_internal_unwind): Now static.

	* fileio.c (file_name_as_directory, directory_file_name):
	(barf_or_query_if_file_exists, auto_save_error, auto_save_1):
	Now static.
	(file_name_as_directory): Use const pointers when appropriate.
	(Fexpand_file_name): Likewise.  In particular, newdir might
	point at constant storage, so make it a const pointer.
	(Fmake_directory_internal, Fread_file_name): Remove unused vars.
	(Ffile_selinux_context, Fset_file_selinux_context): Fix pointer
	signedness issues.
	(Fset_file_times, Finsert_file_contents, auto_save_error):
	Rename locals to avoid shadowing.

	* minibuf.c (choose_minibuf_frame_1): Now static.
	(Ftry_completion, Fall_completions): Rename or remove locals
	to avoid shadowing.

	* marker.c (bytepos_to_charpos): Remove; unused.

	* lisp.h (verify_bytepos, count_markers): New decls,
	so that gcc does not warn that these functions aren't declared.

	* insdel.c (check_markers, make_gap_larger, make_gap_smaller):
	(reset_var_on_error, Fcombine_after_change_execute_1): Now static.
	(CHECK_MARKERS): Redo to avoid gcc -Wempty-body diagnostic.
	(copy_text): Remove unused local var.

	* filelock.c (within_one_second): Now static.
	(lock_file_1): Rename local to avoid shadowing.

	* buffer.c (fix_overlays_before): Mark locals as initialized.
	(fix_start_end_in_overlays): Likewise.  This function should be
	simplified by using pointers-to-pointers, but that's a different
	matter.
	(switch_to_buffer_1): Now static.
	(Fkill_buffer, record_buffer, Fbury_buffer, Fset_buffer_multibyte):
	(report_overlay_modification): Rename locals to avoid shadowing.

	* sysdep.c (system_process_attributes): Rename vars to avoid shadowing.
	Fix pointer signedness issue.
	(sys_subshell): Mark local as volatile if checking for lint,
	to suppress a gcc -Wclobbered warning that does not seem to be right.
	(MAXPATHLEN): Define only if needed.

	* process.c (serial_open, serial_configure): Move decls from here ...
	* systty.h: ... to here, so that they can be checked.

	* fns.c (get_random, seed_random): Move extern decls from here ...
	* lisp.h: ... to here, so that they can be checked.

	* sysdep.c (reset_io): Now static.
	(wait_for_termination_signal): Remove; unused.

	* keymap.c (keymap_parent, keymap_memberp, map_keymap_internal):
	(copy_keymap_item, append_key, push_text_char_description):
	Now static.
	(Fwhere_is_internal): Don't test CONSP (sequences) unnecessarily.
	(DENSE_TABLE_SIZE): Remove; unused.
	(get_keymap, access_keymap, Fdefine_key, Fwhere_is_internal):
	(describe_map_tree):
	Rename locals to avoid shadowing.

	* keyboard.c: Declare functions static if they are not used elsewhere.
	(echo_char, echo_dash, cmd_error, top_level_2):
	(poll_for_input, handle_async_input): Now static.
	(read_char, kbd_buffer_get_event, make_lispy_position):
	(make_lispy_event, make_lispy_movement, apply_modifiers):
	(decode_keyboard_code, tty_read_avail_input, menu_bar_items):
	(parse_tool_bar_item, read_key_sequence, Fread_key_sequence):
	(Fread_key_sequence_vector): Rename locals to avoid shadowing.
	(read_key_sequence, read_char): Mark locals as initialized.
	(Fexit_recursive_edit, Fabort_recursive_edit): Mark with NO_RETURN.

	* keyboard.h (make_ctrl_char): New decl.
	(mark_kboards): Move decl here ...
	* alloc.c (mark_kboards): ... from here.

	* lisp.h (force_auto_save_soon): New decl.

	* emacs.c (init_cmdargs): Rename local to avoid shadowing.
	(DEFINE_DUMMY_FUNCTION): New macro.
	(__do_global_ctors, __do_global_ctors_aux, __do_global_dtors, __main):
	Use it.
	(main): Add casts to avoid warnings
	if GCC considers string literals to be constants.

	* lisp.h (fatal_error_signal): Add decl, since it's exported.

	* dbusbind.c: Pointer signedness fixes.
	(xd_signature, xd_append_arg, xd_initialize):
	(Fdbus_call_method, Fdbus_call_method_asynchronously):
	(Fdbus_method_return_internal, Fdbus_method_error_internal):
	(Fdbus_send_signal, xd_read_message_1, Fdbus_register_service):
	(Fdbus_register_signal): Use SSDATA when the context wants char *.

	* dbusbind.c (Fdbus_init_bus): Add cast to avoid warning
	if GCC considers string literals to be constants.
	(Fdbus_register_service, Fdbus_register_method): Remove unused vars.

2011-03-16  Stefan Monnier  <monnier@iro.umontreal.ca>

	* print.c (PRINT_CIRCLE_CANDIDATE_P): New macro.
	(print_preprocess, print_object): New macro to fix last change.

	* print.c (print_preprocess): Don't forget font objects.

2011-03-16  Juanma Barranquero  <lekktu@gmail.com>

	* emacs.c (USAGE3): Doc fixes.

2011-03-15  Andreas Schwab  <schwab@linux-m68k.org>

	* coding.c (detect_coding_iso_2022): Reorganize code to clarify
	structure.

2011-03-14  Juanma Barranquero  <lekktu@gmail.com>

	* lisp.h (VWindow_system, Qfile_name_history):
	* keyboard.h (lispy_function_keys) [WINDOWSNT]:
	* w32term.h (w32_system_caret_hwnd, w32_system_caret_height)
	(w32_system_caret_x, w32_system_caret_y): Declare extern.

	* w32select.c: Don't #include "keyboard.h".
	(run_protected): Add extern declaration for waiting_for_input.

	* w32.c (Qlocal, noninteractive1, inhibit_window_system):
	* w32console.c (detect_input_pending, read_input_pending)
	(encode_terminal_code):
	* w32fns.c (quit_char, lispy_function_keys, Qtooltip)
	(w32_system_caret_hwnd, w32_system_caret_height, w32_system_caret_x)
	(w32_system_caret_y, Qfile_name_history):
	* w32font.c (w32font_driver, QCantialias, QCotf, QClang):
	* w32inevt.c (reinvoke_input_signal, lispy_function_keys):
	* w32menu.c (Qmenu_bar, QCtoggle, QCradio, Qoverriding_local_map)
	(Qoverriding_terminal_local_map, Qmenu_bar_update_hook):
	* w32proc.c (Qlocal, report_file_error):
	* w32term.c (Vwindow_system, updating_frame):
	* w32uniscribe.c (initialized, uniscribe_font_driver):
	Remove unneeded extern declarations.

2011-03-14  Chong Yidong  <cyd@stupidchicken.com>

	* buffer.c (Fmake_indirect_buffer): Fix incorrect assertions.

2011-03-13  Chong Yidong  <cyd@stupidchicken.com>

	* buffer.h (BUF_BEGV, BUF_BEGV_BYTE, BUF_ZV, BUF_ZV_BYTE, BUF_PT)
	(BUF_PT_BYTE): Rewrite to handle indirect buffers (Bug#8219).
	These macros can no longer be used for assignment.

	* buffer.c (Fget_buffer_create, Fmake_indirect_buffer):
	Assign struct members directly, instead of using BUF_BEGV etc.
	(record_buffer_markers, fetch_buffer_markers): New functions for
	recording and fetching special buffer markers.
	(set_buffer_internal_1, set_buffer_temp): Use them.

	* lread.c (unreadchar): Use SET_BUF_PT_BOTH.

	* insdel.c (adjust_point): Use SET_BUF_PT_BOTH.

	* intervals.c (temp_set_point_both): Use SET_BUF_PT_BOTH.
	(get_local_map): Use SET_BUF_BEGV_BOTH and SET_BUF_ZV_BOTH.

	* xdisp.c (hscroll_window_tree):
	(reconsider_clip_changes): Use PT instead of BUF_PT.

2011-03-13  Eli Zaretskii  <eliz@gnu.org>

	* makefile.w32-in ($(BLD)/editfns.$(O)): Depend on
	$(EMACS_ROOT)/lib/intprops.h.

2011-03-13  Paul Eggert  <eggert@cs.ucla.edu>

	Fix more problems found by GCC 4.5.2's static checks.

	* gtkutil.c (xg_get_pixbuf_from_pixmap): Add cast from char *
	to unsigned char * to avoid compiler diagnostic.
	(xg_free_frame_widgets): Make it clear that a local variable is
	needed only if USE_GTK_TOOLTIP.
	(gdk_window_get_screen): Make it clear that this macro is needed
	only if USE_GTK_TOOLTIP.
	(int_gtk_range_get_value): New function, which avoids a diagnostic
	from gcc -Wbad-function-cast.
	(xg_set_toolkit_scroll_bar_thumb): Use it.
	(xg_tool_bar_callback, xg_tool_item_stale_p): Rewrite to avoid
	diagnostic from gcc -Wbad-function-cast.
	(get_utf8_string, xg_get_file_with_chooser):
	Rename locals to avoid shadowing.
	(create_dialog): Move locals to avoid shadowing.

	* xgselect.c (xg_select): Remove unused var.

	* image.c (four_corners_best): Mark locals as initialized.
	(gif_load): Initialize transparent_p to zero (Bug#8238).
	Mark another local as initialized.
	(my_png_error, my_error_exit): Mark with NO_RETURN.

	* image.c (clear_image_cache): Now static.
	(DIM, HAVE_STDLIB_H_1): Remove unused macros.
	(xpm_load): Redo to avoid "discards qualifiers" gcc warning.
	(x_edge_detection): Remove unnecessary cast that
	gcc -Wbad-function-cast diagnoses.
	(gif_load): Fix pointer signedness.
	(clear_image_cache, xbm_read_bitmap_data, x_detect_edges):
	(jpeg_load, gif_load): Rename locals to avoid shadowing.

2011-03-12  Paul Eggert  <eggert@cs.ucla.edu>

	Improve quality of tests for time stamp overflow.
	For example, without this patch (encode-time 0 0 0 1 1
	1152921504606846976) returns the obviously-bogus value (-948597
	62170) on my RHEL 5.5 x86-64 host.  With the patch, it correctly
	reports time overflow.  See
	<http://lists.gnu.org/archive/html/emacs-devel/2011-03/msg00470.html>.
	* deps.mk (editfns.o): Depend on ../lib/intprops.h.
	* editfns.c: Include limits.h and intprops.h.
	(TIME_T_MIN, TIME_T_MAX): New macros.
	(time_overflow): Move earlier, to before first use.
	(hi_time, lo_time): New functions, for an accurate test for
	out-of-range times.
	(Fcurrent_time, Fget_internal_run_time, make_time): Use them.
	(Fget_internal_run_time): Don't assume time_t fits in int.
	(make_time): Use list2 instead of Fcons twice.
	(Fdecode_time): More accurate test for out-of-range times.
	(check_tm_member): New function.
	(Fencode_time): Use it, to test for out-of-range times.
	(lisp_time_argument): Don't rely on undefined left-shift and
	right-shift behavior when checking for time stamp overflow.

	* editfns.c (time_overflow): New function, refactoring common code.
	(Fformat_time_string, Fdecode_time, Fencode_time):
	(Fcurrent_time_string): Use it.

	Move 'make_time' to be next to its inverse 'lisp_time_argument'.
	* dired.c (make_time): Move to ...
	* editfns.c (make_time): ... here.
	* systime.h: Note the move.

2011-03-12  YAMAMOTO Mitsuharu  <mituharu@math.s.chiba-u.ac.jp>

	* fringe.c (update_window_fringes): Remove unused variables.

	* unexmacosx.c (copy_data_segment): Also copy __got section.
	(Bug#8223)

2011-03-12  Eli Zaretskii  <eliz@gnu.org>

	* termcap.c [MSDOS]: Include "msdos.h".
	(find_capability, tgetnum, tgetflag, tgetstr, tputs, tgetent):
	Constify `char *' arguments and their references according to
	prototypes in tparam.h.

	* deps.mk (termcap.o): Depend on tparam.h and msdos.h.

	* msdos.c (XMenuAddPane): 3rd argument is `const char *' now.
	Adapt all references accordingly.

	* msdos.h (XMenuAddPane): 3rd argument is `const char *' now.

2011-03-11  Tom Tromey  <tromey@redhat.com>

	* buffer.c (syms_of_buffer): Remove obsolete comment.

2011-03-11  Eli Zaretskii  <eliz@gnu.org>

	* termhooks.h (encode_terminal_code): Declare prototype.

	* msdos.c (encode_terminal_code): Don't declare prototype.

	* term.c (encode_terminal_code): Now external again, used by
	w32console.c and msdos.c.

	* makefile.w32-in ($(BLD)/term.$(O), ($(BLD)/tparam.$(O)):
	Depend on $(SRC)/tparam.h, see 2011-03-11T07:24:21Z!eggert@cs.ucla.edu.

2011-03-11  Paul Eggert  <eggert@cs.ucla.edu>

	Fix some minor problems found by GCC 4.5.2's static checks.

	* fringe.c (update_window_fringes): Mark locals as initialized
	(Bug#8227).
	(destroy_fringe_bitmap, init_fringe_bitmap): Now static.

	* alloc.c (mark_fringe_data): Move decl from here ...
	* lisp.h (mark_fringe_data) [HAVE_WINDOW_SYSTEM]: ... to here,
	to check its interface.
	(init_fringe_once): Do not declare unless HAVE_WINDOW_SYSTEM.

	* fontset.c (free_realized_fontset): Now static.
	(Fset_fontset_font): Rename local to avoid shadowing.
	(fontset_font): Mark local as initialized.
	(FONTSET_SPEC, FONTSET_REPERTORY, RFONT_DEF_REPERTORY): Remove; unused.

	* xrdb.c: Include "xterm.h", to check x_load_resources's interface.

	* xselect.c (x_disown_buffer_selections): Remove; not used.
	(TRACE3) [!defined TRACE_SELECTION]: Remove; not used.
	(x_own_selection, Fx_disown_selection_internal): Rename locals
	to avoid shadowing.
	(x_handle_dnd_message): Remove local to avoid shadowing.

	* lisp.h (GCPRO1_VAR, UNGCPRO_VAR): New macros,
	so that the caller can use some name other than gcpro1.
	(GCPRO1, UNGCPRO): Reimplement in terms of the new macros.
	* xfns.c (Fx_create_frame, x_create_tip_frame, Fx_show_tip):
	(Fx_backspace_delete_keys_p):
	Use them to avoid shadowing, and rename vars to avoid shadowing.
	(x_decode_color, x_set_name, x_window): Now static.
	(Fx_create_frame): Add braces to silence GCC warning.
	(Fx_file_dialog, Fx_select_font): Fix pointer signedness.
	(x_real_positions, xg_set_icon_from_xpm_data, x_create_tip_frame):
	Remove unused locals.
	(Fx_create_frame, x_create_tip_frame, Fx_show_tip):
	(Fx_backspace_delete_keys_p): Rename locals to avoid shadowing.
	Some of these renamings use the new GCPRO1_VAR and UNGCPRO_VAR
	macros.

	* xterm.h (x_mouse_leave): New decl.

	* xterm.c (x_copy_dpy_color, x_focus_on_frame, x_unfocus_frame):
	Remove unused functions.
	(x_shift_glyphs_for_insert, XTflash, XTring_bell):
	(x_calc_absolute_position): Now static.
	(XTread_socket): Don't define label "out" unless it's used.
	Don't declare local "event" unless it's used.
	(x_iconify_frame, x_free_frame_resources): Don't declare locals
	unless they are used.
	(XEMBED_VERSION, xembed_set_info): Don't define unless needed.
	(x_fatal_error_signal): Remove; not used.
	(x_draw_image_foreground, redo_mouse_highlight, XTmouse_position):
	(x_scroll_bar_report_motion, handle_one_xevent, x_draw_bar_cursor):
	(x_error_catcher, x_connection_closed, x_error_handler):
	(x_error_quitter, xembed_send_message, x_iconify_frame):
	(my_log_handler): Rename locals to avoid shadowing.
	(x_delete_glyphs, x_ins_del_lines): Mark with NO_RETURN.
	(x_connection_closed): Tell GCC not to suggest NO_RETURN.

	* xfaces.c (clear_face_cache, Fx_list_fonts, Fface_font):
	Rename or move locals to avoid shadowing.
	(tty_defined_color, merge_face_heights): Now static.
	(free_realized_faces_for_fontset): Remove; not used.
	(Fx_list_fonts): Mark variable that gcc -Wuninitialized
	does not deduce is never used uninitialized.
	(STRDUPA, LSTRDUPA, FONT_POINT_SIZE_QUANTUM): Remove; not used.
	(LFACEP): Define only if XASSERTS, as it's not needed otherwise.

	* terminal.c (store_terminal_param): Now static.

	* xmenu.c (menu_highlight_callback): Now static.
	(set_frame_menubar): Remove unused local.
	(xmenu_show): Rename parameter to avoid shadowing.
	(xmenu_show, xdialog_show, xmenu_show): Make local pointers "const"
	since they might point to immutable storage.
	(next_menubar_widget_id): Declare only if USE_X_TOOLKIT,
	since it's unused otherwise.

	* xdisp.c (produce_glyphless_glyph): Initialize lower_xoff.
	Add a FIXME, since the code still doesn't look right.  (Bug#8215)
	(Fcurrent_bidi_paragraph_direction): Simplify slightly; this
	avoids a gcc -Wuninitialized diagnostic.
	(display_line, BUILD_COMPOSITE_GLYPH_STRING, draw_glyphs):
	(note_mouse_highlight): Mark variables that gcc -Wuninitialized
	does not deduce are never used uninitialized.

	* lisp.h (IF_LINT): New macro, copied from ../lib-src/emacsclient.c.

	* xdisp.c (redisplay_window): Rename local to avoid shadowing.
	* window.c (window_loop, size_window):
	(run_window_configuration_change_hook, enlarge_window): Likewise.

	* window.c (display_buffer): Now static.
	(size_window): Mark variables that gcc -Wuninitialized
	does not deduce are never used uninitialized.
	* window.h (check_all_windows): New decl, to forestall
	gcc -Wmissing-prototypes diagnostic.
	* dispextern.h (bidi_dump_cached_states): Likewise.

	* charset.h (CHECK_CHARSET_GET_CHARSET): Rename locals to avoid
	shadowing.
	* charset.c (map_charset_for_dump, Fchar_charset): Likewise.
	Include <limits.h>.
	(Fsort_charsets): Redo min/max calculation to shorten the code a bit
	and to avoid gcc -Wuninitialized warning.
	(load_charset_map): Mark variables that gcc -Wuninitialized
	does not deduce are never used uninitialized.
	(load_charset): Abort instead of using uninitialized var (Bug#8229).

	* coding.c (coding_set_source, coding_set_destination):
	Use "else { /* comment */ }" rather than "else /* comment */;"
	for clarity, and to avoid gcc -Wempty-body warning.
	(Fdefine_coding_system_internal): Don't redeclare 'i' inside
	a block, when the outer 'i' will do.
	(decode_coding_utf_8, decode_coding_utf_16, detect_coding_emacs_mule):
	(emacs_mule_char, decode_coding_emacs_mule, detect_coding_iso_2022):
	(decode_coding_iso_2022, decode_coding_sjis, decode_coding_big5):
	(decode_coding_raw_text, decode_coding_charset, get_translation_table):
	(Fdecode_sjis_char, Fdefine_coding_system_internal):
	Rename locals to avoid shadowing.
	* character.h (FETCH_STRING_CHAR_ADVANCE): Likewise.
	* coding.c (emacs_mule_char, encode_invocation_designation):
	Now static, since they're not used elsewhere.
	(decode_coding_iso_2022): Add "default: abort ();" as a safety check.
	(decode_coding_object, encode_coding_object, detect_coding_system):
	(decode_coding_emacs_mule): Mark variables that gcc
	-Wuninitialized does not deduce are never used uninitialized.
	(detect_coding_iso_2022): Initialize a local variable that might
	be used uninitialized.  Leave a FIXME because it's not clear that
	this initialization is needed.  (Bug#8211)
	(ISO_CODE_LF, ISO_CODE_CR, CODING_ISO_FLAG_EUC_TW_SHIFT):
	(ONE_MORE_BYTE_NO_CHECK, UTF_BOM, UTF_16_INVALID_P):
	(SHIFT_OUT_OK, ENCODE_CONTROL_SEQUENCE_INTRODUCER):
	(ENCODE_DIRECTION_R2L, ENCODE_DIRECTION_L2R):
	Remove unused macros.

	* category.c (hash_get_category_set): Remove unused local var.
	(copy_category_table): Now static, since it's not used elsewhere.
	* character.c (string_count_byte8): Likewise.

	* ccl.c (CCL_WRITE_STRING, CCL_ENCODE_CHAR, Fccl_execute_on_string):
	(Fregister_code_conversion_map): Rename locals to avoid shadowing.

	* chartab.c (copy_sub_char_table): Now static, since it's not used
	elsewhere.
	(sub_char_table_ref_and_range, char_table_ref_and_range):
	Rename locals to avoid shadowing.
	(ASET_RANGE, GET_SUB_CHAR_TABLE): Remove unused macros.

	* bidi.c (bidi_check_type): Now static, since it's not used elsewhere.
	(BIDI_BOB): Remove unused macro.

	* cm.c (cmgoto): Mark variables that gcc -Wuninitialized does not
	deduce are never used uninitialized.
	* term.c (encode_terminal_code): Likewise.

	* term.c (encode_terminal_code): Now static.  Remove unused local.

	* tparam.h: New file.
	* term.c, tparam.h: Include it.
	* deps.mk (term.o, tparam.o): Depend on tparam.h.
	* term.c (tputs, tgetent, tgetflag, tgetnum, tparam, tgetstr):
	Move these decls to tparam.h, and make them agree with what
	is actually in tparam.c.  The previous trick of using incompatible
	decls in different modules does not conform to the C standard.
	All callers of tparam changed to use tparam's actual API.
	* tparam.c (tparam1, tparam, tgoto):
	Use const pointers where appropriate.

	* cm.c (calccost, cmgoto): Use const pointers where appropriate.
	* cm.h (struct cm): Likewise.
	* dispextern.h (do_line_insertion_deletion_costs): Likewise.
	* scroll.c (ins_del_costs, do_line_insertion_deletion_costs): Likewise.
	* term.c (tty_ins_del_lines, calculate_costs, struct fkey_table):
	(term_get_fkeys_1, append_glyphless_glyph, produce_glyphless_glyph):
	(turn_on_face, init_tty): Likewise.
	* termchar.h (struct tty_display_info): Likewise.

	* term.c (term_mouse_position): Rename local to avoid shadowing.

	* alloc.c (mark_ttys): Move decl from here ...
	* lisp.h (mark_ttys): ... to here, so that it's checked against defn.

2011-03-11  Andreas Schwab  <schwab@linux-m68k.org>

	* .gdbinit (pwinx, xbuffer): Fix access to buffer name.

2011-03-09  Juanma Barranquero  <lekktu@gmail.com>

	* search.c (compile_pattern_1): Remove argument regp, unused since
	revid:rms@gnu.org-19941211082627-3x1g1wyqkjmwloig.
	(compile_pattern): Don't pass it.

2011-03-08  Jan Djärv  <jan.h.d@swipnet.se>

	* xterm.h (DEFAULT_GDK_DISPLAY): New define.
	(GDK_WINDOW_XID, gtk_widget_get_preferred_size): New defines
	for ! HAVE_GTK3.
	(GTK_WIDGET_TO_X_WIN): Use GDK_WINDOW_XID.

	* xmenu.c (menu_position_func): Call gtk_widget_get_preferred_size.

	* gtkutil.c: Include gtkx.h if HAVE_GTK3.  If ! HAVE_GTK3, define
	gdk_window_get_screen, gdk_window_get_geometry,
	gdk_x11_window_lookup_for_display and GDK_KEY_g.
	(xg_set_screen): Use DEFAULT_GDK_DISPLAY.
	(xg_get_pixbuf_from_pixmap): New function.
	(xg_get_pixbuf_from_pix_and_mask): Change parameters from GdkPixmap
	to Pixmap, take frame as parameter, remove GdkColormap parameter.
	Call xg_get_pixbuf_from_pixmap instead of
	gdk_pixbuf_get_from_drawable.
	(xg_get_image_for_pixmap): Do not make GdkPixmaps, call
	xg_get_pixbuf_from_pix_and_mask with Pixmap parameters instead.
	(xg_check_special_colors): Use GtkStyleContext and its functions
	for HAVE_GTK3.
	(xg_prepare_tooltip, xg_hide_tooltip): Call gdk_window_get_screen.
	(xg_prepare_tooltip, create_dialog, menubar_map_cb)
	(xg_update_frame_menubar, xg_tool_bar_detach_callback)
	(xg_tool_bar_attach_callback, xg_update_tool_bar_sizes):
	Call gtk_widget_get_preferred_size.
	(xg_frame_resized): gdk_window_get_geometry only takes 5
	parameters.
	(xg_win_to_widget, xg_event_is_for_menubar):
	Call gdk_x11_window_lookup_for_display.
	(xg_set_widget_bg): New function.
	(delete_cb): New function.
	(xg_create_frame_widgets): Connect delete-event to delete_cb.
	Call xg_set_widget_bg.  Only set backgrund pixmap for ! HAVE_GTK3
	(xg_set_background_color): Call xg_set_widget_bg.
	(xg_set_frame_icon): Call xg_get_pixbuf_from_pix_and_mask.
	(xg_create_scroll_bar): vadj is a GtkAdjustment for HAVE_GTK3.
	Only call gtk_range_set_update_policy if ! HAVE_GTK3.
	(xg_make_tool_item): Only connect xg_tool_bar_item_expose_callback
	if ! HAVE_GTK3.
	(update_frame_tool_bar): Call gtk_widget_hide.
	(xg_initialize): Use GDK_KEY_g.

	* xsmfns.c (gdk_set_sm_client_id): Define to gdk_set_sm_client_id
	if ! HAVE_GTK3
	(x_session_initialize): Call gdk_x11_set_sm_client_id.

	* xterm.c (XFillRectangle): Use cairo routines for HAVE_GTK3.
	(x_term_init): Disable Xinput(2) with GDK_CORE_DEVICE_EVENTS.
	Load ~/emacs.d/gtkrc only for ! HAVE_GTK3.

2011-03-08  Juanma Barranquero  <lekktu@gmail.com>

	* w32xfns.c (select_palette): Check success of RealizePalette against
	GDI_ERROR, not zero.

See ChangeLog.11 for earlier changes.

;; Local Variables:
;; coding: utf-8
;; End:

  Copyright (C) 2011  Free Software Foundation, Inc.

  This file is part of GNU Emacs.

  GNU Emacs is free software: you can redistribute it and/or modify
  it under the terms of the GNU General Public License as published by
  the Free Software Foundation, either version 3 of the License, or
  (at your option) any later version.

  GNU Emacs is distributed in the hope that it will be useful,
  but WITHOUT ANY WARRANTY; without even the implied warranty of
  MERCHANTABILITY or FITNESS FOR A PARTICULAR PURPOSE.  See the
  GNU General Public License for more details.

  You should have received a copy of the GNU General Public License
  along with GNU Emacs.  If not, see <http://www.gnu.org/licenses/>.<|MERGE_RESOLUTION|>--- conflicted
+++ resolved
@@ -1,4 +1,77 @@
-<<<<<<< HEAD
+2011-06-03  Eli Zaretskii  <eliz@gnu.org>
+
+	Support bidi reordering of text covered by display properties.
+
+	* bidi.c (bidi_copy_it): Use offsetof instead of emulating it.
+	(bidi_fetch_char, bidi_fetch_char_advance): New functions.
+	(bidi_cache_search, bidi_cache_iterator_state)
+	(bidi_paragraph_init, bidi_resolve_explicit, bidi_resolve_weak)
+	(bidi_level_of_next_char, bidi_move_to_visually_next): Support
+	character positions inside a run of characters covered by a
+	display string.
+	(bidi_paragraph_init, bidi_resolve_explicit_1)
+	(bidi_level_of_next_char): Call bidi_fetch_char and
+	bidi_fetch_char_advance instead of FETCH_CHAR and
+	FETCH_CHAR_ADVANCE.
+	(bidi_init_it): Initialize new members.
+	(LRE_CHAR, RLE_CHAR, PDF_CHAR, LRO_CHAR, RLO_CHAR): Remove macro
+	definitions.
+	(bidi_explicit_dir_char): Lookup character type in bidi_type_table,
+	instead of using explicit *_CHAR codes.
+	(bidi_resolve_explicit, bidi_resolve_weak): Use
+	FETCH_MULTIBYTE_CHAR instead of FETCH_CHAR, as reordering of
+	bidirectional text is supported only in multibyte buffers.
+	(bidi_init_it): Accept additional argument FRAME_WINDOW_P and use
+	it to initialize the frame_window_p member of struct bidi_it.
+	(bidi_cache_iterator_state, bidi_resolve_explicit_1)
+	(bidi_resolve_explicit, bidi_resolve_weak)
+	(bidi_level_of_next_char, bidi_move_to_visually_next): Abort if
+	bidi_it->nchars is non-positive.
+	(bidi_level_of_next_char): Don't try to lookup the cache for the
+	next/previous character if nothing is cached there yet, or if we
+	were just reseat()'ed to a new position.
+
+	* xdisp.c (set_cursor_from_row): Set start and stop points
+	according to the row's direction when priming the loop that looks
+	for the glyph on which to display cursor.
+	(single_display_spec_intangible_p): Function deleted.
+	(display_prop_intangible_p): Reimplement to call
+	handle_display_spec instead of single_display_spec_intangible_p.
+	Accept 3 additional arguments needed by handle_display_spec.  This
+	fixes incorrect cursor motion across display property with complex
+	values: lists, `(when COND...)' forms, etc.
+	(single_display_spec_string_p): Support property values that are
+	lists with the argument STRING its top-level element.
+	(display_prop_string_p): Fix the condition for processing a
+	property that is a list to be consistent with handle_display_spec.
+	(handle_display_spec): New function, refactored from the
+	last portion of handle_display_prop.
+	(compute_display_string_pos): Accept additional argument
+	FRAME_WINDOW_P.  Call handle_display_spec to determine whether the
+	value of a `display' property is a "replacing spec".
+	(handle_single_display_spec): Accept 2 additional arguments BUFPOS
+	and FRAME_WINDOW_P.  If IT is NULL, don't set up the iterator from
+	the display property, but just return a value indicating whether
+	the display property will replace the characters it covers.
+	(Fcurrent_bidi_paragraph_direction): Initialize the nchars and
+	frame_window_p members of struct bidi_it.
+	(compute_display_string_pos, compute_display_string_end): New
+	functions.
+	(push_it): Accept second argument POSITION, where pop_it should
+	jump to continue iteration.
+	(reseat_1): Initialize bidi_it.disp_pos.
+
+	* keyboard.c (adjust_point_for_property): Adjust the call to
+	display_prop_intangible_p to its new signature.
+
+	* dispextern.h (struct bidi_it): New member frame_window_p.
+	(bidi_init_it): Update prototypes.
+	(display_prop_intangible_p): Update prototype.
+	(compute_display_string_pos, compute_display_string_end): Declare
+	prototypes.
+	(struct bidi_it): New members nchars and disp_pos.  ch_len is now
+	EMACS_INT.
+
 2011-06-02  Paul Eggert  <eggert@cs.ucla.edu>
 
 	Malloc failure behavior now depends on size of allocation.
@@ -565,112 +638,6 @@
 
 	* image.c (Finit_image_library): Return t for built-in image types,
 	like pbm and xbm.  (Bug#8640)
-=======
-2011-06-03  Eli Zaretskii  <eliz@gnu.org>
-
-	* bidi.c (bidi_fetch_char_advance): Remove unused and
-	unimplemented function.
-
-2011-05-28  Eli Zaretskii  <eliz@gnu.org>
-
-	* xdisp.c (set_cursor_from_row): Set start and stop points
-	according to the row's direction when priming the loop that looks
-	for the glyph on which to display cursor.
-	(single_display_spec_intangible_p): Function deleted.
-	(display_prop_intangible_p): Reimplement to call
-	handle_display_spec instead of single_display_spec_intangible_p.
-	Accept 3 additional arguments needed by handle_display_spec.  This
-	fixes incorrect cursor motion across display property with complex
-	values: lists, `(when COND...)' forms, etc.
-	(single_display_spec_string_p): Support property values that are
-	lists with the argument STRING its top-level element.
-	(display_prop_string_p): Fix the condition for processing a
-	property that is a list to be consistent with handle_display_spec.
-
-	* keyboard.c (adjust_point_for_property): Adjust the call to
-	display_prop_intangible_p to its new signature.
-
-	* dispextern.h (display_prop_intangible_p): Adjust prototype.
-
-2011-05-21  Eli Zaretskii  <eliz@gnu.org>
-
-	* xdisp.c (handle_display_spec): New function, refactored from the
-	last portion of handle_display_prop.
-	(compute_display_string_pos): Accept additional argument
-	FRAME_WINDOW_P.  Call handle_display_spec to determine whether the
-	value of a `display' property is a "replacing spec".
-	(handle_single_display_spec): Accept 2 additional arguments BUFPOS
-	and FRAME_WINDOW_P.  If IT is NULL, don't set up the iterator from
-	the display property, but just return a value indicating whether
-	the display property will replace the characters it covers.
-	(Fcurrent_bidi_paragraph_direction): Initialize the nchars and
-	frame_window_p members of struct bidi_it.
-
-	* bidi.c (bidi_fetch_char): Accept additional argument
-	FRAME_WINDOW_P and pass it to compute_display_string_pos.  All
-	callers changed.
-	(bidi_init_it): Accept additional argument FRAME_WINDOW_P and use
-	it to initialize the frame_window_p member of struct bidi_it.
-
-	* dispextern.h (struct bidi_it): New member frame_window_p.
-	(bidi_init_it, compute_display_string_pos): Update prototypes.
-
-2011-05-14  Eli Zaretskii  <eliz@gnu.org>
-
-	* xdisp.c (compute_display_string_pos): Non-trivial implementation.
-	(compute_display_string_end): New function.
-	(push_it): Accept second argument POSITION, where pop_it should
-	jump to continue iteration.
-
-	* dispextern.h (compute_display_string_end): Declare prototype.
-
-	* bidi.c (bidi_resolve_explicit_1): Use ZV for disp_pos.
-	(bidi_fetch_char): Implement support for runs of characters
-	covered by display strings.
-
-	* bidi.c (bidi_fetch_char): Accept also character position
-	corresponding to BYTEPOS.  DISP_POS is now a character position,
-	not a byte position.  All callers changed.
-	(bidi_cache_iterator_state, bidi_resolve_explicit_1)
-	(bidi_resolve_explicit, bidi_resolve_weak)
-	(bidi_level_of_next_char, bidi_move_to_visually_next): Abort if
-	bidi_it->nchars is non-positive.
-	(bidi_level_of_next_char): Don't try to lookup the cache for the
-	next/previous character if nothing is cached there yet, or if we
-	were just reseat()'ed to a new position.
-	(bidi_paragraph_init, bidi_resolve_explicit_1)
-	(bidi_level_of_next_char): Fix arguments in the calls to
-	bidi_fetch_char.
-
-2011-05-10  Eli Zaretskii  <eliz@gnu.org>
-
-	* xdisp.c (compute_display_string_pos): New function.
-	(reseat_1): Initialize bidi_it.disp_pos.
-
-	* bidi.c (bidi_copy_it): Use offsetof.
-	(bidi_fetch_char, bidi_fetch_char_advance): New functions.
-	(bidi_cache_search, bidi_cache_iterator_state)
-	(bidi_paragraph_init, bidi_resolve_explicit, bidi_resolve_weak)
-	(bidi_level_of_next_char, bidi_move_to_visually_next): Support
-	character positions inside a run of characters covered by a
-	display string.
-	(bidi_paragraph_init, bidi_resolve_explicit_1)
-	(bidi_level_of_next_char): Call bidi_fetch_char and
-	bidi_fetch_char_advance instead of FETCH_CHAR and
-	FETCH_CHAR_ADVANCE.
-	(bidi_init_it): Initialize new members.
-	(LRE_CHAR, RLE_CHAR, PDF_CHAR, LRO_CHAR, RLO_CHAR): Remove macro
-	definitions.
-	(bidi_explicit_dir_char): Lookup character type in bidi_type_table,
-	instead of using explicit *_CHAR codes.
-	(bidi_resolve_explicit, bidi_resolve_weak): Use
-	FETCH_MULTIBYTE_CHAR instead of FETCH_CHAR, as reordering of
-	bidirectional text is supported only in multibyte buffers.
-
-	* dispextern.h (struct bidi_it): New members nchars and disp_pos.
-	ch_len is now EMACS_INT.
-	(compute_display_string_pos): Declare prototype.
->>>>>>> 57f97249
 
 2011-05-09  Andreas Schwab  <schwab@linux-m68k.org>
 
