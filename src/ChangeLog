<<<<<<< HEAD
2012-04-22  Paul Eggert  <eggert@cs.ucla.edu>

	* process.h (struct Lisp_Process): Members tick and update_tick
	are now of type EMACS_INT, not int.

	Fix integer width and related bugs (Bug#9874).
	* alloc.c (pure_bytes_used_lisp, pure_bytes_used_non_lisp):
	(allocate_vectorlike, buffer_memory_full, struct sdata, SDATA_SIZE)
	(string_bytes, check_sblock, allocate_string_data):
	(compact_small_strings, Fmake_bool_vector, make_string)
	(make_unibyte_string, make_multibyte_string)
	(make_string_from_bytes, make_specified_string)
	(allocate_vectorlike, Fmake_vector, find_string_data_in_pure)
	(make_pure_string, make_pure_c_string, make_pure_vector, Fpurecopy)
	(mark_vectorlike):
	Use ptrdiff_t, not EMACS_INT, where ptrdiff_t is wide enough.
	(allocate_pseudovector):
	Use int, not EMACS_INT, where int is wide enough.
	(inhibit_garbage_collection, Fgarbage_collect):
	Use ptrdiff_t, not int, to avoid needless 32-bit limit on 64-bit hosts.
	* bidi.c (bidi_mirror_char): Use EMACS_INT, not int, where
	int might not be wide enough.
	(bidi_cache_search, bidi_cache_find, bidi_init_it)
	(bidi_count_bytes, bidi_char_at_pos, bidi_fetch_char)
	(bidi_at_paragraph_end, bidi_find_paragraph_start)
	(bidi_paragraph_init, bidi_resolve_explicit, bidi_resolve_weak)
	(bidi_level_of_next_char, bidi_move_to_visually_next):
	Use ptrdiff_t, not EMACS_INT, where ptrdiff_t is wide enough.
	* buffer.c (copy_overlays, Fgenerate_new_buffer_name)
	(Fkill_buffer, Fset_buffer_major_mode)
	(advance_to_char_boundary, Fbuffer_swap_text)
	(Fset_buffer_multibyte, overlays_at, overlays_in)
	(overlay_touches_p, struct sortvec, record_overlay_string)
	(overlay_strings, recenter_overlay_lists)
	(adjust_overlays_for_insert, adjust_overlays_for_delete)
	(fix_start_end_in_overlays, fix_overlays_before, modify_overlay)
	(Fmove_overlay, Fnext_overlay_change, Fprevious_overlay_change)
	(Foverlay_recenter, last_overlay_modification_hooks_used)
	(report_overlay_modification, evaporate_overlays, enlarge_buffer_text):
	Use ptrdiff_t, not EMACS_INT, where ptrdiff_t is wide enough.
	(validate_region): Omit unnecessary test for b <= e,
	since that's guaranteed by the previous test.
	(adjust_overlays_for_delete): Avoid pos + length overflow.
	(Fmove_overlay, Fdelete_overlay, add_overlay_mod_hooklist)
	(report_overlay_modification):
	Use ptrdiff_t, not int, to avoid needless 32-bit limit on 64-bit hosts.
	(Foverlays_at, Fnext_overlay_change, Fprevious_overlay_change):
	Omit pointer cast, which isn't needed anyway, and doesn't work
	after the EMACS_INT -> ptrdiff_t change.
	(Fmove_overlay): Delete an evaporating overlay
=======
2012-05-25  Stefan Monnier  <monnier@iro.umontreal.ca>

	* fileio.c, character.h: Minor style tweaks.

2012-05-24  Dmitry Antipov  <dmantipov@yandex.ru>

	* window.h (clip_changed): Remove useless declaration.

2012-05-22  Juanma Barranquero  <lekktu@gmail.com>

	* makefile.w32-in: Follow-up to 2012-05-22T16:20:27Z!eggert@cs.ucla.edu.
	(TAGS, TAGS-gmake, CONFIG_H): Remove further references to m/intel386.h.

2012-05-22  Paul Eggert  <eggert@cs.ucla.edu>

	Remove src/m/*.
	This directory predates autoconf and is no longer needed nowadays.
	Move its few remaining bits of functionality to where they're needed.
	* m/README, m/alpha.h, m/amdx86-64.h, m/ia64.h, m/ibmrs6000.h:
	* m/ibms390x.h, m/intel386.h, m/m68k.h, m/macppc.h, m/sparc.h:
	* m/template.h: Remove.
	* Makefile.in (M_FILE): Remove.  All uses removed.
	* alloc.c (POINTERS_MIGHT_HIDE_IN_OBJECTS):
	* lisp.h (USE_LSB_TAG):
	* mem-limits.h (EXCEEDS_LISP_PTR):
	Use VAL_MAX, not VALBITS, in #if.
	* lisp.h (EMACS_INT_MAX): New macro, useful in #if.
	(EMACS_UINT): Define unconditionally now.
	(BITS_PER_CHAR, BITS_PER_SHORT, BITS_PER_INT, BITS_PER_LONG)
	(BITS_PER_EMACS_INT): New constants, replacing
	what used to be in config.h, but not useful in #if.
	(GCTYPEBITS, VALBITS): Define unconditionally, since m/* files don't
	define them any more.
	(VAL_MAX): New macro.
	(VALMASK): Use it.
	* puresize.h (PURESIZE_RATIO): Use EMACS_INT_MAX, not
	BITS_PER_EMACS_INT, in #if.
	* s/aix4-2.h (BROKEN_FIONREAD, BROKEN_SIGAIO, BROKEN_SIGPTY)
	(BROKEN_SIGPOLL): Move here from m/ibmrs6000.h, which was removed.
	* s/gnu-linux.h (ULIMIT_BREAK_VALUE) [__i386__]:
	* s/ms-w32.h (DATA_START):
	Move here from removed file m/intel386.h.
	* s/gnu.h (NLIST_STRUCT): Remove undef; 'configure' does this.
	* s/irix6-5.h (_LP64): Remove; lisp.h no longer needs this.

2012-05-21  Paul Eggert  <eggert@cs.ucla.edu>

	Assume C89 or later.
	* alloc.c, buffer.c, lisp.h: Replace POINTER_TYPE with void.
	* alloc.c (overrun_check_malloc, overrun_check_realloc, xmalloc)
	(xrealloc):
	* buffer.c (mmap_free_1, mmap_enlarge): Omit needless casts.
	* editfns.c, fns.c, gmalloc.c, insdel.c, sysdep.c, termcap.c (NULL):
	* textprop.c, tparam.c (NULL): Remove.
	* ralloc.c, vm-limit.c (POINTER): Assume void * works.
	* regex.c (SIGN_EXTEND_CHAR): Assume signed char works.
	* regex.h (_RE_ARGS): Remove.  All uses rewritten to use prototypes.
	* unexelf.c (ElfBitsW): Assume c89 preprocessor or better.
	* xterm.c (input_signal_count): Assume volatile works.

2012-05-21  Ken Brown  <kbrown@cornell.edu>

	* xgselect.c (xg_select): Fix first argument in call to 'select'
	(bug#11508).

2012-05-20  Ken Brown  <kbrown@cornell.edu>

	* gmalloc.c (_free_internal_nolock, _realloc_internal_nolock)
	[CYGWIN]: Cast ptr to (char *) before comparing to _heapbase.

2012-05-19  Ken Brown  <kbrown@cornell.edu>

	* xfns.c (x_in_use): Remove `static' qualifier.
	* xterm.h (x_in_use): Declare.
	* xgselect.c: Include xterm.h.
	(xg_select): Test `x_in_use' instead of `inhibit_window_system'
	and `display_arg' (bug#9754).

2012-05-19  Paul Eggert  <eggert@cs.ucla.edu>

	* s/ms-w32.h (HAVE_GETDOMAINNAME): Remove; not needed.

	* m/vax.h: Remove; no longer needed since HAVE_FTIME is being removed.
	* s/ms-w32.h (HAVE_FTIME): Remove; not needed.

2012-05-18  Eli Zaretskii  <eliz@gnu.org>

	Fix compilation with -DGLYPH_DEBUG=1 on MS-Windows.

	* w32term.c [GLYPH_DEBUG]: Add prototype for x_check_font.
	(x_check_font) [GLYPH_DEBUG]: New function, copied from xterm.c

	* w32fns.c (unwind_create_frame) [GLYPH_DEBUG]: Fix broken
	reference to image_cache->refcount.
	(x_create_tip_frame): Fix broken use of FRAME_IMAGE_CACHE.

2012-05-17  Juri Linkov  <juri@jurta.org>

	* search.c (Fword_search_regexp, Fword_search_backward)
	(Fword_search_forward, Fword_search_backward_lax)
	(Fword_search_forward_lax): Move functions to isearch.el
	(bug#10145, bug#11381).

2012-05-16  Paul Eggert  <eggert@cs.ucla.edu>

	* xgselect.c (xg_select): Just invoke 'select' if -nw (Bug#9754).

2012-05-15  Stefan Monnier  <monnier@iro.umontreal.ca>

	* lread.c (init_obarray): Declare Qt and Qnil as special.

2012-05-14  Glenn Morris  <rgm@gnu.org>

	* nsterm.m (ns_init_paths): Fix typo ("libexec" not "lib-exec").
	Put "libexec" before "bin", for the sake of init_callproc_1.

2012-05-14  Paul Eggert  <eggert@cs.ucla.edu>

	* keyboard.c (kbd_buffer_get_event) [!HAVE_DBUS]: Omit unused local.

	* unexaix.c: Port to more-recent AIX compilers.
	(report_error, report_error_1, make_hdr, copy_sym)
	(mark_x, adjust_lnnoptrs, unrelocate_symbols):
	Make arguments const char *, not char *, to avoid violations of C
	standard and to fix some AIX warnings reported by Gilles Pion.

2012-05-14  Eli Zaretskii  <eliz@gnu.org>

	* xdisp.c (handle_stop): Don't call get_overlay_strings_1 if we
	already have overlays loaded.
	(handle_single_display_spec): Before returning without displaying
	fringe bitmap, synchronize the bidi iterator with the main display
	iterator, by calling iterate_out_of_display_property.
	(iterate_out_of_display_property): Detect buffer iteration by
	testing that it->string is a Lisp string.
	(get_next_display_element): When the current object is exhausted,
	and there's something on it->stack, call set_iterator_to_next to
	proceed with what's on the stack, instead of returning zero.
	(set_iterator_to_next): If called at the end of a Lisp string,
	proceed to consider_string_end without incrementing string
	position.  Don't increment display vector index past the end of
	the display vector.  (Bug#11417)
	(pos_visible_p): Don't report a position visible when move_it_to
	stopped at the last line of window, which happens to be scanned
	backwards by the bidi iteration.  (Bug#11464)

2012-05-14  Eli Zaretskii  <eliz@gnu.org>

	* xdisp.c (handle_single_display_spec): Return 1 for left-margin
	and right-margin display specs even if the spec is invalid or we
	are on a TTY, and thus unable to display on the fringes.  That's
	because the text with the property will not be displayed anyway,
	so we need to signal to the caller that this is a "replacing"
	display spec.  This fixes display when the spec is invalid or we
	are on a TTY.

2012-05-14  Paul Eggert  <eggert@cs.ucla.edu>

	* unexaix.c (make_hdr): Fix typo in prototype.
	This bug broke the build on AIX.  Problem reported by Gilles Pion.

2012-05-14  Michael Albinus  <michael.albinus@gmx.de>

	* keyboard.c (kbd_buffer_get_event): Read special events also in
	batch mode.  (Bug#11415)

2012-05-12  Glenn Morris  <rgm@gnu.org>

	* ns.mk: Update for ns_appbindir no longer having trailing "/".

2012-05-12  Eli Zaretskii  <eliz@gnu.org>

	* lisp.mk (lisp): Add newcomment.elc.

2012-05-12  Glenn Morris  <rgm@gnu.org>

	* Makefile.in (MKDIR_P): New, set by configure.
	* ns.mk (${ns_appdir}, ${ns_appbindir}Emacs): Use $MKDIR_P.

2012-05-11  Paul Eggert  <eggert@cs.ucla.edu>

	Remove unused function hourglass_started.
	* dispextern.h (hourglass_started):
	* w32fns.c (hourglass_started):
	* xdisp.c (hourglass_started): Remove.

2012-05-10  Juanma Barranquero  <lekktu@gmail.com>

	* makefile.w32-in ($(BLD)/gmalloc.$(O), $(BLD)/w32menu.$(O)):
	Update dependencies.

2012-05-10  Paul Eggert  <eggert@cs.ucla.edu>

	* xgselect.c (xg_select): Put maxfds+1 into a var.
	This is slightly clearer, and pacifies Ubuntu 12.04 gcc.

	* sound.c (DEFAULT_ALSA_SOUND_DEVICE): Define only if HAVE_ALSA.

2012-05-10  Dave Abrahams  <dave@boostpro.com>

	* filelock.c (syms_of_filelock): New boolean create-lockfiles.
	(lock_file): If create_lockfiles is 0, do nothing.  (Bug#11227)

2012-05-09  Michael Albinus  <michael.albinus@gmx.de>

	* dbusbind.c (xd_registered_buses): New internal Lisp object.
	Rename all occurences of Vdbus_registered_buses to xd_registered_buses.
	(syms_of_dbusbind): Remove declaration of Vdbus_registered_buses.
	Initialize xd_registered_buses.

2012-05-09  Paul Eggert  <eggert@cs.ucla.edu>

	Untag more efficiently if USE_LSB_TAG.
	This is based on a proposal by YAMAMOTO Mitsuharu in
	<http://lists.gnu.org/archive/html/emacs-devel/2008-01/msg01876.html>.
	For an admittedly artificial (nth 8000 longlist) benchmark on
	Fedora 15 x86-64, this yields a 25% CPU speedup.  Also, it shrinks
	Emacs's overall text size by 1%.
	* lisp.h (XUNTAG): New macro.
	(XCONS, XVECTOR, XSTRING, XSYMBOL, XFLOAT, XMISC, XPROCESS, XWINDOW)
	(XTERMINAL, XSUBR, XBUFFER, XCHAR_TABLE, XSUB_CHAR_TABLE, XBOOL_VECTOR)
	(XSETTYPED_PSEUDOVECTOR, XHASH_TABLE, TYPED_PSEUDOVECTORP): Use it.
	* eval.c (Fautoload):
	* font.h (XFONT_SPEC, XFONT_ENTITY, XFONT_OBJECT):
	* frame.h (XFRAME): Use XUNTAG.

	Port recent dbusbind.c changes to 32-bit --with-wide-int.
	* dbusbind.c (xd_append_arg, xd_retrieve_arg, Fdbus_message_internal):
	Remove unportable assumptions about print widths of types like
	dbus_uint32_t.
	(xd_get_connection_address, Fdbus_init_bus): Cast Emacs integer to
	intptr_t when converting between pointer and integer, to avoid GCC
	warnings about wrong width.

2012-05-09  Eli Zaretskii  <eliz@gnu.org>

	* w32proc.c (new_child): Force Windows to reserve only 64KB of
	stack for each reader_thread, instead of defaulting to 8MB
	determined by the linker.  This avoids failures in creating
	subprocesses on Windows 7, see the discussion in this thread:
	http://lists.gnu.org/archive/html/emacs-devel/2012-03/msg00119.html.

2012-05-07  Jérémy Compostella  <jeremy.compostella@gmail.com>

	Fix up display of the *Minibuf-0* buffer in the mini window.
	* keyboard.c (read_char): Don't clear the echo area if there's no
	message to clear.
	* xdisp.c (redisplay_internal): Redisplay the mini window (with the
	contents of *Minibuf-0*) if there's no message displayed in its stead.

2012-05-07  Michael Albinus  <michael.albinus@gmx.de>

	* dbusbind.c (XD_DEBUG_MESSAGE): Don't print message twice in
	batch mode.

2012-05-06  Chong Yidong  <cyd@gnu.org>

	* lisp.mk (lisp): Update.

2012-05-05  Jim Meyering  <meyering@redhat.com>

	* w32font.c (fill_in_logfont): NUL-terminate a string (Bug#11372).

2012-05-04  Stefan Monnier  <monnier@iro.umontreal.ca>

	* data.c (PUT_ERROR): New macro.
	(syms_of_data): Use it.  Add new error type `user-error'.
	* undo.c (user_error): New function.
	(Fprimitive_undo): Use it.
	* print.c (print_error_message): Adjust print style for `user-error'.
	* keyboard.c (user_error): New function.
	(Fexit_recursive_edit, Fabort_recursive_edit): Use it.

2012-05-03  Paul Eggert  <eggert@cs.ucla.edu>

	Do not limit current-time-string to years 1000..9999.
	* editfns.c (TM_YEAR_IN_ASCTIME_RANGE): Remove.
	(Fcurrent_time_string): Support any year that is supported by the
	underlying localtime representation.  Don't use asctime, as it
	has undefined behavior for years outside the range -999..9999.

2012-05-02  Paul Eggert  <eggert@cs.ucla.edu>

	Fix race conditions involving setenv, gmtime, localtime, asctime.
	Without this fix, interrupts could mess up code that uses these
	nonreentrant functions, since setting TZ invalidates existing
	tm_zone or tzname values, and since most of these functions return
	pointers to static storage.
	* editfns.c (format_time_string, Fdecode_time, Fencode_time)
	(Fcurrent_time_string, Fcurrent_time_zone, Fset_time_zone_rule):
	Grow the critical sections to include not just invoking
	localtime/gmtime, but also accessing these functions' results
	including their tm_zone values if any, and any related TZ setting.
	(format_time_string): Last arg is now struct tm *, not struct tm **,
	so that the struct tm is saved in the critical section.
	All callers changed.  Simplify allocation of initial buffer, partly
	motivated by the fact that memory allocation needs to be outside
	the critical section.

2012-05-02  Dmitry Antipov  <dmantipov@yandex.ru>

	* intervals.c (adjust_intervals_for_insertion): Initialize `newi'
	with RESET_INTERVAL.

	* buffer.c (Fget_buffer_create, Fmake_indirect_buffer):
	Remove duplicated buffer name initialization.

2012-05-02  Jim Meyering  <jim@meyering.net>

	* xterm.c (x_term_init): Use memcpy instead of strncpy (Bug#11373).

	* xfns.c (x_window): Use xstrdup (Bug#11375).

2012-05-02  Eli Zaretskii  <eliz@gnu.org>

	* xdisp.c (pos_visible_p): If already at a newline from the
	display string before the 'while' loop, don't walk back the glyphs
	from it3.glyph_row.  Solves assertion violation when the display
	string begins with a newline (egg.el).  (Bug#11367)

2012-05-01  Stefan Monnier  <monnier@iro.umontreal.ca>

	* keyboard.c (Fexecute_extended_command, Vsuggest_key_bindings):
	Move to simple.el.

2012-05-01  Glenn Morris  <rgm@gnu.org>

	* syssignal.h: Remove reference to BROKEN_SIGINFO (last used in
	s/ptx4.h), BROKEN_SIGTSTP (last used in m/ustation.h, m/dpx2.h),
	and BROKEN_SIGURG (was in s/gnu-linux.h prior to 2008-02-10).
	All were removed before 23.1.

	* dispnew.c: Remove HAVE_LIBNCURSES test;
	it is always true on relevant platforms.

	* Makefile.in (LD_SWITCH_X_SITE_RPATH):
	Rename from LD_SWITCH_X_SITE_AUX_RPATH.

	* Makefile.in (LD_SWITCH_X_SITE_AUX): Remove; no longer used.

2012-04-30  Andreas Schwab  <schwab@linux-m68k.org>

	* .gdbinit (xpr): Remove checks for no longer existing misc types.
	(xintfwd, xboolfwd, xobjfwd, xbufobjfwd, xkbobjfwd, xbuflocal):
	Remove.

2012-04-28  Paul Eggert  <eggert@cs.ucla.edu>

	Do not avoid creating empty evaporating overlays (Bug#9642).
	* buffer.c (Fmove_overlay): Revert the change of 2012-04-23.
	That is, do not delete an evaporating overlay if it becomes
	empty after its bounds are adjusted to fit within its buffer.
	This fix caused other problems, and I'm reverting it until we get
	to the bottom of them.

2012-04-27  Chong Yidong  <cyd@gnu.org>

	* xselect.c (x_convert_selection): Initialize a pointer (Bug#11315).

2012-04-27  Eli Zaretskii  <eliz@gnu.org>

	* xdisp.c (pos_visible_p): If the window start position is beyond
	ZV, start the display from buffer beginning.  Prevents assertion
	violation in init_iterator when the minibuffer window is scrolled
	via the scroll bar.

	* window.c (window_scroll_pixel_based): Likewise.

2012-04-27  Chong Yidong  <cyd@gnu.org>

	* keymap.c (where_is_internal): Doc fix (Bug#10872).

2012-04-27  Glenn Morris  <rgm@gnu.org>

	* fileio.c (Fcopy_file, Fset_file_selinux_context):
	Ignore ENOTSUP failures from setfilecon functions.  (Bug#11245)

2012-04-27  Eli Zaretskii  <eliz@gnu.org>

	* dispnew.c (swap_glyph_pointers, copy_row_except_pointers):
	Don't overrun array limits of glyph row's used[] array.  (Bug#11288)

2012-04-26  Eli Zaretskii  <eliz@gnu.org>

	* xdisp.c (IT_DISPLAYING_WHITESPACE): In addition to the loaded
	display element, check also the underlying string or buffer
	character.  (Bug#11341)

	* w32menu.c: Include w32heap.h.
	(add_menu_item): If the call to AppendMenuW (via
	unicode_append_menu) fails, disable Unicode menus only if we are
	running on Windows 9X/Me.

2012-04-24  Andreas Schwab  <schwab@linux-m68k.org>

	* .gdbinit (xpr): Handle USE_2_TAGS_FOR_INTS.
	(xgetint): Add missing shift for LSB tags.

2012-04-24  Martin Rudalics  <rudalics@gmx.at>

	* keyboard.c (read_char): Don't wipe echo area for select window
	events: These might get delayed via `mouse-autoselect-window'
	(Bug#11304).

2012-04-24  Juanma Barranquero  <lekktu@gmail.com>

	* gnutls.c (init_gnutls_functions): Protect against (unlikely)
	manipulation of :loaded-from data.

2012-04-23  Juanma Barranquero  <lekktu@gmail.com>

	* gnutls.c (init_gnutls_functions): The value of :loaded-from is
	now a cons (bug#11311).

2012-04-23  Paul Eggert  <eggert@cs.ucla.edu>

	Do not create empty overlays with the evaporate property (Bug#9642).
	* buffer.c (Fmove_overlay): Delete an evaporating overlay
>>>>>>> a8d3cbf7
	if it becomes empty after its bounds are adjusted to fit within
	its buffer.  Without this fix, in a nonempty buffer (let ((o
	(make-overlay 1 2))) (overlay-put o 'evaporate t) (move-overlay o 0 1))
	yields an empty overlay that has the evaporate property, which is
<<<<<<< HEAD
	not supposed to happen.  (Bug#9642)
	* buffer.h: Adjust decls to match defn changes elsewhere.
	(struct buffer_text, struct buffer):
	Use ptrdiff_t, not EMACS_INT, where ptrdiff_t is wide enough.
	Use EMACS_INT, not int, where int might not be wide enough.
	* bytecode.c (unmark_byte_stack, exec_byte_code): Use ptrdiff_t,
	not int, to avoid needless 32-bit limit on 64-bit hosts.
	(exec_byte_code): Use tighter memory-full test, one that checks
	for alloca overflow.  Don't compute the address of the object just
	before an array, as that's not portable.  Use EMACS_INT, not
	ptrdiff_t or int, where ptrdiff_t or int might not be wide enough.
	* callint.c (Fcall_interactively):
	Use ptrdiff_t, not int, to avoid needless 32-bit limit on 64-bit hosts.
	* callproc.c (call_process_kill, Fcall_process):
	Don't assume pid_t fits into an Emacs fixnum.
	(call_process_cleanup, Fcall_process, child_setup):
	Don't assume pid_t fits into int.
	(call_process_cleanup, Fcall_process, delete_temp_file)
	(Fcall_process_region):
	Use ptrdiff_t, not int, to avoid needless 32-bit limit on 64-bit hosts.
	(Fcall_process): Simplify handling of volatile integers.
	Use int, not EMACS_INT, where int will do.
	* casefiddle.c (casify_object, casify_region, operate_on_word)
	(Fupcase_word, Fdowncase_word, Fcapitalize_word):
	Use ptrdiff_t, not EMACS_INT, where ptrdiff_t is wide enough.
	(casify_object): Avoid integer overflow when overallocating buffer.
	* casetab.c (set_identity, shuffle): Prefer int to unsigned when
	either works.  Use lint_assume to convince GCC 4.6.1 that it's OK.
	* category.c (Fchar_category_set): Don't assume fixnum fits in int.
	* category.h (CATEGORYP): Don't assume arg is nonnegative.
	* ccl.c (GET_CCL_INT): Remove; no longer needed, since the
	integers are now checked earlier.  All uses replaced with XINT.
	(ccl_driver):
	Use ptrdiff_t, not EMACS_INT, where ptrdiff_t is wide enough.
	For CCL_MapSingle, check that content and value are in int range.
	(ccl_driver, Fregister_code_conversion_map):
	Check that Vcode_version_map_vector is a vector.
	(resolve_symbol_ccl_program): Check that vector header is in range.
	Always copy the vector, so that we can check its contents reliably
	now rather than having to recheck each instruction as it's being
	executed.  Check that vector words fit in 'int'.
	(ccl_get_compiled_code, Fregister_ccl_program)
	(Fregister_code_conversion_map): Use ptrdiff_t, not int, for
	program indexes, to avoid needless 32-bit limit on 64-bit hosts.
	(Fccl_execute, Fccl_execute_on_string): Check that initial reg
	contents are in range.
	(Fccl_execute_on_string): Check that status is in range.
	* ccl.h (struct ccl_program.idx): Now ptrdiff_t, not int.
	* character.c (char_resolve_modifier_mask, Fchar_resolve_modifiers):
	Accept and return EMACS_INT, not int, because callers can pass values
	out of 'int' range.
	(c_string_width, strwidth, lisp_string_width, chars_in_text)
	(multibyte_chars_in_text, parse_str_as_multibyte)
	(str_as_multibyte, count_size_as_multibyte, str_to_multibyte)
	(str_as_unibyte, str_to_unibyte, string_count_byte8)
	(string_escape_byte8, Fget_byte):
	Use ptrdiff_t, not EMACS_INT, where ptrdiff_t is wide enough.
	(Funibyte_string): Use CHECK_RANGED_INTEGER, not CHECK_NATNUM, to
	avoid mishandling large integers.
	* character.h: Adjust decls to match defn changes elsewhere.
	* charset.c (load_charset_map_from_file, find_charsets_in_text)
	(Ffind_charset_region):
	Use ptrdiff_t, not int, to avoid needless 32-bit limit on 64-bit hosts.
	(load_charset_map_from_file): Redo idx calculation to avoid overflow.
	(load_charset_map_from_vector, Fdefine_charset_internal):
	Don't assume fixnum fits in int.
	(load_charset_map_from_vector, Fmap_charset_chars):
	Remove now-unnecessary CHECK_NATNUMs.
	(Fdefine_charset_internal): Check ranges here, more carefully.
	Don't rely on undefined behavior with signed left shift overflow.
	Don't assume unsigned int fits into fixnum, or that fixnum fits
	into unsigned int.  Don't require max_code to be a valid fixnum;
	that's not true for gb10830 4-byte on a 32-bit host.  Allow
	invalid_code to be a cons, for the same reason.  Require code_offset
	to be a character.  Avoid int overflow if max_char is close
	to INT_MAX.
	(CODE_POINT_TO_INDEX): On 32-bit hosts, return int, not unsigned;
	this is intended anyway and avoids some undefined behavior.
	(load_charset_map): Pass unsigned, not int, as 2nd arg of
	INDEX_TO_CODE_POINT, as that's what it expects.
	(Funify_charset, encode_char): Don't stuff unsigned vals into int vars.
	* charset.h (DECODE_CHAR): Return int, not unsigned;
	this is what was intended anyway, and it avoids undefined behavior.
	(CHARSET_OFFSET): Remove unused macro, instead of fixing its
	integer-overflow issues.
	(ENCODE_CHAR): Return unsigned on all hosts, not just on 32-bit hosts.
	Formerly, it returned EMACS_INT on 64-bit hosts in the common case
	where the argument is EMACS_INT, and this behavior is not intended.
	* chartab.c (Fmake_char_table, Fset_char_table_range)
	(uniprop_get_decoder, uniprop_get_encoder):
	Don't assume fixnum fits in int.
	* cmds.c (move_point): New function, that does the gist of
	Fforward_char and Fbackward_char, but does so while checking
	for integer overflow more accurately.
	(Fforward_char, Fbackward_char): Use it.
	(Fforward_line, Fend_of_line, internal_self_insert)
	(internal_self_insert):
	Use ptrdiff_t, not EMACS_INT, where ptrdiff_t is wide enough.
	Fix a FIXME, by checking for integer overflow when calculating
	target_clm and actual_clm.
	* coding.c (detect_coding_XXX, encode_coding_XXX, CODING_DECODE_CHAR)
	(CODING_ENCODE_CHAR, CODING_CHAR_CHARSET, CODING_CHAR_CHARSET_P)
	(ASSURE_DESTINATION, coding_alloc_by_realloc)
	(coding_alloc_by_making_gap, alloc_destination)
	(detect_coding_utf_8, encode_coding_utf_8, decode_coding_utf_16)
	(encode_coding_utf_16, detect_coding_emacs_mule)
	(decode_coding_emacs_mule, encode_coding_emacs_mule)
	(detect_coding_iso_2022, decode_coding_iso_2022)
	(encode_invocation_designation, encode_designation_at_bol)
	(encode_coding_iso_2022, detect_coding_sjis, detect_coding_big5)
	(decode_coding_sjis, decode_coding_big5, encode_coding_sjis)
	(encode_coding_big5, detect_coding_ccl, decode_coding_ccl)
	(encode_coding_ccl, encode_coding_raw_text)
	(detect_coding_charset, decode_coding_charset)
	(encode_coding_charset, detect_eol, decode_eol, produce_chars)
	(produce_composition, produce_charset, produce_annotation)
	(decode_coding, handle_composition_annotation)
	(handle_charset_annotation, consume_chars, decode_coding_gap)
	(decode_coding_object, encode_coding_object, detect_coding_system)
	(Ffind_coding_systems_region_internal, Fcheck_coding_systems_region)
	(code_convert_region, code_convert_string)
	(Fdefine_coding_system_internal)
	(coding_set_source, coding_set_destination):
	Use ptrdiff_t, not EMACS_INT, where ptrdiff_t is wide enough.
	(setup_iso_safe_charsets, consume_chars, Funencodable_char_position)
	(Fdefine_coding_system_internal):
	Don't assume fixnums fit in int.
	(decode_coding_gap, decode_coding_object, encode_coding_object)
	(Fread_coding_system, Fdetect_coding_region)
	(Funencodable_char_position, Fcheck_coding_systems_region)
	(get_translation, handle_composition_annotation, consume_chars):
	Use ptrdiff_t, not int, to avoid needless 32-bit limit on 64-bit hosts.
	(consume_chars): Rewrite to not calculate an address outside buffer.
	(Ffind_operation_coding_system): NATNUMP can eval its arg twice.
	Don't access memory outside of the args array.
	(Fdefine_coding_system_internal): Check for charset-id overflow.
	(ENCODE_ISO_CHARACTER): Use unsigned, not int, to store the unsigned
	result of ENCODE_CHAR.
	* coding.h: Adjust decls to match defn changes elsewhere.
	(struct coding_system):
	Use ptrdiff_t, not EMACS_INT, where ptrdiff_t is wide enough.
	* composite.c (get_composition_id, find_composition)
	(run_composition_function, update_compositions)
	(compose_text, composition_gstring_put_cache)
	(composition_gstring_p, composition_gstring_width)
	(fill_gstring_header, fill_gstring_body, autocmp_chars)
	(composition_compute_stop_pos, composition_reseat_it)
	(composition_update_it, struct position_record)
	(find_automatic_composition, composition_adjust_point)
	(Fcomposition_get_gstring, Ffind_composition_internal):
	Use ptrdiff_t, not EMACS_INT, where ptrdiff_t is wide enough.
	(update_compositions):
	Use ptrdiff_t, not int, to avoid needless 32-bit limit on 64-bit hosts.
	* composite.h: Adjust decls to match defn changes elsewhere.
	(struct composition):
	Use ptrdiff_t, not EMACS_INT, where ptrdiff_t is wide enough.
	* data.c (let_shadows_buffer_binding_p, let_shadows_global_binding_p):
	Do not attempt to compute the address of the object just before a
	buffer; this is not portable.
	(Faref, Faset):
	Use ptrdiff_t, not EMACS_INT, where ptrdiff_t is wide enough.
	(Faset): Use int, not EMACS_INT, where int is wide enough.
	(Fstring_to_number): Don't assume fixnums fit in int.
	(Frem): Don't assume arg is nonnegative.
	* dbusbind.c (xd_append_arg): Check for integers out of range.
	(Fdbus_call_method): Don't overflow the timeout int.
	* dired.c (directory_files_internal, file_name_completion, scmp)
	(file_name_completion_stat):
	Use ptrdiff_t, not int, to avoid needless 32-bit limit on 64-bit hosts.
	(file_name_completion): Don't overflow matchcount.
	(file_name_completion_stat): Use SAFE_ALLOCA, not alloca.
	* dispextern.h: Adjust decls to match defn changes elsewhere.
	(struct text_pos, struct glyph, struct bidi_saved_info)
	(struct bidi_string_data, struct bidi_it, struct composition_it)
	(struct it):
	Use ptrdiff_t, not EMACS_INT, where ptrdiff_t is wide enough.
	(struct display_pos, struct composition_it, struct it):
	Use ptrdiff_t, not int, to avoid needless 32-bit limit on 64-bit hosts.
	* dispnew.c (increment_matrix_positions)
	(increment_row_positions, mode_line_string)
	(marginal_area_string):
	Use ptrdiff_t, not EMACS_INT, where ptrdiff_t is wide enough.
	(change_frame_size_1, Fredisplay, Fframe_or_buffer_changed_p):
	Use ptrdiff_t, not int, to avoid needless 32-bit limit on 64-bit hosts.
	(duration_to_sec_usec): New function, to check for overflow better.
	(Fsleep_for, sit_for): Use it.
	* doc.c (get_doc_string, store_function_docstring):
	Use ptrdiff_t, not EMACS_INT, where ptrdiff_t is wide enough.
	(get_doc_string, Fsnarf_documentation):
	Use int, not EMACS_INT, where int is wide enough.
	(get_doc_string):
	Use SAFE_ALLOCA, not alloca.
	Check for overflow when converting EMACS_INT to off_t.
	* doprnt.c (doprnt):
	Use ptrdiff_t, not EMACS_INT, where ptrdiff_t is wide enough.
	* editfns.c (init_editfns, Fuser_uid, Fuser_real_uid):
	Don't assume uid_t fits into fixnum.
	(buildmark, Fgoto_char, overlays_around, find_field, Fdelete_field)
	(Ffield_string, Ffield_string_no_properties, Ffield_beginning)
	(Ffield_end, Fconstrain_to_field, Fline_beginning_position)
	(Fline_end_position, Fprevious_char, Fchar_after, Fchar_before)
	(general_insert_function)
	(Finsert_char, make_buffer_string, make_buffer_string_both)
	(update_buffer_properties, Fbuffer_substring)
	(Fbuffer_substring_no_properties, Fcompare_buffer_substrings)
	(Fsubst_char_in_region, check_translation)
	(Ftranslate_region_internal, save_restriction_restore, Fformat)
	(transpose_markers, Ftranspose_regions):
	Use ptrdiff_t, not EMACS_INT, where ptrdiff_t is wide enough.
	(clip_to_bounds): Move to lisp.h as an inline function).
	(Fconstrain_to_field): Don't assume integers are nonnegative.
	(Fline_beginning_position, Fsave_excursion, Fsave_current_buffer):
	(Fsubst_char_in_region, Fsave_restriction):
	Use ptrdiff_t, not int, to avoid needless 32-bit limit on 64-bit hosts.
	(Femacs_pid): Don't assume pid_t fits into fixnum.
	(lo_time): Use int, not EMACS_INT, when int suffices.
	(lisp_time_argument): Check for usec out of range.
	(Fencode_time): Don't assume fixnum fits in int.
	(Fuser_login_name, Fuser_full_name): Signal an error
	if a uid argument is out of range, rather than relying on
	undefined behavior.
	(Fformat_time_string): Remove now-unnecessary check.
	lisp_time_argument checks for out-of-range usec now.
	* emacs.c (gdb_valbits, gdb_gctypebits): Now int, not EMACS_INT.
	(gdb_data_seg_bits): Now uintptr_t, not EMACS_INT.
	(PVEC_FLAG, gdb_array_mark_flag): Now ptrdiff_t, not EMACS_INT.
	(init_cmdargs, Fdump_emacs):
	Use ptrdiff_t, not int, to avoid needless 32-bit limit on 64-bit hosts.
	(Fkill_emacs): Don't assume fixnum fits in int; instead, take just
	the bottom (typically) 32 bits of the fixnum.
	* eval.c (specpdl_size, call_debugger):
	Use ptrdiff_t, not EMACS_INT, where ptrdiff_t is wide enough.
	(when_entered_debugger, Fbacktrace_debug):
	Don't assume fixnum can fit in int.
	(Fdefvaralias, Fdefvar): Do not attempt to compute the address of
	the object just before a buffer; this is not portable.
	(FletX, Flet, Funwind_protect, do_autoload, Feval, funcall_lambda)
	(grow_specpdl, unbind_to):
	Use ptrdiff_t, not int, to avoid needless 32-bit limit on 64-bit hosts.
	(Fapply, apply_lambda): Don't assume ptrdiff_t can hold fixnum.
	(grow_specpdl): Simplify allocation by using xpalloc.
	(Fprog1, Fprog2): Don't assume list length fits in int.  Simplify.
	* fileio.c (Ffind_file_name_handler, Fcopy_file, Frename_file)
	(Finsert_file_contents, Fwrite_region, Fdo_auto_save):
	Use ptrdiff_t, not int, to avoid needless 32-bit limit on 64-bit hosts.
	(Ffind_file_name_handler, non_regular_inserted, Finsert_file_contents)
	(a_write, e_write):
	Use ptrdiff_t, not EMACS_INT, where ptrdiff_t is wide enough.
	(Fcopy_file, non_regular_nbytes, read_non_regular)
	(Finsert_file_contents):
	Use int, not EMACS_INT, where int is wide enough.
	(READ_BUF_SIZE): Verify that it fits in int.
	(Finsert_file_contents): Check that counts are in proper range,
	rather than assuming fixnums fit into ptrdiff_t etc.
	Don't assume fixnums fit into int.
	* floatfns.c (Fexpt): Avoid undefined signed * signed overflow.
	* fns.c (Fcompare_strings, Fstring_lessp, struct textprop_rec, concat)
	(string_char_byte_cache_charpos, string_char_byte_cache_bytepos)
	(string_char_to_byte, string_byte_to_char)
	(string_make_multibyte, string_to_multibyte)
	(string_make_unibyte, Fstring_as_unibyte, Fstring_as_multibyte)
	(Fstring_to_unibyte, Fsubstring, Fsubstring_no_properties)
	(substring_both, Fdelete, internal_equal, Ffillarray)
	(Fclear_string, mapcar1)
	(Fbase64_encode_region, Fbase64_encode_string, base64_encode_1)
	(Fbase64_decode_region, Fbase64_decode_string, base64_decode_1)
	(larger_vector, make_hash_table, maybe_resize_hash_table)
	(hash_lookup, hash_remove_from_table, hash_clear, sweep_weak_table)
	(Fmaphash, secure_hash):
	Use ptrdiff_t, not EMACS_INT, where ptrdiff_t is wide enough.
	(concat): Check for string index and length overflow.
	(Fmapconcat): Don't assume fixnums fit into ptrdiff_t.
	(Frequire):
	Use ptrdiff_t, not int, to avoid needless 32-bit limit on 64-bit hosts.
	(larger_vector): New API (vec, incr_min, size_max) replaces old
	one (vec, new_size, init).  This catches size overflow.
	INIT was removed because it was always Qnil.
	All callers changed.
	(INDEX_SIZE_BOUND): New macro, which calculates more precisely
	the upper bound on a hash table index size.
	(make_hash_table, maybe_resize_hash_table): Use it.
	(secure_hash): Computer start_byte and end_byte only after
	they're known to be in ptrdiff_t range.
	* font.c (font_intern_prop, font_at, font_range, Ffont_shape_gstring)
	(Ffont_get_glyphs, Ffont_at):
	Use ptrdiff_t, not EMACS_INT, where ptrdiff_t is wide enough.
	(font_style_to_value, font_prop_validate_style, font_expand_wildcards)
	(Flist_fonts, Fopen_font):
	Don't assume fixnum can fit in int.
	(check_gstring): Don't assume index can fit in int.
	(font_match_p): Check that fixnum is a character, not a nonnegative
	fixnum, since the later code needs to stuff it into an int.
	(font_find_for_lface): Use SAFE_ALLOCA_LISP, not alloca.
	(font_fill_lglyph_metrics): Use unsigned, not EMACS_INT, to avoid
	conversion overflow issues.
	(Fopen_font): Check for integer out of  range.
	(Ffont_get_glyphs): Don't assume index can fit in int.
	* font.h: Adjust decls to match defn changes elsewhere.
	* fontset.c (reorder_font_vector): Redo score calculation to avoid
	integer overflow.
	(num_auto_fontsets, fontset_from_font): Use ptrdiff_t, not
	printmax_t, where ptrdiff_t is wide enough.
	(Finternal_char_font):
	Use ptrdiff_t, not EMACS_INT, where ptrdiff_t is wide enough.
	* frame.c (Fset_mouse_position, Fset_mouse_pixel_position)
	(Fset_frame_height, Fset_frame_width, Fset_frame_size)
	(Fset_frame_position, x_set_frame_parameters)
	(x_set_line_spacing, x_set_border_width)
	(x_set_internal_border_width, x_set_alpha, x_figure_window_size):
	Check that fixnums are in proper range for system types.
	(frame_name_fnn_p, Fframe_parameter, Fmodify_frame_parameters):
	Use ptrdiff_t, not EMACS_INT, where ptrdiff_t is wide enough.
	(Fmodify_frame_parameters): Don't assume fixnum fits in int.
	Use SAFE_ALLOCA_LISP, not alloca.
	* frame.h (struct frame): Use intptr_t, not EMACS_INT, where
	intptr_t is wide enough.
	* fringe.c (lookup_fringe_bitmap, get_logical_fringe_bitmap)
	(Fdefine_fringe_bitmap): Don't assume fixnum fits in int.
	(Ffringe_bitmaps_at_pos): Don't assume index fits in int.
	Check for fixnum out of range.
	* ftfont.c (ftfont_list): Don't assume index fits in int.
	Check that fixnums are in proper range for system types.
	(ftfont_shape_by_flt):
	Use ptrdiff_t, not EMACS_INT, where ptrdiff_t is wide enough.
	* gnutls.c (emacs_gnutls_write, emacs_gnutls_read):
	Use ptrdiff_t, not EMACS_INT, where ptrdiff_t is wide enough.
	(Fgnutls_error_fatalp, Fgnutls_error_string, Fgnutls_boot):
	Check that fixnums are in proper range for system types.
	* gnutls.h: Adjust decls to match defn changes elsewhere.
	* gtkutil.c (xg_dialog_run):
	Use ptrdiff_t, not int, to avoid needless 32-bit limit on 64-bit hosts.
	(update_frame_tool_bar):
	Check that fixnums are in proper range for system types.
	* image.c (parse_image_spec): Redo count calculation to avoid overflow.
	(lookup_image): Check that fixnums are in range for system types.
	* indent.c (last_known_column, last_known_column_point):
	(current_column_bol_cache):
	(skip_invisible, current_column, check_display_width):
	(check_display_width, scan_for_column, current_column_1)
	(Findent_to, Fcurrent_indentation, position_indentation)
	(indented_beyond_p, Fmove_to_column, compute_motion):
	(Fcompute_motion, Fvertical_motion):
	Use ptrdiff_t, not EMACS_INT, where ptrdiff_t is wide enough.
	(last_known_column_modified): Use EMACS_INT, not int.
	(check_display_width):
	(Fcompute_motion):
	Check that fixnums and floats are in proper range for system types.
	(compute_motion): Don't assume index or fixnum fits in int.
	(compute_motion, Fcompute_motion):
	Use int, not EMACS_INT, when it is wide enough.
	(vmotion): Omit local var start_hpos that is always 0; that way
	we don't need to worry about overflow in expressions involving it.
	* indent.h: Adjust decls to match defn changes elsewhere.
	(struct position):
	Use ptrdiff_t, not EMACS_INT, where ptrdiff_t is wide enough.
	Use int, not EMACS_INT, where int is wide enough.
	Remove unused members ovstring_chars_done and tab_offset;
	all uses removed.
	* insdel.c (move_gap, move_gap_both, gap_left, gap_right)
	(adjust_markers_for_delete, adjust_markers_for_insert, adjust_point)
	(adjust_markers_for_replace, make_gap_larger, make_gap_smaller)
	(make_gap, copy_text, insert, insert_and_inherit)
	(insert_before_markers, insert_before_markers_and_inherit)
	(insert_1, count_combining_before, count_combining_after)
	(insert_1_both, insert_from_string)
	(insert_from_string_before_markers, insert_from_string_1)
	(insert_from_gap, insert_from_buffer, insert_from_buffer_1)
	(adjust_after_replace, adjust_after_insert, replace_range)
	(replace_range_2, del_range, del_range_1, del_range_byte)
	(del_range_both, del_range_2, modify_region)
	(prepare_to_modify_buffer, signal_before_change)
	(signal_after_change, Fcombine_after_change_execute):
	Use ptrdiff_t, not EMACS_INT, where ptrdiff_t is wide enough.
	* intervals.c (traverse_intervals, rotate_right, rotate_left)
	(balance_an_interval, split_interval_right, split_interval_left)
	(find_interval, next_interval, update_interval)
	(adjust_intervals_for_insertion, delete_node, delete_interval)
	(interval_deletion_adjustment, adjust_intervals_for_deletion)
	(static_offset_intervals, offset_intervals)
	(merge_interval_right, merge_interval_left, make_new_interval)
	(graft_intervals_into_buffer, temp_set_point_both)
	(temp_set_point, set_point, adjust_for_invis_intang)
	(set_point_both, move_if_not_intangible, get_property_and_range)
	(get_local_map, copy_intervals, copy_intervals_to_string)
	(compare_string_intervals, set_intervals_multibyte_1):
	Use ptrdiff_t, not EMACS_INT, where ptrdiff_t is wide enough.
	* intervals.h: Adjust decls to match defn changes elsewhere.
	(struct interval):
	Use ptrdiff_t, not EMACS_INT, where ptrdiff_t is wide enough.
	* keyboard.c (this_command_key_count, this_single_command_key_start)
	(before_command_key_count, before_command_echo_length, echo_now)
	(echo_length, recursive_edit_1, Frecursive_edit, Ftrack_mouse)
	(command_loop_1, safe_run_hooks, read_char, timer_check_2)
	(menu_item_eval_property, read_key_sequence, Fread_key_sequence)
	(Fread_key_sequence_vector, Fexecute_extended_command, Fsuspend_emacs):
	Use ptrdiff_t, not int, to avoid needless 32-bit limit on 64-bit hosts.
	(last_non_minibuf_size, last_point_position, echo_truncate)
	(command_loop_1, adjust_point_for_property, read_char, gen_help_event)
	(make_lispy_position, make_lispy_event, parse_modifiers_uncached)
	(parse_modifiers, modify_event_symbol, Fexecute_extended_command)
	(stuff_buffered_input):
	Use ptrdiff_t, not EMACS_INT, where ptrdiff_t is wide enough.
	(last_auto_save, command_loop_1, read_char):
	Use EMACS_INT, not int, to avoid integer overflow.
	(record_char): Avoid overflow in total_keys computation.
	(parse_modifiers_uncached): Redo index calculation to avoid overflow.
	* keyboard.h: Adjust decls to match defn changes elsewhere.
	* keymap.c (Fdefine_key, Fcurrent_active_maps, accessible_keymaps_1)
	(Fkey_description, Fdescribe_vector, Flookup_key):
	Use ptrdiff_t, not int, to avoid needless 32-bit limit on 64-bit hosts.
	(click_position): New function, to check that positions are in range.
	(Fcurrent_active_maps):
	(describe_command):
	Use ptrdiff_t, not EMACS_INT, where ptrdiff_t is wide enough.
	(Faccessible_keymaps, Fkey_description):
	(preferred_sequence_p):
	Don't assume fixnum can fit into int.
	(Fkey_description): Use SAFE_ALLOCA_LISP, not alloca.
	Check for integer overflow in size calculations.
	(Ftext_char_description): Use CHECK_CHARACTER, not CHECK_NUMBER, to
	avoid mishandling large integers.
	* lisp.h: Adjust decls to match defn changes elsewhere.
	(ARRAY_MARK_FLAG, PSEUDOVECTOR_FLAG, struct Lisp_String)
	(struct vectorlike_header, struct Lisp_Subr, struct Lisp_Hash_Table)
	(struct Lisp_Marker):
	Use ptrdiff_t, not EMACS_INT, where ptrdiff_t is wide enough.
	(clip_to_bounds): Now an inline function, moved here from editfns.c.
	(GLYPH_CODE_P): Check for overflow in system types, subsuming the
	need for GLYPH_CODE_CHAR_VALID_P and doing proper checking ourselves.
	All callers changed.
	(GLYPH_CODE_CHAR, GLYPH_CODE_FACE):
	Assume the arg has valid form, since it always does.
	(TYPE_RANGED_INTEGERP): Avoid bug when checking against a wide
	unsigned integer system type.
	(CHECK_RANGED_INTEGER, CHECK_TYPE_RANGED_INTEGER): New macros.
	(struct catchtag, specpdl_size, SPECPDL_INDEX, USE_SAFE_ALLOCA):
	Use ptrdiff_t, not int, to avoid needless 32-bit limit on 64-bit hosts.
	(struct catchtag): Use EMACS_INT, not int, since it may be a fixnum.
	(duration_to_sec_usec): New decl.
	* lread.c (read_from_string_index, read_from_string_index_byte)
	(read_from_string_limit, readchar, unreadchar, openp)
	(read_internal_start, read1, oblookup):
	Use ptrdiff_t, not EMACS_INT, where ptrdiff_t is wide enough.
	(Fload, readevalloop, Feval_buffer, Feval_region):
	Use ptrdiff_t, not int, to avoid needless 32-bit limit on 64-bit hosts.
	(openp): Check for out-of-range argument to 'access'.
	(read1): Use int, not EMACS_INT, where int is wide enough.
	Don't assume fixnum fits into int.
	Fix off-by-one error that can read outside a buffer.
	(read_filtered_event): Use duration_to_sec_usec
	to do proper overflow checking on durations.
	* macros.c (Fstart_kbd_macro): Use xpalloc to check for overflow
	in size calculation.
	(Fexecute_kbd_macro):
	Use ptrdiff_t, not int, to avoid needless 32-bit limit on 64-bit hosts.
	* marker.c (cached_charpos, cached_bytepos, CONSIDER)
	(byte_char_debug_check, buf_charpos_to_bytepos, verify_bytepos)
	(buf_bytepos_to_charpos, Fset_marker, set_marker_restricted)
	(set_marker_both, set_marker_restricted_both, marker_position)
	(marker_byte_position, Fbuffer_has_markers_at):
	Use ptrdiff_t, not EMACS_INT, where ptrdiff_t is wide enough.
	(Fset_marker, set_marker_restricted): Don't assume fixnum fits in int.
	* menu.c (ensure_menu_items): Renamed from grow_menu_items.
	It now merely ensures that the menu is large enough, without
	necessarily growing it, as this avoids some integer overflow issues.
	All callers changed.
	(keymap_panes, parse_single_submenu, Fx_popup_menu):
	Use ptrdiff_t, not int, to avoid needless 32-bit limit on 64-bit hosts.
	(parse_single_submenu, Fx_popup_menu): Don't assume fixnum fits in int.
	Use SAFE_ALLOCA_LISP, not alloca.
	(find_and_return_menu_selection): Avoid unnecessary casts of pointers
	to EMACS_INT.  Check that fixnums are in proper range for system types.
	* minibuf.c (minibuf_prompt_width, string_to_object)
	(Fminibuffer_contents, Fminibuffer_contents_no_properties)
	(Fminibuffer_completion_contents, Ftry_completion, Fall_completions):
	Use ptrdiff_t, not EMACS_INT, where ptrdiff_t is wide enough.
	(get_minibuffer, read_minibuf_unwind):
	Use ptrdiff_t, not int, to avoid needless 32-bit limit on 64-bit hosts.
	(read_minibuf): Omit unnecessary arg BACKUP_N, which is always nil;
	this simplifies overflow checking.  All callers changed.
	(read_minibuf, Fread_buffer, Ftry_completion, Fall_completions)
	(Ftest_completion):
	Use ptrdiff_t, not int, to avoid needless 32-bit limit on 64-bit hosts.
	* nsfns.m (check_ns_display_info): Don't assume fixnum fits in long.
	(x_set_menu_bar_lines, x_set_tool_bar_lines, Fx_create_frame):
	Check that fixnums are in proper range for system types.
	(Fx_create_frame, Fx_show_tip):
	Use ptrdiff_t, not int, to avoid needless 32-bit limit on 64-bit hosts.
	* nsfont.m (ns_findfonts, nsfont_list_family):
	Don't assume fixnum fits in long.
	* nsmenu.m (ns_update_menubar, ns_menu_show, ns_popup_dialog):
	Use ptrdiff_t, not int, to avoid needless 32-bit limit on 64-bit hosts.
	(ns_update_menubar): Use intptr_t, not EMACS_INT, when intptr_t is
	wide enough.
	* nsselect.m (ns_get_local_selection, clean_local_selection_data):
	Use ptrdiff_t, not int, to avoid needless 32-bit limit on 64-bit hosts.
	* print.c (print_buffer_size, print_buffer_pos, print_buffer_pos_byte)
	(PRINTDECLARE, PRINTPREPARE):
	(strout, print_string):
	(print, print_preprocess, print_check_string_charset_prop)
	(print_object):
	Use ptrdiff_t, not EMACS_INT, where ptrdiff_t is wide enough.
	(PRINTDECLARE):
	(temp_output_buffer_setup, Fprin1_to_string, print_object):
	Use ptrdiff_t, not int, to avoid needless 32-bit limit on 64-bit hosts.
	(PRINTPREPARE): Use int, not ptrdiff_t, where int is wide enough.
	(printchar, strout): Use xpalloc to catch size calculation overflow.
	(Fexternal_debugging_output): Don't overflow EMACS_INT->int conversion.
	(print_error_message): Use SAFE_ALLOCA, not alloca.
	(print_object): Use int, not EMACS_INT, where int is wide enough.
	(print_depth, new_backquote_output, print_number_index):
	Use ptrdiff_t, not int, where int might not be wide enough.
	* process.c (Fdelete_process): Don't assume pid fits into EMACS_INT.
	(Fset_process_window_size, Fformat_network_address)
	(get_lisp_to_sockaddr_size, set_socket_option, Fmake_network_process)
	(sigchld_handler):
	Check that fixnums are in proper range for system types.
	(Fsignal_process): Simplify by avoiding a goto.
	Check for process-ids out of pid_t range rather than relying on
	undefined behavior.
	(process_tick, update_tick): Use EMACS_INT, not int.
	(Fformat_network_address, read_process_output, send_process)
	(Fprocess_send_region, status_notify):
	Use ptrdiff_t, not EMACS_INT, where ptrdiff_t is wide enough.
	(Fformat_network_address, Fmake_serial_process, Fmake_network_process)
	(wait_reading_process_output, read_process_output, exec_sentinel):
	Use ptrdiff_t, not int, to avoid needless 32-bit limit on 64-bit hosts.
	(conv_lisp_to_sockaddr): Don't assume fixnums fit into int.
	(Faccept_process_output): Use duration_to_sec_usec to do proper
	overflow checking on durations.
	(emacs_get_tty_pgrp, Fprocess_running_child_p, process_send_signal):
	Don't assume pid_t fits in int.
	* puresize.h (PURESIZE_RATIO): Shrink this to 8/6 on 32-bit hosts
	configured --with-wide-int.
	* scroll.c (calculate_scrolling, calculate_direct_scrolling)
	(line_ins_del): Use int, not EMACS_INT, where int is wide enough.
	* search.c (looking_at_1, string_match_1):
	(fast_string_match, fast_c_string_match_ignore_case)
	(fast_string_match_ignore_case, fast_looking_at, scan_buffer)
	(scan_newline, find_before_next_newline, search_command)
	(trivial_regexp_p, search_buffer, simple_search, boyer_moore)
	(set_search_regs, wordify):
	(Freplace_match):
	(Fmatch_data):
	Use ptrdiff_t, not EMACS_INT, where ptrdiff_t is wide enough.
	(string_match_1, search_buffer, set_search_regs):
	(Fmatch_data):
	Use ptrdiff_t, not int, to avoid needless 32-bit limit on 64-bit hosts.
	(wordify): Check for overflow in size calculation.
	(Freplace_match): Avoid potential buffer overflow in search_regs.start.
	(Fset_match_data): Don't assume fixnum fits in ptrdiff_t.
	Check that fixnums are in proper range for system types.
	* sound.c (struct sound_device)
	(wav_play, au_play, vox_write, alsa_period_size, alsa_write):
	Use ptrdiff_t, not EMACS_INT, where ptrdiff_t is wide enough.
	(Fplay_sound_internal):
	Use ptrdiff_t, not int, to avoid needless 32-bit limit on 64-bit hosts.
	* syntax.c (struct lisp_parse_state, find_start_modiff)
	(Finternal_describe_syntax_value, scan_lists, scan_sexps_forward):
	(Fparse_partial_sexp):
	Don't assume fixnums can fit in int.
	(struct lisp_parse_state, find_start_pos, find_start_value)
	(find_start_value_byte, find_start_begv)
	(update_syntax_table, char_quoted, dec_bytepos)
	(find_defun_start, prev_char_comend_first, back_comment):
	(scan_words, skip_chars, skip_syntaxes, forw_comment, Fforward_comment)
	(scan_lists, Fbackward_prefix_chars, scan_sexps_forward):
	Use ptrdiff_t, not EMACS_INT, where ptrdiff_t is wide enough.
	(Finternal_describe_syntax_value): Check that match_lisp is a
	character, not an integer, since the code stuffs it into int.
	(scan_words, scan_sexps_forward):
	Check that fixnums are in proper range for system types.
	(Fforward_word):
	Use ptrdiff_t, not int, to avoid needless 32-bit limit on 64-bit hosts.
	(scan_sexps_forward):
	Use CHARACTERP, not INTEGERP, since the value must fit into int.
	(Fparse_partial_sexp): Fix doc; element 8 is not ignored.
	* syntax.h: Adjust decls to match defn changes elsewhere.
	(struct gl_state_s):
	Use ptrdiff_t, not EMACS_INT, where ptrdiff_t is wide enough.
	(SETUP_SYNTAX_TABLE_FOR_OBJECT): Use PTRDIFF_MAX, not
	MOST_POSITIVE_FIXNUM.
	* sysdep.c (wait_for_termination_1, wait_for_termination)
	(interruptible_wait_for_termination, mkdir):
	Don't assume pid_t fits in int; on 64-bit AIX pid_t is 64-bit.
	(emacs_read, emacs_write):
	Use ptrdiff_t, not EMACS_INT, where ptrdiff_t is wide enough.
	(system_process_attributes): Don't assume uid_t, gid_t, EMACS_INT,
	and double all fit in int.
	* term.c (set_tty_color_mode):
	Check that fixnums are in proper range for system types.
	* termhooks.h (struct input_event):
	Use ptrdiff_t, not EMACS_INT, where ptrdiff_t is wide enough.
	* textprop.c (validate_interval_range, interval_of)
	(Fadd_text_properties, set_text_properties_1)
	(Fremove_text_properties, Fremove_list_of_text_properties)
	(Ftext_property_any, Ftext_property_not_all)
	(copy_text_properties, text_property_list, extend_property_ranges)
	(verify_interval_modification):
	Use ptrdiff_t, not EMACS_INT, where ptrdiff_t is wide enough.
	(Fnext_single_char_property_change)
	(Fprevious_single_char_property_change):
	Use ptrdiff_t, not int, to avoid needless 32-bit limit on 64-bit hosts.
	(copy_text_properties):
	Check for integer overflow in index calculation.
	* undo.c (last_boundary_position, record_point, record_insert)
	(record_delete, record_marker_adjustment, record_change)
	(record_property_change):
	Use ptrdiff_t, not EMACS_INT, where ptrdiff_t is wide enough.
	(truncate_undo_list, Fprimitive_undo): Don't assume fixnum fits in int.
	Use ptrdiff_t, not int, to avoid needless 32-bit limit on 64-bit hosts.
	* w32fns.c (Fx_create_frame, x_create_tip_frame, Fx_show_tip)
	(Fx_hide_tip, Fx_file_dialog):
	* w32menu.c (set_frame_menubar):
	Use ptrdiff_t, not int, for consistency with rest of code.
	* window.c (window_scroll_preserve_hpos, window_scroll_preserve_vpos)
	(select_window, Fdelete_other_windows_internal)
	(window_scroll_pixel_based, window_scroll_line_based)
	(Frecenter, Fset_window_configuration):
	Use ptrdiff_t, not EMACS_INT, where ptrdiff_t is wide enough.
	(Fset_window_hscroll, run_window_configuration_change_hook)
	(set_window_buffer, temp_output_buffer_show, scroll_command)
	(Fscroll_other_window, Frecenter):
	Use ptrdiff_t, not int, to avoid needless 32-bit limit on 64-bit hosts.
	(Fwindow_line_height, window_scroll, Fscroll_left, Fscroll_right):
	Don't assume fixnum fits in int.
	(Fset_window_scroll_bars):
	Check that fixnums are in proper range for system types.
	* xdisp.c (help_echo_pos, pos_visible_p, string_pos_nchars_ahead)
	(string_pos, c_string_pos, number_of_chars, init_iterator)
	(in_ellipses_for_invisible_text_p, init_from_display_pos)
	(compute_stop_pos, next_overlay_change, compute_display_string_pos)
	(compute_display_string_end, handle_face_prop)
	(face_before_or_after_it_pos, handle_invisible_prop)
	(handle_display_prop, handle_display_spec, handle_single_display_spec)
	(display_prop_intangible_p, string_buffer_position_lim)
	(string_buffer_position, handle_composition_prop, load_overlay_strings)
	(get_overlay_strings_1, get_overlay_strings)
	(iterate_out_of_display_property, forward_to_next_line_start)
	(back_to_previous_visible_line_start, reseat, reseat_to_string)
	(get_next_display_element, set_iterator_to_next)
	(get_visually_first_element, compute_stop_pos_backwards)
	(handle_stop_backwards, next_element_from_buffer)
	(move_it_in_display_line_to, move_it_in_display_line)
	(move_it_to, move_it_vertically_backward, move_it_by_lines)
	(add_to_log, message_dolog, message_log_check_duplicate)
	(message2, message2_nolog, message3, message3_nolog
	(with_echo_area_buffer, display_echo_area_1, resize_mini_window_1)
	(current_message_1, truncate_echo_area, truncate_message_1)
	(set_message, set_message_1, store_mode_line_noprop)
	(hscroll_window_tree, debug_delta, debug_delta_bytes, debug_end_vpos)
	(text_outside_line_unchanged_p, check_point_in_composition)
	(reconsider_clip_changes)
	(redisplay_internal, set_cursor_from_row, try_scrolling)
	(try_cursor_movement, set_vertical_scroll_bar, redisplay_window)
	(redisplay_window, find_last_unchanged_at_beg_row)
	(find_first_unchanged_at_end_row, row_containing_pos, try_window_id)
	(trailing_whitespace_p, find_row_edges, display_line)
	(RECORD_MAX_MIN_POS, Fcurrent_bidi_paragraph_direction)
	(display_mode_element, store_mode_line_string)
	(pint2str, pint2hrstr, decode_mode_spec)
	(display_count_lines, display_string, draw_glyphs)
	(x_produce_glyphs, x_insert_glyphs)
	(rows_from_pos_range, mouse_face_from_buffer_pos)
	(fast_find_string_pos, mouse_face_from_string_pos)
	(note_mode_line_or_margin_highlight, note_mouse_highlight):
	Use ptrdiff_t, not EMACS_INT, where ptrdiff_t is wide enough.
	(safe_call, init_from_display_pos, handle_fontified_prop)
	(handle_single_display_spec, load_overlay_strings)
	(with_echo_area_buffer, setup_echo_area_for_printing)
	(display_echo_area, echo_area_display)
	(x_consider_frame_title, prepare_menu_bars, update_menu_bar)
	(update_tool_bar, hscroll_window_tree, redisplay_internal)
	(redisplay_window, dump_glyph_row, display_mode_line)
	(Fformat_mode_line, decode_mode_spec, on_hot_spot_p):
	(handle_display_spec, display_prop_string_p):
	Use ptrdiff_t, not int, to avoid needless 32-bit limit on 64-bit hosts.
	(handle_single_display_spec, build_desired_tool_bar_string)
	(redisplay_tool_bar, scroll_window_tree, Fdump_glyph_matrix)
	(get_specified_cursor_type):
	Check that fixnums are in proper range for system types.
	(struct overlay_entry, resize_mini_window, Fdump_glyph_row)
	(Flookup_image_map):
	Don't assume fixnums fit in int.
	(compare_overlay_entries):
	Avoid mishandling comparisons due to subtraction overflow.
	(load_overlay_strings): Use SAFE_NALLOCA, not alloca.
	(last_escape_glyph_face_id, last_glyphless_glyph_face_id):
	(handle_tool_bar_click):
	Use int, not unsigned, since we prefer signed and the signedness
	doesn't matter here.
	(get_next_display_element, next_element_from_display_vector):
	Use int, not EMACS_INT, when int is wide enough.
	(start_hourglass): Use duration_to_sec_usec to do proper
	overflow checking on durations.
	* xfaces.c (Fbitmap_spec_p):
	Check that fixnums are in proper range for system types.
	(compare_fonts_by_sort_order):
	Avoid mishandling comparisons due to subtraction overflow.
	(Fx_family_fonts, realize_basic_faces):
	Use ptrdiff_t, not int, to avoid needless 32-bit limit on 64-bit hosts.
	(Fx_family_fonts):
	Don't assume fixnum fits in int.
	Use SAFE_ALLOCA_LISP, not alloca.
	(merge_face_heights): Remove unnecessary cast to EMACS_INT.
	(Finternal_make_lisp_face): Don't allocate more than MAX_FACE_ID.
	(face_at_buffer_position, face_for_overlay_string)
	(face_at_string_position):
	Use ptrdiff_t, not EMACS_INT, where ptrdiff_t is wide enough.
	(merge_faces): Use int, not EMACS_INT, where int is wide enough.
	* xfns.c (x_set_menu_bar_lines, x_set_tool_bar_lines, x_icon_verify)
	(Fx_show_tip):
	Check that fixnums are in proper range for system types.
	(Fx_create_frame, x_create_tip_frame, Fx_show_tip)
	(Fx_hide_tip, Fx_file_dialog, Fx_select_font):
	Use ptrdiff_t, not int, to avoid needless 32-bit limit on 64-bit hosts.
	(Fx_change_window_property): Don't assume fixnums fit in int.
	* xfont.c (xfont_chars_supported):
	Use ptrdiff_t, not int, to avoid needless 32-bit limit on 64-bit hosts.
	* xmenu.c (Fx_popup_dialog, set_frame_menubar)
	(create_and_show_popup_menu, create_and_show_dialog, xmenu_show):
	Use ptrdiff_t, not int, to avoid needless 32-bit limit on 64-bit hosts.
	* xml.c (parse_region):
	* xrdb.c (magic_file_p):
	Use ptrdiff_t, not EMACS_INT, where ptrdiff_t is wide enough.
	* xselect.c (TRACE1): Don't assume pid_t promotes to int.
	(x_get_local_selection, x_reply_selection_request)
	(x_handle_selection_request, wait_for_property_change):
	Use ptrdiff_t, not int, to avoid needless 32-bit limit on 64-bit hosts.
	(selection_data_to_lisp_data): Use short, not EMACS_INT, where
	short is wide enough.
	(x_send_client_event): Don't assume fixnum fits in int.
	* xterm.c (x_x_to_emacs_modifiers):
	Don't assume EMACS_INT overflows nicely into int.
	(x_emacs_to_x_modifiers): Use EMACS_INT, not int, because values
	may come from Lisp.
	(handle_one_xevent): NATNUMP can eval its arg twice.
	(x_connection_closed):
	Use ptrdiff_t, not int, to avoid needless 32-bit limit on 64-bit hosts.
	* xterm.h: Adjust decls to match defn changes elsewhere.
	(struct scroll_bar): Use struct vectorlike_header
	rather than rolling our own approximation.
	(SCROLL_BAR_VEC_SIZE): Remove; not used.
=======
	not supposed to happen.

	Fix minor GTK3 problems found by static checking.
	* emacsgtkfixed.c (EMACS_TYPE_FIXED, EMACS_FIXED, EmacsFixed)
	(EmacsFixedPrivate, EmacsFixedClass, struct _EmacsFixed)
	(struct _EmacsFixedClass, emacs_fixed_get_type):
	Move decls here from emacsgtkfixed.h, since they needn't be public.
	(emacs_fixed_get_type): Now static.
	(emacs_fixed_class_init): Omit unused local.
	(emacs_fixed_child_type): Remove; unused.
	* emacsgtkfixed.h (EMACS_TYPE_FIXED, EMACS_FIXED, EmacsFixed)
	(EmacsFixedPrivate, EmacsFixedClass, struct _EmacsFixed)
	(struct _EmacsFixedClass): Move to emacsgtkfixed.c.
	(EMACS_FIXED_CLASS, EMACS_IS_FIXED, EMACS_IS_FIXED_CLASS)
	(EMACS_FIXED_GET_CLASS): Remove; unused.
	* gtkutil.c (xg_create_frame_widgets) [!HAVE_GTK3]: Omit unused local.

	* keyboard.c (handle_async_input): Define only if SYNC_INPUT || SIGIO.
	Problem reported by Juanma Barranquero for Windows -Wunused-function.

2012-04-22  Paul Eggert  <eggert@cs.ucla.edu>

	Modernize and clean up gmalloc.c to assume C89 (Bug#9119).
	* gmalloc.c (_MALLOC_INTERNAL, _MALLOC_H, _PP, __ptr_t)
	(__malloc_size_t, __malloc_ptrdiff_t):
	Remove.  All uses removed, replaced by the definiens if needed,
	since we can assume C89 or better now.
	Include <stdint.h>, for PTRDIFF_MAX, uintptr_t.
	(protect_malloc_state, align, get_contiguous_space)
	(malloc_atfork_handler_prepare, malloc_atfork_handler_parent)
	(malloc_atfork_handler_child, malloc_enable_thread)
	(malloc_initialize_1, __malloc_initialize, morecore_nolock)
	(_malloc_internal_nolock, _malloc_internal, malloc, _malloc)
	(_free, _realloc, _free_internal_nolock, _free_internal, free, cfree)
	(special_realloc, _realloc_internal_nolock, _realloc_internal)
	(realloc, calloc, __default_morecore, memalign, valloc, checkhdr)
	(freehook, mallochook, reallochook, mabort, mcheck, mprobe):
	Define using prototypes, not old style.
	(align, _malloc_internal_nolock, _free_internal_nolock, memalign):
	Don't assume ptrdiff_t and uintptr_t are no wider than unsigned long.
	(align): Don't assume that signed integer overflow wraps around.
	Omit unused local var.
	(malloc_initialize_1, morecore_nolock, _malloc_internal_nolock)
	(_free_internal_nolock, memalign, mallochook, reallochook):
	Omit no-longer-needed casts.
	(valloc): Use getpagesize, not __getpagesize.
	(MAGICWORD, MAGICFREE): Now randomish size_t values, not 32-bit.
	(struct hdr): The 'magic' member is now size_t, not unsigned long.

	* dbusbind.c (XD_DBUS_VALIDATE_OBJECT): Define only if needed.

2012-04-22  Michael Albinus  <michael.albinus@gmx.de>

	Move functions from C to Lisp.  Make non-blocking method calls
	the default.  Implement further D-Bus standard interfaces.

	* dbusbind.c (DBUS_NUM_MESSAGE_TYPES): Declare.
	(QCdbus_request_name_allow_replacement)
	(QCdbus_request_name_replace_existing)
	(QCdbus_request_name_do_not_queue)
	(QCdbus_request_name_reply_primary_owner)
	(QCdbus_request_name_reply_in_queue)
	(QCdbus_request_name_reply_exists)
	(QCdbus_request_name_reply_already_owner): Move to dbus.el.
	(QCdbus_registered_serial, QCdbus_registered_method)
	(QCdbus_registered_signal): New Lisp objects.
	(XD_DEBUG_MESSAGE): Use sizeof.
	(XD_MESSAGE_TYPE_TO_STRING, XD_OBJECT_TO_STRING)
	(XD_DBUS_VALIDATE_BUS_ADDRESS, XD_DBUS_VALIDATE_OBJECT)
	(XD_DBUS_VALIDATE_BUS_NAME, XD_DBUS_VALIDATE_PATH)
	(XD_DBUS_VALIDATE_INTERFACE, XD_DBUS_VALIDATE_MEMBER): New macros.
	(XD_CHECK_DBUS_SERIAL): Rename from CHECK_DBUS_SERIAL_GET_SERIAL.
	(xd_signature, xd_append_arg): Allow float for integer types.
	(xd_get_connection_references): New function.
	(xd_get_connection_address): Rename from xd_initialize.
	Return cached address.
	(xd_remove_watch): Do not unset $DBUS_SESSION_BUS_ADDRESS.
	(xd_close_bus): Rename from Fdbus_close_bus.  Not needed on Lisp
	level.
	(Fdbus_init_bus): New optional arg PRIVATE.  Cache address.
	Return number of refcounts.
	(Fdbus_get_unique_name): Make stronger parameter check.
	(Fdbus_message_internal): New defun.
	(Fdbus_call_method, Fdbus_call_method_asynchronously)
	(Fdbus_method_return_internal, Fdbus_method_error_internal)
	(Fdbus_send_signal, Fdbus_register_service)
	(Fdbus_register_signal, Fdbus_register_method): Move to dbus.el.
	(xd_read_message_1): Obey new structure of Vdbus_registered_objects.
	(xd_read_queued_messages): Obey new structure of Vdbus_registered_buses.
	(Vdbus_compiled_version, Vdbus_runtime_version)
	(Vdbus_message_type_invalid, Vdbus_message_type_method_call)
	(Vdbus_message_type_method_return, Vdbus_message_type_error)
	(Vdbus_message_type_signal): New defvars.
	(Vdbus_registered_buses, Vdbus_registered_objects_table):
	Adapt docstring.

2012-04-22  Paul Eggert  <eggert@cs.ucla.edu>

	Fix GC_MALLOC_CHECK debugging output on 64-bit hosts.
	* alloc.c (emacs_blocked_malloc) [GC_MALLOC_CHECK]:
	Do not assume ptrdiff_t is the same width as 'int'.

	* alloc.c: Handle unusual debugging option combinations.
	(GC_CHECK_MARKED_OBJECTS): Undef if ! GC_MARK_STACK,
	since the two debugging options are incompatible.
	(GC_MALLOC_CHECK): Similarly, undef if GC_CHECK_MARKED_OBJECTS
	is defined.
	(mem_init, mem_insert, mem_insert_fixup):
	Define if GC_MARK_STACK || GC_MALLOC_CHECK.
	(NEED_MEM_INSERT): Remove; no longer needed.
>>>>>>> a8d3cbf7

2012-04-22  Leo Liu  <sdl.web@gmail.com>

	* sysdep.c (list_system_processes): Support Darwin (Bug#5725).

2012-04-22  Paul Eggert  <eggert@cs.ucla.edu>

	* sysdep.c [__FreeBSD__]: Minor cleanups.
	(list_system_processes, system_process_attributes) [__FreeBSD__]:
	Use Emacs indenting style more consistently.  Avoid some casts.
	Use 'double' consistently rather than mixing 'float' and 'double'.

2012-04-21  Eduard Wiebe  <usenet@pusto.de>

	* sysdep.c (list_system_processes, system_process_attributes):
	Add implementation for FreeBSD (Bug#5243).

2012-04-21  Andreas Schwab  <schwab@linux-m68k.org>

	* lisp.mk (lisp): Update.

2012-04-20  Paul Eggert  <eggert@cs.ucla.edu>

	* keyboard.c (process_pending_signals): Define only if SYNC_INPUT.
	It is never used otherwise.

2012-04-20  Stefan Monnier  <monnier@iro.umontreal.ca>

	* print.c (print_preprocess): Only check print_depth if print-circle
	is nil.
	(print_object): Check for cycles even when print-circle is nil and
	print-gensym is t, but only check print_depth if print-circle is nil.

2012-04-20  Chong Yidong  <cyd@gnu.org>

	* process.c (wait_reading_process_output): If EIO occurs on a pty,
	set the status to "failed" and ensure that sentinel is run.

2012-04-20  Glenn Morris  <rgm@gnu.org>

	* process.c (Fset_process_inherit_coding_system_flag)
	(Fset_process_query_on_exit_flag): Doc fix (mention return value).
	(Fmake_network_process, Fmake_serial_process): Doc fix.

2012-04-20  Eli Zaretskii  <eliz@gnu.org>

	* xdisp.c (string_buffer_position_lim): Limit starting position to
	BEGV.
	(set_cursor_from_row): If called for a mode-line or header-line
	row, return zero immediately.
	(try_cursor_movement): If inside continuation line, don't back up
	farther than the first row after the header line, if any.
	Don't consider the header-line row as "partially visible", even if
	MATRIX_ROW_PARTIALLY_VISIBLE_P returns non-zero.  (Bug#11261)

2012-04-20  Atsuo Ohki  <ohki@gssm.otsuka.tsukuba.ac.jp>  (tiny change)

	* lread.c (lisp_file_lexically_bound_p): Fix hang at ";-*-\n"
	(bug#11238).

2012-04-20  Teodor Zlatanov  <tzz@lifelogs.com>
2012-04-18  Paul Eggert  <eggert@cs.ucla.edu>

	configure: new option --enable-gcc-warnings (Bug#11207)
	* Makefile.in (C_WARNINGS_SWITCH): Remove.
	(WARN_CFLAGS, WERROR_CFLAGS): New macros.
	(ALL_CFLAGS): Use new macros rather than old.
	* process.c: Ignore -Wstrict-overflow to work around GCC bug 52904.
	* regex.c: Ignore -Wstrict-overflow.  If !emacs, also ignore
	-Wunused-but-set-variable, -Wunused-function, -Wunused-macros,
	-Wunused-result, -Wunused-variable.  This should go away once
	the Emacs and Gnulib regex code is merged.
	(xmalloc, xrealloc): Now static.

2012-04-17  Paul Eggert  <eggert@cs.ucla.edu>

	* dired.c (Fsystem_groups): Remove unused local.

2012-04-17  Glenn Morris  <rgm@gnu.org>

	* dired.c (Fsystem_users): Doc fix.

2012-04-17  Dmitry Antipov  <dmantipov@yandex.ru>

	* dired.c (Fsystem_users, Fsystem_groups): New functions.  (Bug#7900)
	(syms_of_dired): Add them.

2012-04-16  Paul Eggert  <eggert@cs.ucla.edu>

	Fix minor alloc.c problems found by static checking.
	* alloc.c (_malloc_internal, _free_internal) [!DOUG_LEA_MALLOC]:
	New extern decls, to avoid calling undeclared functions.
	(dont_register_blocks): Define if ((!SYSTEM_MALLOC && !SYNC_INPUT)
	&& GC_MALLOC_CHECK), not if ((GC_MARK_STACK || defined
	GC_MALLOC_CHECK) && GC_MALLOC_CHECK), to match when it's used.
	(NEED_MEM_INSERT): New macro.
	(mem_insert, mem_insert_fixup) [!NEED_MEM_INSERT]: Remove; unused.
	Remove one incorrect comment and fix another.

	Fix minor ralloc.c problems found by static checking.
	See http://lists.gnu.org/archive/html/emacs-devel/2011-12/msg00720.html
	* ralloc.c (ALIGNED, ROUND_TO_PAGE, HEAP_PTR_SIZE)
	(r_alloc_size_in_use, r_alloc_freeze, r_alloc_thaw): Remove; unused.
	(r_alloc_sbrk): Now static.

	Improve ralloc.c interface checking.
	See http://lists.gnu.org/archive/html/emacs-devel/2011-12/msg00720.html
	* buffer.c (ralloc_reset_variable, r_alloc, r_re_alloc)
	(r_alloc_free) [REL_ALLOC]: Move decls from here ...
	* lisp.h (r_alloc, r_alloc_free, r_re_alloc, r_alloc_reset_variable)
	[REL_ALLOC]: ... to here, to check interface.
	* m/ia64.h (r_alloc, r_alloc_free) [REL_ALLOC && !_MALLOC_INTERNAL]:
	Remove decls.  This fixes an "It stinks!".

	* alloc.c (which_symbols): Fix alignment issue / type clash.

2012-04-15  Andreas Schwab  <schwab@linux-m68k.org>

	* lisp.h (struct Lisp_Symbol): Remove explicit padding.
	(struct Lisp_Misc_Any): Likewise.
	(struct Lisp_Free): Likewise.
	* alloc.c (union aligned_Lisp_Symbol): Define.
	(SYMBOL_BLOCK_SIZE, struct symbol_block): Use union
	aligned_Lisp_Symbol instead of struct Lisp_Symbol.
	(union aligned_Lisp_Misc): Define.
	(MARKER_BLOCK_SIZE, struct marker_block): Use union
	aligned_Lisp_Misc instead of union Lisp_Misc.
	(Fmake_symbol, allocate_misc, gc_sweep): Adjust.

2012-04-14  Paul Eggert  <eggert@cs.ucla.edu>

	Make GC_MAKE_GCPROS_NOOPS the default (Bug#9926).
	* lisp.h (GC_MARK_STACK): Default to GC_MAKE_GCPROS_NOOPS.
	* s/cygwin.h, s/darwin.h, s/freebsd.h, s/gnu.h, s/irix6-5.h, s/msdos.h:
	* s/netbsd.h, s/sol2-6.h:
	Remove definition of GC_MARK_STACK, since the default now works.
	* s/aix4-2.h, s/hpux10-20.h, s/unixware.h:
	Define GC_MARK_STACK to GC_USE_GCPROS_AS_BEFORE, since that's
	no longer the default.
	* s/gnu-linux.h (GC_MARK_STACK): Adjust to change in default.

2012-04-14  Atsuo Ohki  <ohki@gssm.otsuka.tsukuba.ac.jp>  (tiny change)

	* lread.c (lisp_file_lexically_bound_p):
	Fix hang at ";-*-\n" (bug#11238).

2012-04-14  Eli Zaretskii  <eliz@gnu.org>

	* xdisp.c (find_last_unchanged_at_beg_row): Don't consider a row
	"unchanged" if its end.pos is beyond ZV.  (Bug#11199)

2012-04-14  Jan Djärv  <jan.h.d@swipnet.se>

	* nsterm.m (constrainFrameRect): Always constrain when there is only
	one screen (Bug#10962).

2012-04-13  Ken Brown  <kbrown@cornell.edu>

	* s/cygwin.h (PTY_OPEN): Don't try to close a bogus file descriptor.

2012-04-13  Reuben Thomas  <rrt@sc3d.org>

	* indent.c (Fmove_to_column): Change interactive spec (Bug#739).

2012-04-11  Daniel Colascione  <dancol@dancol.org>

	* s/cygwin.h: The vfork the #define in cygwin.h was protecting
	against is gone.  It's better to use vfork now so that when Cygwin
	gains a new, working vfork, we use it automatically (bug#10398).

2012-04-11  Stefan Monnier  <monnier@iro.umontreal.ca>

	* window.c (save_window_save): Obey window-point-insertion-type.

2012-04-11  Glenn Morris  <rgm@gnu.org>

	* Makefile.in (GNUSTEP_CFLAGS): Rename from C_SWITCH_X_SYSTEM.

2012-04-11  Stefan Monnier  <monnier@iro.umontreal.ca>

	* alloc.c (lisp_align_malloc): Remove unneeded prototype.

2012-04-10  Jason S. Cornez  <jcornez@ravenpack.com>  (tiny change)

	* keyboard.c: Override inhibit-quit after the third C-g (bug#6585).
	(force_quit_count): New var.
	(handle_interrupt): Use it.

2012-04-10  Juanma Barranquero  <lekktu@gmail.com>

	* w32.c (w32_delayed_load): Record the full path of the library
	being loaded (bug#10424).

2012-04-09  Glenn Morris  <rgm@gnu.org>

	* doc.c (Fsnarf_documentation): Check variables, functions are bound,
	not just in the obarray, before snarfing them.  (Bug#11036)

	* Makefile.in ($(leimdir)/leim-list.el):
	Pass EMACS rather than BUILT_EMACS.

2012-04-09  Teodor Zlatanov  <tzz@lifelogs.com>

	* process.c (make_process):
	* process.h: Add integer `gnutls_handshakes_tried' member to
	process struct.

	* gnutls.h: Add `GNUTLS_EMACS_HANDSHAKES_LIMIT' upper limit.
	Add convenience `GNUTLS_LOG2i' macro.

	* gnutls.c (gnutls_log_function2i): Convenience log function.
	(emacs_gnutls_read): Use new log functions,
	`gnutls_handshakes_tried' process member, and
	`GNUTLS_EMACS_HANDSHAKES_LIMIT' to limit the number of handshake
	attempts per process (connection).

2012-04-09  Chong Yidong  <cyd@gnu.org>

	* eval.c (Fuser_variable_p, user_variable_p_eh)
	(lisp_indirect_variable): Functions deleted.
	(Fdefvar): Caller changed.

	* callint.c (Finteractive, Fcall_interactively):
	* minibuf.c (Fread_variable): Callers changed.

2012-04-09  Eli Zaretskii  <eliz@gnu.org>

	* xdisp.c (set_cursor_from_row): If the display string appears in
	the buffer at position that is closer to point than the position
	after the display string, display the cursor on the first glyph of
	the display string.  Fixes cursor display when a 'display' text
	property immediately follows invisible text.  (Bug#11094)

2012-04-09  Paul Eggert  <eggert@cs.ucla.edu>

	composite.c: use 'double' consistently
	* composite.c (get_composition_id): Use 'double' consistently
	instead of converting 'float' to 'double' and vice versa; this is
	easier to understand and avoids a GCC warning.

2012-04-09  Glenn Morris  <rgm@gnu.org>

	* Makefile.in: Generate leim-list with bootstrap-emacs, in
	preparation for dumping it with emacs.  (Bug#4789)
	(leimdir): New variable.
	($(leimdir)/leim-list.el): New rule.
	(emacs$(EXEEXT)): Depend on leim-list.el.

	* buffer.c (Qucs_set_table_for_input): Remove.  (Bug#9821)
	(Fget_buffer_create): Don't call Qucs_set_table_for_input.
	(init_buffer_once, syms_of_buffer): Remove Qucs_set_table_for_input.

2012-04-08  Andreas Schwab  <schwab@linux-m68k.org>

	* lisp.h (struct Lisp_Symbol): Add explicit padding to ensure
	proper alignment.

2012-04-07  Juanma Barranquero  <lekktu@gmail.com>

	* xml.c (init_libxml2_functions) [WINDOWSNT]:
	Remove unused local variable.

2012-04-07  Paul Eggert  <eggert@cs.ucla.edu>

	Avoid unnecessary pointer scanning in garbage collection (Bug#10780).
	* alloc.c (POINTERS_MIGHT_HIDE_IN_OBJECTS): New macro.
	(mark_memory): Mark Lisp_Objects only if pointers might hide in
	objects, as mark_maybe_pointer will catch them otherwise.
	(GC_LISP_OBJECT_ALIGNMENT): Remove; no longer needed.
	* s/gnu-linux.h (GC_LISP_OBJECT_ALIGNMENT) [__mc68000__]: Likewise.

2012-04-07  Paul Eggert  <eggert@cs.ucla.edu>

	Fix typo that broke non-Windows builds.
	* xml.c (libxml2_loaded_p) [!!WINDOWSNT]: 'inine' -> 'inline'.

2012-04-07  Eli Zaretskii  <eliz@gnu.org>

	Support building on MS-Windows with libxml2.

	* makefile.w32-in (OBJ2): Add xml.$(O).
	(GLOBAL_SOURCES): Add xml.c.
	($(BLD)/xml.$(O)): New dependency list.

	* xml.c (DEF_XML2_FN, LOAD_XML2_FN) [WINDOWSNT]: New macros.
	(fn_htmlReadMemory, fn_xmlReadMemory, fn_xmlDocGetRootElement)
	(fn_xmlFreeDoc, fn_xmlCleanupParser, fn_xmlCheckVersion)
	[!WINDOWSNT]: New macros.
	(init_libxml2_functions, libxml2_loaded_p): New functions.
	(parse_region): Call fn_xmlCheckVersion instead of using the macro
	LIBXML_TEST_VERSION.  Call libxml2 functions via the fn_* macros.
	(xml_cleanup_parser): New function, export for fn_xmlCleanupParser.
	Calls xmlCleanupParser only if libxml2 was loaded (or statically
	linked in).
	(Flibxml_parse_html_region, Flibxml_parse_xml_region):
	Call init_libxml2_functions before calling libxml2 functions.
	(syms_of_xml) <Qlibxml2_dll>: DEFSYM it.

	* emacs.c: Don't include libxml/parser.h.
	(shut_down_emacs): Call xml_cleanup_parser, instead of calling
	xmlCleanupParser directly.

	* lisp.h [HAVE_LIBXML2]: Add prototype for xml_cleanup_parser.

2012-04-07  Eli Zaretskii  <eliz@gnu.org>

	* indent.c (Fvertical_motion): If there is a display string at
	point, use it.vpos to compute how many lines to backtrack after
	move_it_to point.  (Bug#11133)

2012-04-06  Eli Zaretskii  <eliz@gnu.org>

	* buffer.h (FETCH_CHAR, FETCH_MULTIBYTE_CHAR):
	* character.h (STRING_CHAR, STRING_CHAR_AND_LENGTH): Add comments
	about subtle differences between FETCH_CHAR* and STRING_CHAR*
	macros related to unification of CJK characters.  For the details,
	see the discussion following the message here:
	http://debbugs.gnu.org/cgi/bugreport.cgi?bug=11073#14.

2012-04-04  Chong Yidong  <cyd@gnu.org>

	* keyboard.c (Vdelayed_warnings_list): Doc fix.

2012-04-01  Eli Zaretskii  <eliz@gnu.org>

	* w32menu.c (simple_dialog_show, add_menu_item): Use SAFE_ALLOCA
	instead of alloca.  (Bug#11138)

2012-04-01  Andreas Schwab  <schwab@linux-m68k.org>

	* w32menu.c (is_simple_dialog): Properly check lisp types.
	(Bug#11141)

2012-03-31  Eli Zaretskii  <eliz@gnu.org>

	* xdisp.c (move_it_by_lines): When DVPOS is positive, and the
	position we get to after a call to move_it_to fails the
	IS_POS_VALID_AFTER_MOVE_P test, move to the next buffer position
	only if we wind up in a string from display property.  (Bug#11063)

	* window.c (Fdelete_other_windows_internal): Invalidate the row
	and column information about mouse highlight, so that redisplay
	restores it after reallocating the glyph matrices.  (Bug#7464)

	* xdisp.c (set_cursor_from_row): If `cursor' property on a display
	string comes from a `display' text property, use the buffer
	position of that property as if we actually saw that position in
	the row's glyphs.
	(move_it_by_lines): Remove the assertion that
	"it->current_x == 0 && it->hpos == 0" which can be legitimately
	violated when there's a before-string at the beginning of a line.
	(Bug#11063)

2012-03-30  Eli Zaretskii  <eliz@gnu.org>

	* xdisp.c (append_space_for_newline): If the default face was
	remapped, use the remapped face for the appended newline.
	(extend_face_to_end_of_line): Use the remapped default face for
	extending the face to the end of the line.
	(display_line): Call extend_face_to_end_of_line when the default
	face was remapped.  (Bug#11068)

2012-03-29  Eli Zaretskii  <eliz@gnu.org>

	* s/ms-w32.h: Discourage from defining HAVE_GETCWD.

2012-03-28  Stefan Monnier  <monnier@iro.umontreal.ca>

	* keyboard.c (safe_run_hooks_error): Don't unquote strings.

2012-03-27  Glenn Morris  <rgm@gnu.org>

	* search.c (Fword_search_backward_lax, Fword_search_forward_lax):
	Doc fixes.

2012-03-26  Kenichi Handa  <handa@m17n.org>

	* dispextern.h (struct glyph): Fix previous change.  Change the
	bit length of glyphless.ch to 25 (Bug#11082).

2012-03-26  Chong Yidong  <cyd@gnu.org>

	* keyboard.c (Vselection_inhibit_update_commands): New variable.
	(command_loop_1): Use it; inhibit selection update for
	handle-select-window too (Bug#8996).

2012-03-25  Fabrice Popineau  <fabrice.popineau@supelec.fr>

	* w32heap.c (_heap_init, _heap_term): Remove dead MSVC-specific code.

2012-03-25  Kenichi Handa  <handa@m17n.org>

	* dispextern.h (struct glyph): Change the bit length of
	glyphless.ch to 22 to make the member glyphless fit in 32 bits.

2012-03-24  Eli Zaretskii  <eliz@gnu.org>

	* s/ms-w32.h (tzname): Include time.h before redirecting to
	_tzname.  Fixes the MSVC build.  (Bug#9960)

2012-03-24  Andreas Schwab  <schwab@linux-m68k.org>

	* xdisp.c (produce_glyphless_glyph): Limit length of acronym to 6
	characters.

	* xterm.c (XTread_socket): Only modify handling_signal if
	!SYNC_INPUT.  (Bug#11080)

2012-03-23  Eli Zaretskii  <eliz@gnu.org>

	* bidi.c (bidi_fetch_char): Use STRING_CHAR_AND_LENGTH instead of
	FETCH_MULTIBYTE_CHAR followed by CHAR_BYTES.  Prevents crashes
	when fetching a multibyte character consumes more bytes than
	CHAR_BYTES returns, due to unification of CJK characters in
	string_char.  (Bug#11073)

2012-03-23  Troels Nielsen  <bn.troels@gmail.com>  (tiny change)

	* process.c (wait_reading_process_output): Handle pty disconnect
	by refraining from sending oneself a SIGCHLD (bug#10933).

2012-03-22  Chong Yidong  <cyd@gnu.org>

	* dispextern.h (struct it): New member string_from_prefix_prop_p.

	* xdisp.c (push_prefix_prop): Rename from push_display_prop.
	Mark string as coming from a prefix property.
	(handle_face_prop): Use default face for prefix strings (Bug#4281).
	(pop_it, reseat_1): Save and restore string_from_prefix_prop_p.

2012-03-21  Chong Yidong  <cyd@gnu.org>

	* xfaces.c (Vface_remapping_alist): Doc fix.

2012-03-20  Eli Zaretskii  <eliz@gnu.org>

	* w32proc.c (Fw32_set_console_codepage)
	(Fw32_set_console_output_codepage, Fw32_get_codepage_charset):
	Doc fixes.

2012-03-20  Chong Yidong  <cyd@gnu.org>

	* dispnew.c (Fredisplay, Vredisplay_preemption_period): Update doc
	to reflect default non-nil value of redisplay-dont-pause.

2012-03-19  Kenichi Handa  <handa@m17n.org>

	* ftfont.c (ftfont_drive_otf): Mask bits of character code to make
	it fit in a valid range (Bug#11003).

2012-03-18  Eli Zaretskii  <eliz@gnu.org>

	* xdisp.c (cursor_row_p): Even if the glyph row ends in a string
	that is not from display property, accept the row as a "cursor
	row" if one of the string's character has a non-nil `cursor'
	property.  Fixes cursor positioning when there are newlines in
	overlay strings, e.g. in icomplete.el.  (Bug#11035)

2012-03-12  Paul Eggert  <eggert@cs.ucla.edu>

	* buffer.c (compare_overlays): Don't assume args differ (Bug#6830).

2012-03-12  Chong Yidong  <cyd@gnu.org>

	* eval.c (inhibit_lisp_code): Rename from
	inhibit_window_configuration_change_hook; move from window.c.

	* xfns.c (unwind_create_frame_1, Fx_create_frame):
	* window.c (run_window_configuration_change_hook)
	(syms_of_window): Callers changed.

2012-03-11  Chong Yidong  <cyd@gnu.org>

	* keymap.c (Fkey_description): Doc fix (Bug#9700).

	* editfns.c (Fconstrain_to_field): Doc fix (Bug#9452).

2012-03-10  Chong Yidong  <cyd@gnu.org>

	* frame.c (other_visible_frames): Don't assume the selected frame
	is visible (Bug#10955).

2012-03-09  Stefan Monnier  <monnier@iro.umontreal.ca>

	* buffer.c (compare_overlays): Avoid qsort's instability (bug#6830).

2012-03-08  Jan Djärv  <jan.h.d@swipnet.se>

	* gtkutil.c (x_wm_set_size_hint): Use one row in call to
	FRAME_TEXT_LINES_TO_PIXEL_HEIGHT so base_height is greater than
	zero (Bug#10954).

2012-03-03  Glenn Morris  <rgm@gnu.org>

	* alloc.c (Fgarbage_collect, misc-objects-consed): Doc fixes.

2012-03-02  Eli Zaretskii  <eliz@gnu.org>

	* xdisp.c (try_window_reusing_current_matrix): Don't move cursor
	position past the first glyph_row that ends at ZV.  (Bug#10902)
	(redisplay_window, next_element_from_string): Fix typos in
	comments.
	(redisplay_window): Pass to move_it_vertically the margin in
	pixels, not in screen lines.

2012-03-02  Glenn Morris  <rgm@gnu.org>

	* buffer.c (buffer-list-update-hook): Doc fix.

2012-02-29  Eli Zaretskii  <eliz@gnu.org>

	* xdisp.c (get_overlay_strings_1): Under bidi redisplay, call
	push_it before setting up the iterator for the first overlay
	string, even if we have an empty string loaded.
	(next_overlay_string): If there's an empty string on the iterator
	stack, pop the stack.  (Bug#10903)

2012-02-25  Paul Eggert  <eggert@cs.ucla.edu>

	Generalize fix for crash due to non-contiguous EMACS_INT (Bug#10780).
	Suggested by Stefan Monnier in
	<http://lists.gnu.org/archive/html/emacs-devel/2012-02/msg00692.html>.
	* alloc.c (widen_to_Lisp_Object): New static function.
	(mark_memory): Also mark Lisp_Objects by fetching pointer words
	and widening them to Lisp_Objects.  This would work even if
	USE_LSB_TAG is defined and wide integers are used, which might
	happen in a future version of Emacs.

2012-02-25  Chong Yidong  <cyd@gnu.org>

	* fileio.c (Ffile_selinux_context, Fset_file_selinux_context):
	Doc fix.

	* xselect.c (Fx_selection_exists_p): Doc fix.
	(x_clipboard_manager_save_all): Print an informative message
	before saving to clipboard manager.

2012-02-24  Chong Yidong  <cyd@gnu.org>

	* keyboard.c (process_special_events): Handle all X selection
	requests in kbd_buffer, not just the next one (Bug#8869).

2012-02-23  Chong Yidong  <cyd@gnu.org>

	* xfns.c (Fx_create_frame): Avoid window-configuration-change-hook
	call when setting menu-bar-lines and tool-bar-lines parameters.
	(unwind_create_frame_1): New helper function.

	* window.c (inhibit_window_configuration_change_hook): New var.
	(run_window_configuration_change_hook): Obey it.
	(syms_of_window): Initialize it.

2012-02-22  Chong Yidong  <cyd@gnu.org>

	* xterm.c (x_draw_image_relief): Add missing type check for
	Vtool_bar_button_margin (Bug#10743).

2012-02-21  Chong Yidong  <cyd@gnu.org>

	* fileio.c (Vfile_name_handler_alist): Doc fix.

	* buffer.c (Fget_file_buffer): Protect against invalid file
	handler return value.

2012-02-20  Paul Eggert  <eggert@cs.ucla.edu>

	* .gdbinit (xreload): Don't assume EMACS_INT fits in 'long'
	when computing $valmask.

	Fix crash due to non-contiguous EMACS_INT (Bug#10780).
	* lisp.h (VALBITS): Move definition up, so that USE_LSB_TAG can use it.
	(USE_LSB_TAG): Do not define if UINTPTR_MAX >> VALBITS == 0.
	It's useless in that case, and it can cause problems on hosts
	that allocate halves of EMACS_INT values separately.
	Reported by Dan Horák.  Diagnosed by Andreas Schwab in
	<http://debbugs.gnu.org/cgi/bugreport.cgi?bug=10780#30>.
	* mem-limits.h (EXCEEDS_LISP_PTR): Define to 0 on hosts where
	UINTPTR_MAX >> VALBITS == 0.  This is required by the above change;
	it avoids undefined behavior on hosts where shifting right by more
	than the word width has undefined behavior.

2012-02-19  Chong Yidong  <cyd@gnu.org>

	* fileio.c (Ffile_name_directory, Ffile_name_nondirectory)
	(Funhandled_file_name_directory, Ffile_name_as_directory)
	(Fdirectory_file_name, Fexpand_file_name)
	(Fsubstitute_in_file_name): Protect against invalid file handler
	return values (Bug#10845).

2012-02-18  Eli Zaretskii  <eliz@gnu.org>

	* .gdbinit (pitx): Fix incorrect references to fields of the
	iterator stack.

2012-02-17  Chong Yidong  <cyd@gnu.org>

	* syntax.c (Fscan_lists): Doc fix (Bug#10833).

2012-02-15  Paul Eggert  <eggert@cs.ucla.edu>

	* image.c (MAX_IMAGE_SIZE): Increase from 6.0 to 10.0; see
	<http://lists.gnu.org/archive/html/emacs-devel/2012-02/msg00540.html>.

2012-02-15  Chong Yidong  <cyd@gnu.org>

	* eval.c (Fdefvar, Fdefconst): Doc fix; note that the variable is
	marked as special.  Also, starting docstrings with * is obsolete.

2012-02-13  Andreas Schwab  <schwab@linux-m68k.org>

	* gnutls.c (emacs_gnutls_write): Fix last change.

2012-02-13  Lars Ingebrigtsen  <larsi@gnus.org>

	* gnutls.c (emacs_gnutls_write): Set errno appropriately for
	send_process.

2012-02-13  Stefan Monnier  <monnier@iro.umontreal.ca>

	* keymap.c (Fsingle_key_description): Handle char ranges.

2012-02-12  Chong Yidong  <cyd@gnu.org>

	* xdisp.c (handle_stop): Avoid assigning -1 to it->face_id here,
	as that creates a dangerous corner case.

	* window.c (Fdelete_window_internal): Invalidate the mouse
	highlight (Bug#9904).

2012-02-12  Glenn Morris  <rgm@gnu.org>

	* xselect.c (Fx_own_selection_internal)
	(Fx_get_selection_internal, Fx_disown_selection_internal)
	(Fx_selection_owner_p, Fx_selection_exists_p): Doc fixes.
	* nsselect.m (Fx_own_selection_internal)
	(Fx_disown_selection_internal, Fx_selection_exists_p)
	(Fx_selection_owner_p, Fx_get_selection_internal):
	Sync docs and argument specs with the xselect.c versions.

2012-02-11  Lars Ingebrigtsen  <larsi@gnus.org>

	* gnutls.c (emacs_gnutls_write): Don't infloop if sendto fails.

2012-02-11  Eli Zaretskii  <eliz@gnu.org>

	* w32select.c (Fx_selection_exists_p): Sync doc string and
	argument list with xselect.c.  (Bug#10783)

	* w16select.c (Fx_selection_exists_p): Sync doc string and
	argument list with xselect.c.  (Bug#10783)

2012-02-10  Glenn Morris  <rgm@gnu.org>

	* fns.c (Fsecure_hash): Doc fix.

2012-02-09  Kenichi Handa  <handa@m17n.org>

	* coding.c (produce_chars): Fix updating of src_end (Bug#10701).

2012-02-07  Chong Yidong  <cyd@gnu.org>

	* buffer.c (Fbuffer_local_variables)
	(buffer_lisp_local_variables): Handle unbound vars correctly;
	don't let Qunbound leak into Lisp.

2012-02-07  Glenn Morris  <rgm@gnu.org>

	* image.c (Fimagemagick_types): Doc fix.

	* image.c (imagemagick-render-type): Change it from a lisp object
	to an integer.  Move the doc here from the lisp manual.
	Treat all values not equal to 0 the same.

2012-02-06  Chong Yidong  <cyd@gnu.org>

	* doc.c (store_function_docstring): Avoid applying docstring of
	alias to base function (Bug#2603).

2012-02-04  Andreas Schwab  <schwab@linux-m68k.org>

	* .gdbinit (pp1, pv1): Remove redundant defines.
	(pr): Use pp.

2012-02-04  Chong Yidong  <cyd@gnu.org>

	* nsterm.m: Declare a global (Bug#10694).

2012-02-04  Eli Zaretskii  <eliz@gnu.org>

	* w32.c (get_emacs_configuration_options):
	Include --enable-checking, if specified, in the return value.

2012-02-04  Martin Rudalics  <rudalics@gmx.at>

	* dispnew.c (change_frame_size_1): Calculate new_frame_total_cols
	after rounding frame sizes.  (Bug#9723)

2012-02-04  Eli Zaretskii  <eliz@gnu.org>

	* keyboard.c (adjust_point_for_property): Don't position point
	before BEGV.  (Bug#10696)

2012-02-03  Paul Eggert  <eggert@cs.ucla.edu>

	Handle overflow when computing char display width (Bug#9496).
	* character.c (char_width): Return EMACS_INT, not int.
	(char_width, c_string_width): Check for overflow when
	computing the width; this is possible now that individual
	characters can have unbounded width.  Problem introduced
	by merge from Emacs 23 on 2012-01-19.

2012-02-02  Michael Albinus  <michael.albinus@gmx.de>

	* dbusbind.c (Fdbus_register_method): Mention the return value
	:ignore in the docstring.

2012-02-02  Glenn Morris  <rgm@gnu.org>

	* callproc.c (Fcall_process, Fcall_process_region): Doc fix.

	* nsterm.m (syms_of_nsterm) <x-toolkit-scroll-bars>:
	Unconditionally set to t.  (Bug#10673)
	* nsterm.m (syms_of_nsterm) <x-toolkit-scroll-bars>:
	* w32term.c (syms_of_w32term) <x-toolkit-scroll-bars>:
	* xterm.c (syms_of_xterm) <x-toolkit-scroll-bars>: Doc fix.

2012-02-02  Kenichi Handa  <handa@m17n.org>

	(x_produce_glyphs): Cancel previous change.  If cmp->glyph_len is
	0, do not call append_composite_glyph.

2012-02-02  Kenichi Handa  <handa@m17n.org>

	* xdisp.c (BUILD_COMPOSITE_GLYPH_STRING): Initialize first_s to
	NULL (Bug#6988).
	(x_produce_glyphs): If the component of a composition is a null
	string, set it->pixel_width to 1 to avoid zero-width glyph.

2012-02-01  Eli Zaretskii  <eliz@gnu.org>

	* ralloc.c (resize_bloc, r_alloc_sbrk): Don't call memmove if its
	first 2 arguments are identical.  This makes inserting large
	output from a subprocess an order of magnitude faster on
	MS-Windows, where all sbrk'ed memory is always contiguous.

2012-01-31  Glenn Morris  <rgm@gnu.org>

	* nsterm.m (syms_of_nsterm) <x-toolkit-scroll-bars>:
	* w32term.c (syms_of_w32term) <x-toolkit-scroll-bars>:
	* xterm.c (syms_of_xterm) <x-toolkit-scroll-bars>: Sync docs.

2012-01-29  Glenn Morris  <rgm@gnu.org>

	* gnutls.c (syms_of_gnutls): More doc (from etc/NEWS).

2012-01-28  Samuel Thibault  <sthibault@debian.org>  (tiny change)

	* s/gnu.h: Define POSIX_SIGNALS (Bug#10552).

2012-01-28  Chong Yidong  <cyd@gnu.org>

	* minibuf.c (syms_of_minibuf): Doc fix (Bug#10550).

2012-01-26  Chong Yidong  <cyd@gnu.org>

	* keyboard.c (Vecho_keystrokes): Document zero value (Bug#10503).

	* search.c (Fsearch_forward, Fsearch_backward): Document negative
	repeat counts (Bug#10507).

2012-01-26  Glenn Morris  <rgm@gnu.org>

	* lread.c (syms_of_lread): Doc fix.

2012-01-25  HIROSHI OOTA  <nil@mad.dog.cx>  (tiny change)

	* coding.c (encode_designation_at_bol): Change return value to
	EMACS_INT.

2012-01-25  Chong Yidong  <cyd@gnu.org>

	* eval.c (Fuser_variable_p): Doc fix; mention custom-variable-p.

2012-01-21  Chong Yidong  <cyd@gnu.org>

	* floatfns.c (Fcopysign): Make the second argument non-optional,
	since nil is not allowed anyway.

2012-01-21  Andreas Schwab  <schwab@linux-m68k.org>

	* process.c (read_process_output): Use p instead of XPROCESS (proc).
	(send_process): Likewise.

2012-01-19  Martin Rudalics  <rudalics@gmx.at>

	* window.c (save_window_save, Fcurrent_window_configuration)
	(Vwindow_persistent_parameters): Do not use Qstate.
	Rewrite doc-strings.

2012-01-19  Kenichi Handa  <handa@m17n.org>

	* character.c (char_width): New function.
	(Fchar_width, c_string_width, lisp_string_width):
	Use char_width (Bug#9496).

2012-01-16  Martin Rudalics  <rudalics@gmx.at>

	* window.c (Vwindow_persistent_parameters): New variable.
	(Fset_window_configuration, save_window_save): Handle persistent
	window parameters.

2012-01-14  Eli Zaretskii  <eliz@gnu.org>

	* w32fns.c (signal_user_input): Don't do a QUIT, to avoid
	thrashing the stack of the thread.  (Bug#9087)

2012-01-12  Paul Eggert  <eggert@cs.ucla.edu>

	* xdisp.c (rows_from_pos_range): Add parens as per gcc -Wparentheses.

2012-01-11  Eli Zaretskii  <eliz@gnu.org>

	* xdisp.c (rows_from_pos_range): Handle the case where the
	highlight ends on a newline.  (Bug#10464)
	(mouse_face_from_buffer_pos): Fix off-by-one error in calculating
	he end column for display of highlight that ends on a newline
	before a R2L line.

2012-01-11  Glenn Morris  <rgm@gnu.org>

	* lread.c (init_lread): If no-site-lisp, remove site-lisp dirs
	from load-path also when installation-directory is nil.  (Bug#10208)

2012-01-10  Glenn Morris  <rgm@gnu.org>

	* emacs.c (syms_of_emacs) <installation-directory>: Doc fix.

	* epaths.in (PATH_LOADSEARCH, PATH_EXEC, PATH_DATA, PATH_DOC):
	Update template values to be closer to their typical values these days.

2012-01-09  Eli Zaretskii  <eliz@gnu.org>

	* xdisp.c (rows_from_pos_range): Accept additional argument
	DISP_STRING, and accept any glyph in a row whose object is that
	string as eligible for mouse highlight.  Fixes mouse highlight of
	display strings from overlays.  (Bug#10464)

2012-01-07  Paul Eggert  <eggert@cs.ucla.edu>

	emacs: fix an auto-save permissions race condition (Bug#10400)
	* fileio.c (auto_saving_dir_umask): New static var.
	(Fmake_directory_internal): Use it.
	(do_auto_save_make_dir): Set it, instead of invoking chmod after
	creating the directory.  The old code temporarily assigns
	too-generous permissions to the directory.
	(do_auto_save_eh): Clear it.
	(Fdo_auto_save): Catch all errors, not just file errors, so
	that the var is always cleared.

2012-01-07  Eli Zaretskii  <eliz@gnu.org>

	* search.c (scan_buffer): Pass character positions to
	know_region_cache, not byte positions.  (Bug#6540)

2012-01-07  LynX  <_LynX@bk.ru>  (tiny change)

	* w32.c (sys_rename): Report EXDEV when rename of a directory
	fails because the target is on another logical disk.  (Bug#10284)

2012-01-07  David Benjamin  <davidben@mit.edu>  (tiny change)

	* xterm.c (x_embed_request_focus): New function.

	* xterm.h: Add prototype.

	* xfns.c (Fx_focus_frame): Use it for embedded frames (Bug#9977).

2012-01-05  Glenn Morris  <rgm@gnu.org>

	* emacs.c (emacs_copyright): Update short copyright year to 2012.

2012-01-01  Eli Zaretskii  <eliz@gnu.org>

	* gnutls.c (init_gnutls_functions): Load gnutls_check_version.
	Load gnutls_transport_set_lowat only if GnuTLS version is below
	2.11.1.
	(emacs_gnutls_handshake): Call gnutls_transport_set_lowat only for
	GnuTLS versions below 2.11.1.

2011-12-31  Antoine Levitt  <antoine.levitt@gmail.com>

	* xdisp.c (syms_of_xdisp) <window-scroll-functions>: Add warning
	to the doc string advising against its use for altering the way
	windows are scrolled.

2011-12-28  Kenichi Handa  <handa@m17n.org>

	* coding.c (Fdefine_coding_system_internal): Make an utf-8 base
	coding-system ASCII compatible only when it does not produce BOM
	on encoding (Bug#10383).

2011-12-26  Jan Djärv  <jan.h.d@swipnet.se>

	* xmenu.c (x_menu_wait_for_event): Use xg_select for Gtk3 so menus
	can scroll.
	(create_and_show_popup_menu): Always use menu_position_func for
	Gtk3 (Bug#10361).

2011-12-24  Andreas Schwab  <schwab@linux-m68k.org>

	* callint.c (Fcall_interactively): Don't truncate prompt string.

2011-12-23  Eli Zaretskii  <eliz@gnu.org>

	* xdisp.c (handle_invisible_prop): Handle correctly an invisible
	property that ends at ZV, so that the bidi iteration could be
	resumed from there (after widening).  (Bug#10360)

2011-12-22  Jan Djärv  <jan.h.d@swipnet.se>

	* nsfont.m (ns_spec_to_descriptor): Do not autorelease fdesc.

2011-12-21  Jan Djärv  <jan.h.d@swipnet.se>

	* nsterm.m (x_free_frame_resources):
	Release f->output_data.ns->miniimage.
	(ns_index_color): Fix indentation.  Do not retain
	color_table->colors[i].

	* nsmenu.m (ns_update_menubar): Call free_menubar_widget_value_tree
	before returning.

	* nsfns.m (x_set_background_color): Assign return value from
	ns_index_color to face-background instead of NSColor*.
	(ns_implicitly_set_icon_type): Fix indentation.
	Change assignment in for loop to comparison.

	* emacs.c (ns_pool): New variable.
	(main): Assign ns_pool.
	(Fkill_emacs): Call ns_release_autorelease_pool.

	* nsfont.m (ns_spec_to_descriptor): Fix indentation,
	autorelease fdesc, release fdAttrs and tdict.
	(ns_get_covering_families): Release charset.
	(ns_findfonts): Release NSFontDescriptor created with new.
	(ns_uni_to_glyphs): Fix indentation.
	(setString): Release attrStr before assigning new value.

2011-12-18  Jan Djärv  <jan.h.d@swipnet.se>

	* nsmenu.m (NSMenuDidBeginTrackingNotification): Declare if OSX < 10.5
	and NS_IMPL_COCOA.
	(trackingNotification): Surround with ifdef NS_IMPL_COCOA.
	(syms_of_nsmenu): Set trackingMenu to 1 if not NS_IMPL_COCOA.

2011-12-18  David Reitter  <reitter@cmu.edu>

	* nsterm.m (ns_term_init): Subscribe for notifications
	NSMenuDidBeginTrackingNotification and NSMenuDidEndTrackingNotification
	to method trackingNotification in EmacsMenu.

	* nsmenu.m (trackingMenu): New variable.
	(trackingNotification): New method (from Aquamacs).
	(menuNeedsUpdate): Expand comment and return if trackingMenu is 0,
	from Aquamacs (Bug#7030).

2011-12-18  Jan Djärv  <jan.h.d@swipnet.se>

	* nsselect.m (CUT_BUFFER_SUPPORT): Remove define.
	(symbol_to_nsstring): Fix indentation.
	(ns_symbol_to_pb): New function.
	(Fns_get_selection_internal): Rename from Fns_get_cut_buffer_internal.
	(Fns_rotate_cut_buffers_internal): Remove.
	(Fns_store_selection_internal): Rename from
	Fns_store_cut_buffer_internal.
	(ns_get_foreign_selection, Fx_own_selection_internal)
	(Fx_disown_selection_internal, Fx_selection_exists_p)
	(Fns_get_selection_internal, Fns_store_selection_internal):
	Use ns_symbol_to_pb and check if return value is nil.
	(syms_of_nsselect): Remove ifdef CUT_BUFFER_SUPPORT.  Remove defsubr
	Sns_rotate_cut_buffers_internal.  Sns_get_cut_buffer_internal
	renamed to Sns_get_selection_internal, Sns_store_cut_buffer_internal
	renamed to Sns_store_selection_internal.
	(ns_handle_selection_request): Move code to Fx_own_selection_internal
	and remove this function.
	(ns_handle_selection_clear): Remove, never used.
	(Fx_own_selection_internal): Move code from ns_handle_selection_request
	here.

2011-12-17  Ken Brown  <kbrown@cornell.edu>

	* fileio.c (check_writable) [CYGWIN]: Return non-zero if UID or
	GID is unknown (Bug#10257).

2011-12-17  Paul Eggert  <eggert@cs.ucla.edu>

	* s/gnu-linux.h: Fix mark_memory typo (Bug#10286).
	(GC_MARK_SECONDARY_STACK): Omit removed 3rd arg to mark_memory,
	which caused a build failure on GNU/Linux IA-64.  This problem was
	introduced by my 2011-10-07 patch.

2011-12-15  Juri Linkov  <juri@jurta.org>

	* image.c (imagemagick_error): New function.  (Bug#10112)
	(imagemagick_load_image): Comment out `MagickSetResolution' call.
	Use `imagemagick_error' where ImageMagick functions return
	`MagickFalse'.
	(Fimagemagick_types): Add `Fnreverse' to return the list in the
	proper order.

2011-12-15  YAMAMOTO Mitsuharu  <mituharu@math.s.chiba-u.ac.jp>

	* xftfont.c (xftfont_draw): Use the font metrics of s->font to
	fill background (Bug#8992).

2011-12-13  Martin Rudalics  <rudalics@gmx.at>

	* window.c (Vwindow_combination_resize)
	(Vwindow_combination_limit): Use t instead of non-nil in
	doc-strings.
	(Vrecenter_redisplay): Add first sentence of doc-string on
	separate line.
	(Frecenter): Fix doc-string typo.

2011-12-11  Kenichi Handa  <handa@m17n.org>

	* coding.c (Funencodable_char_position): Pay attention to the
	buffer text relocation (Bug#9389).

2011-12-10  Jan Djärv  <jan.h.d@swipnet.se>

	* xterm.c (x_term_init): Move call to gdk_window_add_filter before
	gtk_init (Bug#10100).

2011-12-10  Eli Zaretskii  <eliz@gnu.org>

	* xdisp.c (RECORD_MAX_MIN_POS): Use IT->cmp_it.charpos only if
	IT->string is nil.  (Bug#10263)

2011-12-10  Jan Djärv  <jan.h.d@swipnet.se>

	* nsterm.h (x_free_frame_resources): Declare.

	* nsfns.m (ns_get_defaults_value): New function (Bug#10103).
	(Fns_get_resource, x_get_string_resource): Call ns_get_defaults_value.

	* nsterm.h (ns_get_defaults_value): Declare.

	* nsterm.m (ns_default): Call ns_get_defaults_value.

2011-12-09  Eli Zaretskii  <eliz@gnu.org>

	* xdisp.c (try_scrolling): Don't set scroll_down_p if dy is zero.
	(Bug#10170)

2011-12-09  YAMAMOTO Mitsuharu  <mituharu@math.s.chiba-u.ac.jp>

	* unexelf.c (unexec) [NS_IMPL_GNUSTEP]: Take account of the case
	that where the value of an _OBJC_* symbol points to is in the .bss
	section (Bug#10240).

2011-12-08  Kazuhiro Ito  <kzhr@d1.dion.ne.jp>  (tiny change)

	* coding.c (encode_coding_ccl): Check (charbuf < charbuf_end)
	after the loop to call ccl_driver at least once (Bug#8619).

2011-12-08  Kenichi Handa  <handa@m17n.org>

	* ftfont.c (get_adstyle_property): Fix previous change
	(Bug#10233).

2011-12-07  Juanma Barranquero  <lekktu@gmail.com>

	* w32.c (init_environment): If no_site_lisp, remove site-lisp
	dirs from the default value of EMACSLOADPATH (bug#10208).

2011-12-07  Glenn Morris  <rgm@gnu.org>

	* lread.c (init_lread): If no_site_lisp, exclude site-lisp/ in
	installation and source directories as well.  (Bug#10208)

2011-12-06  Chong Yidong  <cyd@gnu.org>

	* minibuf.c (Fread_from_minibuffer): Doc fix (Bug#10228).

2011-12-06  Glenn Morris  <rgm@gnu.org>

	* process.c (start_process_unwind): Treat any pid <= 0, except -2,
	as an error, not just -1.  (Bug#10217)

2011-12-05  Chong Yidong  <cyd@gnu.org>

	* keyboard.c (process_special_events): New function.
	(swallow_events, Finput_pending_p): Use it (Bug#10195).

2011-12-05  Paul Eggert  <eggert@cs.ucla.edu>

	* coding.c (encode_designation_at_bol): Don't use uninitialized
	local variable (Bug#9318).

2011-12-05  Kenichi Handa  <handa@m17n.org>

	* ftfont.c (get_adstyle_property): If the font is not BDF nor PCF,
	return Qnil (Bug#8046, Bug#10193).

2011-12-05  Kenichi Handa  <handa@m17n.org>

	* coding.c (encode_designation_at_bol): New args charbuf_end and
	dst.  Return the number of produced bytes.  Callers changed.
	(coding_set_source): Return how many bytes coding->source was
	relocated.
	(coding_set_destination): Return how many bytes
	coding->destination was relocated.
	(CODING_DECODE_CHAR, CODING_ENCODE_CHAR, CODING_CHAR_CHARSET)
	(CODING_CHAR_CHARSET_P): Adjust for the avove changes.

2011-12-05  Kazuhiro Ito  <kzhr@d1.dion.ne.jp>  (tiny change)

	* coding.c (CODING_CHAR_CHARSET_P): New macro.
	(encode_coding_emacs_mule, encode_coding_iso_2022): Use the above
	macro (Bug#9318).

2011-12-05  Andreas Schwab  <schwab@linux-m68k.org>

	The following changes are to fix Bug#9318.

	* coding.c (CODING_ENCODE_CHAR, CODING_CHAR_CHARSET): New macros.
	(encode_coding_emacs_mule, ENCODE_ISO_CHARACTER)
	(encode_coding_iso_2022, encode_coding_sjis)
	(encode_coding_big5, encode_coding_charset): Use the above macros.

2011-12-05  Juanma Barranquero  <lekktu@gmail.com>

	* lisp.h (process_quit_flag): Fix external declaration.

2011-12-04  Stefan Monnier  <monnier@iro.umontreal.ca>

	Don't macro-inline non-performance-critical code.
	* eval.c (process_quit_flag): New function.
	* lisp.h (QUIT): Use it.

2011-12-04  Jan Djärv  <jan.h.d@swipnet.se>

	* nsfns.m (get_geometry_from_preferences): New function.
	(Fx_create_frame): Call get_geometry_from_preferences (Bug#10103).

2011-12-04  Andreas Schwab  <schwab@linux-m68k.org>

	* emacs.c (Qkill_emacs): Define.
	(syms_of_emacs): Initialize it.
	* keyboard.c (interrupt_signal): Don't call Fkill_emacs here, set
	Qquit_flag to `kill-emacs' instead.
	(quit_throw_to_read_char): Add parameter `from_signal'.
	All callers changed.  Call Fkill_emacs if requested and safe.
	* lisp.h (QUIT): Call Fkill_emacs if requested.

2011-12-03  Jan Djärv  <jan.h.d@swipnet.se>

	* widget.c (update_wm_hints): Return if wmshell is null.
	(widget_update_wm_size_hints): New function.

	* widget.h (widget_update_wm_size_hints): Declare.

	* xterm.c (x_wm_set_size_hint): If USE_X_TOOLKIT, call
	widget_update_wm_size_hints (Bug#10104).

2011-12-03  Eli Zaretskii  <eliz@gnu.org>

	* xdisp.c (handle_invisible_prop): If the invisible text ends just
	before a newline, prepare the bidi iterator for consuming the
	newline, and keep the current paragraph direction.  (Bug#10183)
	(redisplay_window): Don't let `margin' become negative.  (Bug#10192)

2011-12-02  Juri Linkov  <juri@jurta.org>

	* search.c (Fword_search_regexp): New Lisp function created from
	`wordify'.  Change type of arg `lax' from `int' to `Lisp_Object'.
	(Fword_search_backward, Fword_search_forward)
	(Fword_search_backward_lax, Fword_search_forward_lax):
	Use `Fword_search_regexp' instead of `wordify'.  Doc fix.
	(syms_of_search): Define `Sword_search_regexp'.  (Bug#10145)

2011-12-01  Stefan Monnier  <monnier@iro.umontreal.ca>

	* fileio.c (Finsert_file_contents): Move after-change-function call
	to before the "handled:" label, since all "goto handled" appear in
	cases where the *-change-functions have already been properly called
	(bug#10117).

2011-12-01  Andreas Schwab  <schwab@linux-m68k.org>

	* keyboard.c (interrupt_signal): Don't call kill-emacs when
	waiting for input.  (Bug#10169)

2011-11-30  Eli Zaretskii  <eliz@gnu.org>

	* dispnew.c (adjust_glyph_matrix): Remove the assertion that
	verifies glyph row's hash code--we have just reallocated the
	glyphs, so their contents can be complete garbage.  (Bug#10164)

2011-11-30  Juanma Barranquero  <lekktu@gmail.com>

	* dispnew.c (adjust_glyph_matrix) [XASSERTS]: Add missing check.

2011-11-30  Eli Zaretskii  <eliz@gnu.org>

	* dispnew.c (adjust_glyph_matrix) [XASSERTS]: Ensure ROW's
	attributes are tested _before_ calling verify_row_hash, to protect
	against GCC re-ordering of the tests.  (Bug#10164)

2011-11-29  Jan Djärv  <jan.h.d@swipnet.se>

	* xterm.h (struct x_output): net_wm_state_hidden_seen is new.

	* xterm.c (handle_one_xevent): Only set async_visible and friends
	if net_wm_state_hidden_seen is non-zero (Bug#10002)
	(get_current_wm_state): Set net_wm_state_hidden_seen to 1 if
	_NET_WM_STATE_HIDDEN is in NET_WM_STATE.

2011-11-28  Paul Eggert  <eggert@cs.ucla.edu>

	Remove GCPRO-related macros that exist only to avoid shadowing locals.
	* lisp.h (GCPRO1_VAR, GCPRO2_VAR, GCPRO3_VAR, GCPRO4_VAR, GCPRO5_VAR)
	(GCPRO6_VAR, UNGCPRO_VAR): Remove.  See
	<http://lists.gnu.org/archive/html/emacs-diffs/2011-11/msg00265.html>.
	All uses changed to use GCPRO1 etc.
	(GCPRO1, GCPRO2, GCPRO3, GCPRO4, GCPRO5, GCPRO6, UNGCPRO):
	Revert to old implementation (i.e., before 2011-03-11).

2011-11-28  YAMAMOTO Mitsuharu  <mituharu@math.s.chiba-u.ac.jp>

	* dispnew.c (scrolling_window): Truncate overlaps in copy destination
	of scroll runs so as to avoid assigning disabled bogus rows and
	unnecessary graphics copy operations.

2011-11-27  Eli Zaretskii  <eliz@gnu.org>

	* s/ms-w32.h (utimbuf) [_MSC_VER]: Don't define.
	(snprintf) [_MSC_VER]: Redirect to _snprintf.
	(strtoll) [_MSC_VER]: Redirect to _strtoi64.
	(malloc, free, realloc, calloc): Redirect to e_* only when
	compiling Emacs.

	* lisp.h (GCTYPEBITS): Move before first use.
	(ALIGN_GCTYPEBITS) [_MSC_VER]: Define.
	(DECL_ALIGN) [_MSC_VER]: Use it, as MSVC doesn't like bit ops in
	this macro definition.

	* s/ms-w32.h (tzname): Redirect to _tzname for all values of
	_MSC_VER.

2011-11-27  Jan Djärv  <jan.h.d@swipnet.se>

	* gtkutil.c (xg_create_frame_widgets):
	Call gtk_window_set_has_resize_grip (FALSE) if that function is
	present with Gtk+ 2.0.

2011-11-26  Paul Eggert  <eggert@cs.ucla.edu>

	* fileio.c (Finsert_file_contents): Undo previous change; see
	<http://lists.gnu.org/archive/html/emacs-diffs/2011-11/msg00265.html>.

2011-11-26  Paul Eggert  <eggert@cs.ucla.edu>

	Rename locals to avoid shadowing.
	* fileio.c (Finsert_file_contents):
	Rename inner 'gcpro1' to 'inner_gcpro1' to avoid shadowing.
	* process.c (wait_reading_process_output):
	Rename inner 'proc' to 'p' to avoid shadowing.
	Indent for consistency with usual Emacs style.

2011-11-25  Eli Zaretskii  <eliz@gnu.org>

	* xdisp.c (redisplay_window): If cursor row is not fully visible
	after recentering, and scroll-conservatively is set to a large
	number, scroll window by a few more lines to make the cursor fully
	visible and out of scroll-margin.  (Bug#10105)
	(start_display): Don't move to the next line if the display should
	start at a newline that is part of a display vector or an overlay
	string.  (Bug#10119)

2011-11-24  Juri Linkov  <juri@jurta.org>

	* image.c (imagemagick_load_image): Move `MagickSetResolution' down
	after the `MagickPingImage' call.  (Bug#10112)

2011-11-23  Chong Yidong  <cyd@gnu.org>

	* window.c (Fcoordinates_in_window_p): Accept only live windows.

2011-11-23  Martin Rudalics  <rudalics@gmx.at>

	* buffer.c (Fkill_buffer): Run replace_buffer_in_windows before
	making another buffer current.  (Bug#10114)

2011-11-23  Glenn Morris  <rgm@gnu.org>

	* font.c (font_find_for_lface) [HAVE_NS]: Ignore case.  (Bug#2526)

2011-11-23  Chong Yidong  <cyd@gnu.org>

	* xdisp.c (compute_stop_pos): Check validity of end_charpos before
	using it (Bug#5984).

2011-11-22  Eli Zaretskii  <eliz@gnu.org>

	* dispnew.c (adjust_glyph_matrix): Don't verify hash code of mode-
	and header-lines, as they don't have one computed for them.
	(Bug#10098)

	* .gdbinit (prow): Make displayed values more self-explaining.
	Add row's hash code.

2011-11-21  Lars Magne Ingebrigtsen  <larsi@gnus.org>

	* process.c (wait_reading_process_output): Fix asynchrounous
	GnuTLS socket handling on some versions of the GnuTLS library.
	(wait_reading_process_output): Add comment and URL.

2011-11-21  Jan Djärv  <jan.h.d@swipnet.se>

	* xterm.c (x_clear_frame): Reinstate the XClearWindow call.

2011-11-21  Chong Yidong  <cyd@gnu.org>

	* window.c (Fnext_window, Fprevious_window): Doc fix.

2011-11-20  Stefan Monnier  <monnier@iro.umontreal.ca>

	* window.c (get_phys_cursor_glyph): Fix Lisp_Object/int mixup.

2011-11-20  Juanma Barranquero  <lekktu@gmail.com>

	* nsfont.m (syms_of_nsfont) <ns-reg-to-script>: Fix typo.

2011-11-20  Martin Rudalics  <rudalics@gmx.at>

	* window.c (Fset_window_combination_limit): Rename argument
	STATUS to LIMIT.
	(Vwindow_combination_limit): Remove "status" from doc-string.

2011-11-20  Andreas Schwab  <schwab@linux-m68k.org>

	* m/ibms390.h: Remove.
	* m/ibms390x.h: Don't include "ibms390.h".

2011-11-20  Stefan Monnier  <monnier@iro.umontreal.ca>

	* fileio.c (Finsert_file_contents): Add missing gcpro1 variable.
	Suggested by Dmitry Antipov <dmantipov@yandex.ru>.

2011-11-20  Juanma Barranquero  <lekktu@gmail.com>

	* casetab.c (Fset_case_table):
	* charset.c (Fcharset_after): Fix typos.

2011-11-20  Paul Eggert  <eggert@cs.ucla.edu>

	Standardize on VIRT_ADDR_VARIES behavior (Bug#10042).
	Otherwise, valgrind does not work on some platforms.
	Problem reported by Andreas Schwab in
	<http://lists.gnu.org/archive/html/emacs-devel/2011-11/msg00081.html>.
	* puresize.h (pure, PURE_P): Always behave as if VIRT_ADDR_VARIES
	is set, removing the need for VIRT_ADDRESS_VARIES.
	(PURE_P): Use a more-efficient implementation that needs just one
	comparison, not two: on x86-64 with GCC 4.6.2, this cut down the
	number of instructions from 6 (xorl, cmpq, jge, xorl, cmpq, setge)
	to 4 (xorl, subq, cmpq, setbe).
	* alloc.c (pure): Always extern now, since that's the
	VIRT_ADDR_VARIES behavior.
	(PURE_POINTER_P): Use a single comparison, not two, for
	consistency with the new puresize.h.
	* lisp.h (PNTR_COMPARISON_TYPE): Remove; no longer needed.
	* m/ibms390.h, m/intel386.h, m/template.h, s/cygwin.h, s/hpux10-20.h:
	Remove VIRT_ADDR_VARIES no longer needed.

2011-11-19  Eli Zaretskii  <eliz@gnu.org>

	* xdisp.c (x_write_glyphs, draw_phys_cursor_glyph)
	(erase_phys_cursor, update_window_cursor, show_mouse_face)
	(cursor_in_mouse_face_p): If the cursor position is out of bounds,
	behave as if the cursor position were at the window margin.

	* window.c (get_phys_cursor_glyph): If the window is hscrolled,
	and the cursor position is out of bounds, behave as if the cursor
	position were at the window margin.  (Bug#10075)

2011-11-18  Chong Yidong  <cyd@gnu.org>

	* window.c (Fwindow_combination_limit): Make first argument
	non-optional, since it is meaningless for live windows like the
	selected window.

2011-11-18  Dmitry Antipov  <dmantipov@yandex.ru>

	* keymap.c (Fwhere_is_internal): Add missing RETURN_UNGCPROs.

2011-11-18  Stefan Monnier  <monnier@iro.umontreal.ca>

	* intervals.c: Fix grafting over the whole buffer (bug#10071).
	(graft_intervals_into_buffer): Simplify.

2011-11-18  Eli Zaretskii  <eliz@gnu.org>

	* dispnew.c (swap_glyph_pointers): Swap the used[] arrays and the
	hash values of the two rows.
	(copy_row_except_pointers): Preserve the used[] arrays and the
	hash values of the two rows.  (Bug#10035)
	(add_row_entry): Add xassert to verify that ROW's hash code is valid.

	* xdisp.c (row_hash): New function, body extracted from
	compute_line_metrics.
	(compute_line_metrics): Call row_hash, instead of computing the
	hash code inline.

	* dispnew.c (verify_row_hash): Call row_hash for computing the
	hash code of a row, instead of duplicating code from xdisp.c.

	* dispextern.h (row_hash): Add prototype.

2011-11-18  Tassilo Horn  <tassilo@member.fsf.org>

	* frame.c (delete_frame): Don't delete the terminal when the last
	X frame is closed if emacs is built with GTK toolkit.

2011-11-17  Juanma Barranquero  <lekktu@gmail.com>

	* window.c (syms_of_window) <window-combination-resize>: Fix typo.

2011-11-17  Martin Rudalics  <rudalics@gmx.at>

	* window.c (Vwindow_splits): Rename to
	Vwindow_combination_resize.  Suggested by Juri Linkov.
	(Fsplit_window_internal): Use Vwindow_combination_resize instead
	of Vwindow_splits.

2011-11-16  Juanma Barranquero  <lekktu@gmail.com>

	* nsfns.m (Fns_font_name):
	* window.c (syms_of_window) <window-combination-limit>: Fix typos.

2011-11-16  Martin Rudalics  <rudalics@gmx.at>

	* window.h (window): Rename slot "nest" to "combination_limit".
	* window.c (Fwindow_nest): Rename to Fwindow_combination_limit.
	(Fset_window_nest): Rename to Fset_window_combination_limit.
	(Vwindow_nest): Rename to Vwindow_combination_limit.
	(recombine_windows, make_parent_window, make_window)
	(Fsplit_window_internal, saved_window)
	(Fset_window_configuration, save_window_save): Rename all
	occurrences of window_nest to window_combination_limit.

2011-11-15  Juanma Barranquero  <lekktu@gmail.com>

	* image.c (imagemagick_load_image): Fix typo.

2011-11-14  Eli Zaretskii  <eliz@gnu.org>

	* xdisp.c (display_line): Move the call to
	highlight_trailing_whitespace before the call to
	compute_line_metrics, since the latter needs to see the final
	faces of all the glyphs to compute ROW's hash value.
	Fixes assertion violations in row_equal_p.  (Bug#10035)

2011-11-14  Juanma Barranquero  <lekktu@gmail.com>

	* w32proc.c (reader_thread): Don't check pending input if cp->fd < 0,
	just return (bug#10044).

2011-11-12  Eli Zaretskii  <eliz@gnu.org>

	* makefile.w32-in (HEAPSIZE): New variable, allows to build temacs
	with user-defined heap size.  Bump the default size of the temacs
	heap to 27MB, to avoid memory warning when running temacs.
	($(TEMACS)): Use HEAPSIZE instead of a hardcoded value.

	* dispnew.c (scrolling_window): Fix incorrect indices in accessing
	current_matrix and desired_matrix.  (Bug#9990)
	(verify_row_hash) [XASSERTS]: New function.
	(adjust_glyph_matrix, row_equal_p): Use it in xassert to verify
	that the hash value of glyph rows is correct.

2011-11-12  Martin Rudalics  <rudalics@gmx.at>

	* window.h (window): Remove splits slot.
	* window.c (Fwindow_splits, Fset_window_splits): Remove.
	(Fdelete_other_windows_internal, make_parent_window)
	(make_window, Fsplit_window_internal, Fdelete_window_internal)
	(Fset_window_configuration, save_window_save): Don't deal with
	split status of windows.
	(saved_window): Remove splits slot.
	(Vwindow_splits): Rewrite doc-string.

2011-11-11  Jan Djärv  <jan.h.d@swipnet.se>

	* xfns.c (unwind_create_frame):
	* nsfns.m (unwind_create_frame):
	* w32fns.c (unwind_create_frame): Use Fmemq to check if frame is in
	Vframe_list (Bug#9999).

2011-11-11  Dmitry Antipov  <dmantipov@yandex.ru>

	* xdisp.c (syms_of_xdisp): Remove duplicated definition of Qtext.

2011-11-11  Kenichi Handa  <handa@m17n.org>

	* callproc.c (Fcall_process): Set the member dst_multibyte of
	process_coding.

2011-11-11  Johan Bockgård  <bojohan@gnu.org>

	* xdisp.c (fill_composite_glyph_string): Always set s->face, to
	avoid a crash (bug#9496).

2011-11-09  Chong Yidong  <cyd@gnu.org>

	* window.c (Fwindow_inside_edges, Fwindow_inside_pixel_edges)
	(Fwindow_inside_absolute_pixel_edges): Only allow live windows.

2011-11-08  Paul Eggert  <eggert@cs.ucla.edu>

	* s/gnu.h (GC_MARK_STACK): Define to GC_MAKE_GCPROS_NOOPS (Bug#9926).

2011-11-08  Paul Eggert  <eggert@cs.ucla.edu>

	Avoid some portability problems by eschewing 'extern inline' functions.
	The trivial performance wins aren't worth the portability hassles; see
	<http://lists.gnu.org/archive/html/emacs-devel/2011-11/msg00084.html>
	et seq.
	* dispextern.h (window_box, window_box_height, window_text_bottom_y)
	(window_box_width, window_box_left, window_box_left_offset)
	(window_box_right, window_box_right_offset): Undo previous change,
	by removing the "extern"s.
	* intervals.c (adjust_intervals_for_insertion)
	(adjust_intervals_for_deletion): Undo previous change,
	making these static again.
	(offset_intervals, temp_set_point_both, temp_set_point)
	(copy_intervals_to_string): No longer inline.
	* xdisp.c (window_text_bottom_y, window_box_width)
	(window_box_height, window_box_left_offset)
	(window_box_right_offset, window_box_left, window_box_right)
	(window_box): No longer inline.

2011-11-08  Chong Yidong  <cyd@gnu.org>

	* window.c (Fwindow_left_column, Fwindow_top_line): Doc fix.
	(Fwindow_body_height, Fwindow_body_width): Move from Lisp.
	Signal an error if not a live window.
	(Fwindow_total_width, Fwindow_total_height): Move from Lisp.
	(Fwindow_total_size, Fwindow_body_size): Move to Lisp.

2011-11-07  Juanma Barranquero  <lekktu@gmail.com>

	* lisp.h (syms_of_abbrev): Remove declaration.
	Reported by CHENG Gao <chenggao@royau.me>.

2011-11-07  Eli Zaretskii  <eliz@gnu.org>

	* w32.c (check_windows_init_file): Don't look for term/w32-win.el
	if Vpurify_flag is non-nil.  Fixes a crash when running w32 build
	of temacs in GUI mode.

2011-11-07  Martin Rudalics  <rudalics@gmx.at>

	* window.h: Declare delete_all_child_windows instead of
	delete_all_subwindows.
	* window.c (Fwindow_nest, Fset_window_nest)
	(Fset_window_new_total, Fset_window_new_normal)
	(Fwindow_resize_apply): Don't use term subwindow in doc-strings.
	(delete_all_subwindows): Rename to delete_all_child_windows.
	(Fdelete_other_windows_internal, Fset_window_configuration):
	Call delete_all_child_windows instead of delete_all_subwindows.
	* frame.c (delete_frame): Call delete_all_child_windows instead
	of delete_all_subwindows.

2011-11-07  Paul Eggert  <eggert@cs.ucla.edu>

	* alloc.c (DEADP): New macro, for porting to GNU/Hurd (Bug#9926).
	This is also needed for porting to any host where GC_MARK_STACK is
	not GC_MAKE_GCPROS_NOOPS.
	(which_symbols): Use it.

2011-11-07  Kenichi Handa  <handa@m17n.org>

	* coding.c (coding_set_destination): Check coding->src_pos only
	when coding->src_object is a buffer (bug#9910).

	* process.c (send_process): Set the member src_multibyte of coding
	to 0 (bug#9911) when sending a unibyte text.

	* callproc.c (Fcall_process): Set the member src_multibyte of
	process_coding to 0 (bug#9912).

2011-11-06  YAMAMOTO Mitsuharu  <mituharu@math.s.chiba-u.ac.jp>

	* xmenu.c (cleanup_widget_value_tree): New function.
	(xmenu_show, xdialog_show): Use it in record_unwind_protect instead of
	calling free_menubar_widget_value_tree directly (Bug#9830).

2011-11-06  Paul Eggert  <eggert@cs.ucla.edu>

	Fix some portability problems with 'inline'.
	* dispextern.h (window_box, window_box_height, window_text_bottom_y)
	(window_box_width, window_box_left, window_box_left_offset)
	(window_box_right, window_box_right_offset): Declare extern.
	Otherwise, these inline functions do not conform to C99 and
	are miscompiled by Microsoft compilers.  Reported by Eli Zaretskii in
	<http://lists.gnu.org/archive/html/emacs-devel/2011-11/msg00084.html>.
	* intervals.c (adjust_intervals_for_insertion)
	(adjust_intervals_for_deletion): Now extern, because otherwise the
	extern inline functions 'offset_intervals' couldn't refer to it.
	(static_offset_intervals): Remove.
	(offset_intervals): Rewrite using the old contents of
	static_offset_intervals.  The old version didn't conform to C99
	because an extern inline function contained a reference to an
	identifier with static linkage.

2011-11-06  Andreas Schwab  <schwab@linux-m68k.org>

	* keyboard.c (interrupt_signal): Don't call kill-emacs while in
	GC.

2011-11-06  Eli Zaretskii  <eliz@gnu.org>

	* xdisp.c (init_iterator, reseat_to_string): Don't set the
	iterator's bidi_p flag if Vpurify_flag is non-nil.  (Bug#9963)
	(Fcurrent_bidi_paragraph_direction): If Vpurify_flag is non-nil,
	return Qleft_to_right.

2011-11-06  Chong Yidong  <cyd@gnu.org>

	* window.c (Fwindow_live_p, Fwindow_frame, Fframe_root_window)
	(Fminibuffer_window, Fwindow_buffer, Fwindow_splits)
	(Fset_window_splits, Fwindow_nest, Fset_window_nest)
	(Fwindow_use_time, Fwindow_total_size, Fwindow_normal_size)
	(Fwindow_new_normal, Fwindow_left_column, Fwindow_top_line)
	(Fwindow_margins, Fwindow_fringes, Fwindow_scroll_bars)
	(Fwindow_vscroll): Doc fix.
	(Fwindow_top_child, Fwindow_left_child): Eliminate a nil default
	argument, since it makes no sense to pass a live window and for
	consistency with window-child.

2011-11-05  Christoph Scholtes  <cschol2112@googlemail.com>

	* makefile.w32-in ($(TEMACS), (gl-stamp)): Use $(THISDIR) to
	support MSVC.

2011-11-05  Jason Rumney  <jasonr@gnu.org>

	* w32font.c (font_matches_spec): Filter out non-Japanese kana fonts.
	(add_font_entity_to_list): Filter out non-Japanese Shift-JIS
	fonts (Bug#6029).
	(add_font_entity_to_list): Fix logic errors in mixed boolean and
	bitwise arithmetic preventing use of unicode-sip and non-truetype
	opentype fonts.

2011-11-05  Eli Zaretskii  <eliz@gnu.org>

	* s/ms-w32.h (fstat, stat, utime): Move redirections to
	"emacs"-only part.

	* w32fns.c (x_create_tip_frame, Fx_create_frame): Rearrange
	initialization code to keep similarity to xfns.c after changes
	from 2011-11-05.

2011-11-05  Jan Djärv  <jan.h.d@swipnet.se>

	* nsfns.m: Declare image_cache_refcount if GLYPH_DEBUG.
	(unwind_create_frame): New function (Bug#9943).
	(Fx_create_frame): Restructure code to be more similar to the one in
	xfns.c.  Call record_unwind_protect with unwind_create_frame (Bug#9943).
	Initialize image_cache_refcount if GLYPH_DEBUG (Bug#9943).
	Move terminal->reference_count++ just before making the frame official
	(Bug#9943).

	* nsterm.m (x_free_frame_resources): New function.
	(x_destroy_window): Move code to x_free_frame_resources.

	* xfns.c (unwind_create_frame): Fix comment.
	(Fx_create_frame, x_create_tip_frame):
	Move terminal->reference_count++ just before making the frame
	official.  Move initialization of image_cache_refcount and
	dpyinfo_refcount before calling init_frame_faces (Bug#9943).

2011-11-05  Eli Zaretskii  <eliz@gnu.org>

	Support MSVC build with newer versions of Visual Studio.
	* makefile.w32-in (TAGS-gmake): Don't use $(patsubst ...), as
	Nmake barfs on that.  Use $(OBJ*_c) variables instead, defined on
	nt/gmake.defs.

	* lisp.h (ENUM_BF): New macro, for enumerated types in bitfields,
	which are not supported by MSVC.
	(Lisp_Symbol, Lisp_Misc_Any, Lisp_Marker, Lisp_Misc_Overlay)
	(Lisp_Save_Value, Lisp_Free): Use ENUM_BF for enumerated types in
	bitfields.
	(Lisp_Object) [USE_LISP_UNION_TYPE]: Use ENUM_BF for enumerated
	types in bitfields.
	(DEFUN) [_MSC_VER]: Define in a different way for MSVC.

	* w32fns.c [_MSC_VER]: DECLARE_HANDLE for any MSVC version.

2011-11-05  Fabrice Popineau  <fabrice.popineau@supelec.fr>  (tiny change)

	Support MSVC build with newer versions of Visual Studio.
	* w32.c: Don't include w32api.h for MSVC.
	(init_environment) [_MSC_VER]: Call sys_access, not _access.

	* s/ms-w32.h <sigset_t, ssize_t> [_MSC_VER]: Typedefs for MSVC.
	[_MSC_VER]: Include sys/timeb.h, sys/stat.h, and signal.h.
	(fstat, stat, utime) [_MSC_VER]: Redirect to their sys_* cousins.
	(malloc, free, realloc, calloc) [_MSC_VER]: Always redirect to the
	e_* cousins.
	(alloca) [_MSC_VER]: Define to _alloca.

	* lisp.h (DECL_ALIGN) [_MSC_VER]: Define for MSVC.

	* regex.c <re_char> [_MSC_VER]: A separate definition for MSVC.

2011-11-04  Eli Zaretskii  <eliz@gnu.org>

	* xdisp.c (note_mouse_highlight): If either of
	previous/next-single-property-change returns nil, treat that as
	the beginning or the end of the buffer.  (Bug#9955)

2011-11-04  Jan Djärv  <jan.h.d@swipnet.se>

	* gtkutil.c (xg_make_tool_item): Add callbacks if one of wimage or
	label is not null (Bug#9951).
	(xg_tool_item_stale_p): Handle the fact that wimage and/or wlbl
	may be NULL.

2011-11-04  Eli Zaretskii  <eliz@gnu.org>

	* window.c (Fwindow_body_size): Mention in the doc string that the
	return value is in frame's canonical units.  (Bug#9949)

2011-11-03  Eli Zaretskii  <eliz@gnu.org>

	* xdisp.c (note_mouse_highlight): Initialize `area'.  (Bug#9947)

	* w32fns.c (unwind_create_frame): If needed, free the glyph
	matrices of the partially constructed frame.  (Bug#9943)
	* xfns.c (unwind_create_frame): Likewise.

2011-11-01  Eli Zaretskii  <eliz@gnu.org>

	* xdisp.c (mouse_face_from_buffer_pos): Fix a typo in a comment.
	Don't stop backward scan on the continuation glyph, even though
	its CHARPOS is positive.
	(mouse_face_from_buffer_pos, note_mouse_highlight):
	Rename cover_string to disp_string.

2011-11-01  Martin Rudalics  <rudalics@gmx.at>

	* window.c (temp_output_buffer_show): Don't use
	Vtemp_buffer_show_specifiers.
	(Vtemp_buffer_show_specifiers): Remove unused variable.

2011-10-30  Eli Zaretskii  <eliz@gnu.org>

	* xdisp.c (try_cursor_movement): Make sure ROW isn't decremented
	past the beginning of the current glyph matrix.

2011-10-30  Adam Sjøgren  <asjo@koldfront.dk>  (tiny change)

	* xterm.c: Include X11/Xproto.h if HAVE_GTK3.
	(x_error_handler): Ignore BadMatch for X_SetInputFocus for
	HAVE_GTK3 (Bug#9869).

	* gtkutil.c (xg_win_to_widget, xg_event_is_for_menubar): Initialize
	type to GDK_NOTHING so valgrind does not complain (Bug#9901).

	* xterm.h (x_display_info): Add Xatom_net_wm_state_hidden (Bug#9893).

	* xterm.c: Declare x_handle_net_wm_state to return int.
	(handle_one_xevent): Check if we are iconified but don't have
	_NET_WM_STATE_HIDDEN.  If do, treat as deiconify (Bug#9893).
	(get_current_wm_state): Return non-zero if not hidden,
	check for _NET_WM_STATE_HIDDEN (Bug#9893).
	(do_ewmh_fullscreen): Ignore return value from get_current_wm_state.
	(x_handle_net_wm_state): Return what get_current_wm_state returns.
	(x_term_init): Initialize dpyinfo->Xatom_net_wm_state_hidden.

2011-10-29  Paul Eggert  <eggert@cs.ucla.edu>

	* alloc.c (which_symbols): Declare EXTERNALLY_VISIBLE,
	so that this new function doesn't get optimized away by a
	whole-program optimizer.  Make the 2nd arg EMACS_INT, not int.

2011-10-29  Andreas Schwab  <schwab@linux-m68k.org>

	* frame.h (MOUSE_HL_INFO): Remove excess parens.

2011-10-29  Eli Zaretskii  <eliz@gnu.org>

	Fix the `xbytecode' command.
	* .gdbinit (xprintbytestr): New command.
	(xwhichsymbols): Rename from `which'; all callers changed.
	(xbytecode): Print the byte-code string as well.

2011-10-29  Kim Storm  <storm@cua.dk>

	* alloc.c (which_symbols): New function.

2011-10-29  Andreas Schwab  <schwab@linux-m68k.org>

	* minibuf.c (read_minibuf_noninteractive): Allow reading empty
	line.  (Bug#9903)

2011-10-29  Glenn Morris  <rgm@gnu.org>

	* process.c (wait_reading_process_output): Revert 2009-08-30 change.
	Not clear what it was for, and it causes various bugs.  (Bug#9839)

2011-10-28  Eli Zaretskii  <eliz@gnu.org>

	* xdisp.c (note_mouse_highlight): Initialize `part', to avoid a
	possible random value that matches one of those tested as
	condition to clear the mouse face.

2011-10-28  Chong Yidong  <cyd@gnu.org>

	* xdisp.c (note_mouse_highlight): Fix use of uninitialized var.

2011-10-28  Dan Nicolaescu  <dann@ics.uci.edu>

	* window.c (make_window): Initialize phys_cursor_on_p.

2011-10-28  Stefan Monnier  <monnier@iro.umontreal.ca>

	* lisp.h (struct Lisp_Symbol): Update comments.

2011-10-28  Juanma Barranquero  <lekktu@gmail.com>

	* w32font.c (w32_load_unicows_or_gdi32): Add missing return.

2011-10-28  Eli Zaretskii  <eliz@gnu.org>

	Fix Emacs on Windows 9X (bug#8562).  Thanks to oslsachem
	<oslsachem@gmail.com> for helping to debug this.

	* w32font.c (g_b_init_is_w9x, g_b_init_get_outline_metrics_w)
	(g_b_init_get_text_metrics_w, g_b_init_get_glyph_outline_w)
	(g_b_init_get_glyph_outline_w): New static variables.
	(GetOutlineTextMetricsW_Proc, GetTextMetricsW_Proc)
	(GetGlyphOutlineW_Proc): New typedefs.
	(w32_load_unicows_or_gdi32, get_outline_metrics_w)
	(get_text_metrics_w, get_glyph_outline_w, globals_of_w32font):
	New functions.
	(w32font_open_internal, compute_metrics):
	Call get_outline_metrics_w, get_text_metrics_w, and get_glyph_outline_w
	instead of calling the "wide" APIs directly.

	* emacs.c (main) [HAVE_NTGUI]: Call globals_of_w32font.

	* w32.h (syms_of_w32font): Add prototype.

2011-10-27  Juanma Barranquero  <lekktu@gmail.com>

	* window.c (Fframe_root_window, Fframe_first_window, Fwindow_end)
	(Fframe_selected_window, Ftemp_output_buffer_show, Fnext_window)
	(Fdelete_window_internal, Fwindow_parameters): Fix typos in docstrings.
	(Fmove_to_window_line): Doc fix.

2011-10-27  Chong Yidong  <cyd@gnu.org>

	* process.c (make_process): Set gnutls_state to NULL.

	* gnutls.c (emacs_gnutls_deinit): Deinit the gnutls_state if it is
	non-NULL, regardless of GNUTLS_INITSTAGE.
	(Fgnutls_boot): Cleanups.  Call emacs_gnutls_deinit if we signal
	an error.  Set process slots as soon as we allocate them.

	* gnutls.h (GNUTLS_LOG, GNUTLS_LOG2): Fix macros.

2011-10-27  Chong Yidong  <cyd@gnu.org>

	* gnutls.c (emacs_gnutls_deinit): New function.
	Deallocate credentials structures as well as calling gnutls_deinit.
	(Fgnutls_deinit, Fgnutls_boot): Use it.

	* process.c (make_process): Initialize GnuTLS credentials to NULL.
	(deactivate_process): Call emacs_gnutls_deinit.

2011-10-27  Juanma Barranquero  <lekktu@gmail.com>

	* image.c (x_create_x_image_and_pixmap):
	* w32.c (sys_rename, w32_delayed_load):
	* w32font.c (fill_in_logfont):
	* w32reg.c (x_get_string_resource): Silence compiler warnings.

2011-10-26  Juanma Barranquero  <lekktu@gmail.com>

	* w32fns.c (w32_default_color_map): New function,
	extracted from Fw32_default_color_map.
	(Fw32_default_color_map, Fx_open_connection): Use it.  (Bug#9785)

2011-10-25  Paul Eggert  <eggert@cs.ucla.edu>

	* dispextern.h (Fcontrolling_tty_p): New decl (Bug#6649 part 2).

2011-10-25  Stefan Monnier  <monnier@iro.umontreal.ca>

	* keyboard.c (test_undefined): New function (bug#9751).
	(read_key_sequence): Use it to detect when a key is bound to `undefined'.

2011-10-25  Enami Tsugutomo  <tsugutomo.enami@jp.sony.com>

	* sysdep.c (init_sys_modes): Fix the check for the controlling
	terminal (Bug#6649).

2011-10-20  Eli Zaretskii  <eliz@gnu.org>

	* dispextern.h (struct bidi_it): New member next_en_type.

	* bidi.c (bidi_line_init): Initialize the next_en_type member.
	(bidi_resolve_explicit_1): When next_en_pos is valid for the
	current character, check also for next_en_type being WEAK_EN.
	(bidi_resolve_weak): Don't enter the expensive loop if the current
	position is before next_en_pos.  Record the bidi type of the first
	non-ET, non-BN character we find, in addition to its position.
	(bidi_level_of_next_char): Invalidate next_en_type when
	next_en_pos is over-stepped.

2011-10-20  Paul Eggert  <eggert@cs.ucla.edu>

	Time zone name fixes for non-ASCII locales (Bug#641, Bug#9794)
	* editfns.c: Rewrite current-time-zone so that it invokes
	the equivalent of (format-time-string "%Z") to get the time zone name.
	This fixes a bug when the time zone name contains characters that
	need converting from the system time locale to Emacs internal format.
	This fixes a shortcoming that I introduced in my 1999-10-19 patch:
	that patch fixed format-time-string to do the conversion, but
	I forgot to fix current-time-zone.
	(format_time_string): New function, containing most of
	what Fformat_time_string used to contain.
	(Fformat_time_string): Rewrite in terms of format_time_string.
	This doesn't change this function's behavior.
	(current-time-zone): Rewrite to use format_time_string.
	This fixes the bug reported by Michael Schierl in
	<http://lists.gnu.org/archive/html/emacs-devel/2007-06/msg00334.html>.
	Jason Rumney's 2007-06-07 change worked around this bug, but
	didn't fix it.
	* systime.h (tzname, timezone): Remove no-longer-used declarations.

2011-10-19  Eli Zaretskii  <eliz@gnu.org>

	* xdisp.c (start_display): If the character at POS is displayed
	via a display vector, reset IT->current.dpvec_index to zero.
	(try_window_reusing_current_matrix): If a line ends in a display
	vector or the next line starts in a display vector, continue
	redrawing the window even though the character position of
	start_row was reached.
	(Bug#9771, part 2)

2011-10-18  Chong Yidong  <cyd@gnu.org>

	* xdisp.c (get_next_display_element): Handle U+2010 and U+2011
	with nobreak-char-display too.

2011-10-18  Eli Zaretskii  <eliz@gnu.org>

	Fix part 3 of bug#9771.
	* bidi.c (bidi_line_init): Initialize next_en_pos to zero, not -1.
	(bidi_resolve_neutral): Don't enter the expensive loop looking for
	non-neutral characters if the current character is a paragraph
	separator (a.k.a. Newline).  This avoids running the same
	expensive loop twice, once when we consume the preceding newline
	and the other time when the line actually needs to be displayed.
	Avoid the loop when we see neutrals on the base embedding level
	following a character whose directionality is the same as the
	paragraph's.  This avoids running the expensive loop when a line
	ends in a long sequence of neutrals, like control characters.
	Add assertion against STRONG_AL type.  Slightly rearrange code
	that determines the type of a neutral given the first non-neutral
	that follows it.
	(bidi_level_of_next_char): Set next_en_pos to zero when
	invalidating its info.

2011-10-17  Eli Zaretskii  <eliz@gnu.org>

	* xdisp.c (push_display_prop): Determine whether to record string
	or buffer position by IT->string, not by IT->method.  Allow
	GET_FROM_DISPLAY_VECTOR as IT->method on entry.  (Bug#9771, part 4)
	(move_it_vertically_backward): Don't look for character position
	immediately after the newline when in a continuation line.
	(Bug#9771, part 1)

2011-10-15  Martin Rudalics  <rudalics@gmx.at>

	* window.c (coordinates_in_window): Rewrite and delabelize
	vertical border check.  (Bug#5357) (Bug#9618)

2011-10-14  Stefan Monnier  <monnier@iro.umontreal.ca>

	* xterm.c (frame_highlight, frame_unhighlight): Ignore unexplained
	errors in XSetWindowBorder (bug#9310).

2011-10-13  Dmitry Antipov  <dmantipov@yandex.ru>

	* editfns.c (Fset_time_zone_rule): Replace free with xfree to
	avoid crash when xmalloc overrun checking is enabled.

2011-10-13  Eli Zaretskii  <eliz@gnu.org>

	* xdisp.c (Fcurrent_bidi_paragraph_direction): Initialize
	itb.paragraph_dir to NEUTRAL_DIR.  Fixes an occasional incorrect
	cursor motion with <left> and <right> arrow keys.

	* bidi.c (bidi_init_it): Don't initialize paragraph_dir here, as
	some callers set that themselves.

2011-10-12  Eli Zaretskii  <eliz@gnu.org>

	* xdisp.c (find_row_edges): Handle the case where ROW comes from a
	display string and the previous row comes from the same string and
	is empty.  (Bug#9739)  (Bug#9738)

2011-10-12  Stefan Monnier  <monnier@iro.umontreal.ca>

	* doc.c (get_doc_string): Encode file name (bug#9735).

2011-10-12  Eli Zaretskii  <eliz@gnu.org>

	* bidi.c (bidi_level_of_next_char):
	* xdisp.c (get_visually_first_element): Remove old incorrect
	comments regarding the Unicode Line Separator character.

	* bidi.c (bidi_init_it): Initialize paragraph_dir to NEUTRAL_DIR.

2011-10-12  Dmitry Antipov  <dmantipov@yandex.ru>

	* alloc.c (Fgc_status): Do not access beyond zombies array
	boundary if nzombies > MAX_ZOMBIES.
	* alloc.c (dump_zombies): Add missing format specifier.

2011-10-12  Paul Eggert  <eggert@cs.ucla.edu>

	* xdisp.c (set_cursor_from_row): Simplify conditionals,
	to pacify GCC 4.6.1 x86-64 with -O2 -Wstrict-overflow.

	* lread.c (read_escape): Allow hex escapes as large as ?\xfffffff.
	Some packages use them to denote characters with modifiers.

2011-10-11  Andreas Schwab  <schwab@linux-m68k.org>

	* lisp.h (GCPRO1_VAR, GCPRO2_VAR, GCPRO3_VAR, GCPRO4_VAR)
	(GCPRO5_VAR, GCPRO6_VAR, UNGCPRO_VAR): Add whitespace to avoid
	matching a pp-number.  Rename parameter var to var1.

2011-10-11  Stefan Monnier  <monnier@iro.umontreal.ca>

	* minibuf.c (Finternal_complete_buffer): Fix last change (bug#9709).

2011-10-08  Glenn Morris  <rgm@gnu.org>

	* callint.c (Fcall_interactively): Give a more explicit error for the
	'c' case with a non-character input.  (Bug#8479)

2011-10-08  Eli Zaretskii  <eliz@gnu.org>

	* xdisp.c (hscroll_window_tree): Support hscroll in right-to-left
	lines.
	(set_cursor_from_row): Fix cursor positioning in mixed L2R+R2L
	lines that are hscrolled on the left.

	* dispnew.c (buffer_posn_from_coords): Account for a possible
	presence of header-line.  (Bug#4426)

2011-10-07  Stefan Monnier  <monnier@iro.umontreal.ca>

	* buffer.c (syms_of_buffer) <enable-multibyte-characters>:
	Don't advertise functionality which we discourage or doesn't work.

2011-10-07  Paul Eggert  <eggert@cs.ucla.edu>

	* alloc.c (GC_LISP_OBJECT_ALIGNMENT): Use offsetof, not __alignof__
	or sizeof.  __alignof__ gives the wrong answer on Fedora x86-64
	with GCC 4.6.1 when configured with CC='gcc -m32' --with-wide-int;
	this makes Emacs dump core during garbage collection on rare
	occasions.  sizeof is obviously inferior to offsetof here, so
	stick with offsetof.
	(GC_POINTER_ALIGNMENT): New macro.
	(mark_memory): Omit 3rd (offset) arg; caller changed.
	Don't assume EMACS_INT alignment is the same as pointer alignment.

2011-10-03  Stefan Monnier  <monnier@iro.umontreal.ca>

	* keyboard.c (read_key_sequence_remapped): New var.
	(read_key_sequence): Compute remapping in the right buffer.
	(command_loop_1): Use read_key_sequence's remapping directly.

2011-10-02  Stefan Monnier  <monnier@iro.umontreal.ca>

	* dired.c (file_name_completion): Don't expand file name.
	(Ffile_name_completion, Ffile_name_all_completions): Expand file name
	before checking file name handler.

	* minibuf.c (Finternal_complete_buffer): Only show internal buffers if
	they've been requested explicitly (bug#9591).

2011-10-01  Andreas Schwab  <schwab@linux-m68k.org>

	* keymap.c (Fsingle_key_description): Use make_specified_string
	instead of build_string to build string from push_key_description.
	(Bug#5193)

2011-09-30  Paul Eggert  <eggert@cs.ucla.edu>

	* buffer.h (struct buffer): Use time_t, not int, for a time stamp.
	This fixes a Y2038 bug on 64-bit hosts.
	* buffer.c (reset_buffer):
	* fileio.c (Fdo_auto_save, Fset_buffer_auto_saved)
	(Fclear_buffer_auto_save_failure):
	Use 0, not -1, to represent an unset failure time, since time_t
	might not be signed.

	Remove dependency on glibc malloc internals.
	* alloc.c (XMALLOC_OVERRUN_CHECK_OVERHEAD, XMALLOC_OVERRUN_CHECK_SIZE):
	Move back here from lisp.h, but with their new implementations.
	(XMALLOC_BASE_ALIGNMENT, COMMON_MULTIPLE, XMALLOC_HEADER_ALIGNMENT)
	(XMALLOC_OVERRUN_SIZE_SIZE): Move these new lisp.h macros here.
	* charset.c (charset_table_init): New static var.
	(syms_of_charset): Use it instead of xmalloc.  This removes a
	dependency on glibc malloc internals.  See Eli Zaretskii's comment in
	<http://lists.gnu.org/archive/html/emacs-devel/2011-09/msg00815.html>.
	* lisp.h (XMALLOC_OVERRUN_CHECK_OVERHEAD, XMALLOC_OVERRUN_CHECK_SIZE):
	Move back to alloc.c.
	(XMALLOC_BASE_ALIGNMENT, COMMON_MULTIPLE, XMALLOC_HEADER_ALIGNMENT)
	(XMALLOC_OVERRUN_SIZE_SIZE): Move to alloc.c.

2011-09-30  Jan Djärv  <jan.h.d@swipnet.se>

	* nsterm.m (windowDidResize): Call x_set_window_size only when
	ns_in_resize is true.  Otherwise set pixelwidth/height and
	call change_frame_size (Bug#9628).

2011-09-30  Paul Eggert  <eggert@cs.ucla.edu>

	Port --enable-checking=all to Fedora 14 x86-64.
	* charset.c (syms_of_charset): Also account for glibc malloc's
	internal overhead when calculating the initial malloc maximum.

	Port --enable-checking=all to Fedora 14 x86.
	* alloc.c (XMALLOC_OVERRUN_CHECK_OVERHEAD, XMALLOC_OVERRUN_CHECK_SIZE):
	Move to lisp.h.
	(xmalloc_put_size, xmalloc_get_size, overrun_check_malloc)
	(overrun_check_realloc, overrun_check_free):
	Use XMALLOC_OVERRUN_SIZE_SIZE, not sizeof (size_t).
	That way, xmalloc returns a properly-aligned pointer even if
	XMALLOC_OVERRUN_CHECK is defined.  The old debugging code happened
	to align OK on typical 64-bit hosts, but not on Fedora 14 x86.
	* charset.c (syms_of_charset): Take XMALLOC_OVERRUN_CHECK_OVERHEAD
	into account when calculating the initial malloc maximum.
	* lisp.h (XMALLOC_OVERRUN_CHECK_OVERHEAD, XMALLOC_OVERRUN_CHECK_SIZE):
	Move here from alloc.c, so that charset.c can use it too.
	Properly align; the old code wasn't right for common 32-bit hosts
	when configured with --enable-checking=all.
	(XMALLOC_BASE_ALIGNMENT, COMMON_MULTIPLE, XMALLOC_HEADER_ALIGNMENT)
	(XMALLOC_OVERRUN_SIZE_SIZE): New macros.

2011-09-29  Eli Zaretskii  <eliz@gnu.org>

	* sysdep.c (snprintf) [!EOVERFLOW]: If EOVERFLOW is not defined,
	use EDOM.

2011-09-28  Eli Zaretskii  <eliz@gnu.org>

	* xdisp.c (compute_display_string_end): If there's no display
	string at CHARPOS, return -1.

	* bidi.c (bidi_fetch_char): When compute_display_string_end
	returns a negative value, treat the character as a normal
	character not covered by a display string.  (Bug#9624)

2011-09-28  Juanma Barranquero  <lekktu@gmail.com>

	* lread.c (Fread_from_string): Fix typo in docstring.

2011-09-27  Eli Zaretskii  <eliz@gnu.org>

	* xdisp.c (handle_invisible_prop): If invisible text ends on a
	newline, reseat the iterator instead of bidi-iterating there one
	character at a time.  (Bug#9610)
	(BUFFER_POS_REACHED_P, move_it_in_display_line_to): Bail when past
	TO_CHARPOS if the bidi iterator is at base embedding level.

2011-09-27  Andreas Schwab  <schwab@linux-m68k.org>

	* lread.c (readevalloop): Use correct code for NBSP.
	(read1): Likewise.  (Bug#9608)

2011-09-25  Michael Albinus  <michael.albinus@gmx.de>

	* dbusbind.c (Fdbus_register_signal): When service is not
	registered, use nil in Vdbus_registered_objects_table.  (Bug#9581)

2011-09-25  Glenn Morris  <rgm@gnu.org>

	* buffer.c (truncate-lines): Doc fix.

2011-09-24  Chong Yidong  <cyd@stupidchicken.com>

	* window.c (Fwindow_prev_buffers, Fset_window_prev_buffers)
	(Fset_window_next_buffers): Doc fix.

2011-09-24  Glenn Morris  <rgm@gnu.org>

	* minibuf.c (read_minibuf): Disable line truncation.  (Bug#5715)

2011-09-24  Paul Eggert  <eggert@cs.ucla.edu>

	Fix minor problems found by static checking.
	* xdisp.c (string_from_display_spec): Don't assume vecsize fits in int.
	* indent.c (Fvertical_motion): Fix == vs = typo.

2011-09-24  Eli Zaretskii  <eliz@gnu.org>

	* dispnew.c (syms_of_display) <redisplay-dont-pause>:
	Default value is now t.  Doc fix.

	* indent.c (Fvertical_motion): Compute and apply the overshoot
	logic when moving up, not only when moving down.  Fix the
	confusing name and values of the it_overshoot_expected variable;
	logic changes accordingly.  (Bug#9254) (Bug#9549)

	* xdisp.c (pos_visible_p): Produce correct pixel coordinates when
	CHARPOS is covered by a display string which includes newlines.
	(move_it_vertically_backward): Avoid inflooping when START_CHARPOS
	is covered by a display string with embedded newlines.

2011-09-24  Michael Albinus  <michael.albinus@gmx.de>

	* dbusbind.c (Fdbus_register_signal): Add match rule to
	Vdbus_registered_objects_table.  (Bug#9581)
	(Fdbus_register_method, Vdbus_registered_objects_table):
	Fix docstring.

2011-09-24  Jim Meyering  <meyering@redhat.com>

	do not ignore write error for any output size
	The previous change was incomplete.
	While it makes emacs --batch detect the vast majority of stdout
	write failures, errors were still ignored whenever the output size is
	k * (BUFSIZ+1) - 4.  E.g., on a system with BUFSIZ of 4096,
	  $ emacs --batch --eval '(print (format "%4093d" 0))' > /dev/full \
	      && echo FAIL: ignored write error
	  FAIL: ignored write error
	  $ emacs --batch --eval '(print (format "%20481d" 0))' > /dev/full \
	      && echo FAIL: ignored write error
	  FAIL: ignored write error
	* emacs.c (Fkill_emacs): Also test ferror.  (Bug#9574)

2011-09-23  Andreas Schwab  <schwab@linux-m68k.org>

	* emacs.c (Fkill_emacs): In noninteractive mode exit
	non-successfully if a write error occurred on stdout.  (Bug#9574)

2011-09-21  Eli Zaretskii  <eliz@gnu.org>

	* xdisp.c (pop_it): Allow it->object that is a cons cell to pass
	the xassert test.

	* dispextern.h (struct it): Update the comment documenting what
	can it->OBJECT be.

2011-09-20  Eli Zaretskii  <eliz@gnu.org>

	* xdisp.c (set_cursor_from_row): If the row ends in a newline from
	a display string, extend search for cursor position to end of row.
	(find_row_edges): If the row ends in a newline from a display
	string, increment its MATRIX_ROW_END_CHARPOS by one.  (Bug#9549)
	Handle the case of a display string with multiple newlines.
	(Fcurrent_bidi_paragraph_direction): Fix search for previous
	non-empty line.  Fixes confusing cursor motion with arrow keys at
	the beginning of a line that starts with whitespace.

2011-09-19  Lars Magne Ingebrigtsen  <larsi@gnus.org>

	* lread.c (Fread_from_string): Document what FINAL-STRING-INDEX is
	(bug#9493).

2011-09-18  Chong Yidong  <cyd@stupidchicken.com>

	* xfns.c (Fx_create_frame): Handle the bitmapIcon resource as
	boolean (Bug#9154).

2011-09-18  Eli Zaretskii  <eliz@gnu.org>

	* xdisp.c (display_line): Record maximum and minimum buffer
	positions even if no glyphs were produced (e.g., by a zero-width
	stretch).  Fixes bug#9530 on a TTY.  Under word-wrap, don't record
	buffer positions that will be removed from the glyph row because
	they don't fit.
	(produce_stretch_glyph): Fix a bug in :align-to on a TTY when the
	column is beyond frame width: don't subtract 1 "pixel" when
	computing width of the stretch.
	(reseat_at_next_visible_line_start): Undo the change made on
	2011-09-17 that saved paragraph information and restored it after
	the call to `reseat'.  (Bug#9545)

2011-09-18  YAMAMOTO Mitsuharu  <mituharu@math.s.chiba-u.ac.jp>

	* xdisp.c (expose_window): Save original value of phys_cursor_on_p
	and turn window cursor on if cleared (Bug#9415).

2011-09-18  Andreas Schwab  <schwab@linux-m68k.org>

	* search.c (boyer_moore): Take unibyte characters from pattern
	literally.  (Bug#9458)

2011-09-18  Eli Zaretskii  <eliz@gnu.org>

	* xdisp.c (reseat_at_next_visible_line_start): Fix last change.

2011-09-18  Paul Eggert  <eggert@cs.ucla.edu>

	Fix minor problem found by static checking.
	* xdisp.c (reseat_at_next_visible_line_start): Mark locals as
	initialized, to pacify gcc -Wuninitialized.

	* fileio.c: Report proper errno when syscall falls.
	(Finsert_file_contents): Save and restore errno,
	so that report_file_error outputs the correct diagnostic.
	(Fwrite_region) [CLASH_DETECTION]: Likewise.

2011-09-18  Eli Zaretskii  <eliz@gnu.org>

	* .gdbinit (pgx): Fix references to fields of `struct glyph'.

2011-09-17  Eli Zaretskii  <eliz@gnu.org>

	* xdisp.c (produce_stretch_glyph): Another fix for changes made on
	2011-08-30T17:32:44Z!eliz@gnu.org.  (Bug#9530)

2011-09-17  Eli Zaretskii  <eliz@gnu.org>

	* xdisp.c (reseat_at_next_visible_line_start): Keep information
	about the current paragraph and restore it after the call to reseat.

	* bidi.c (MAX_PARAGRAPH_SEARCH): New macro.
	(bidi_find_paragraph_start): Search back for paragraph beginning
	at most MAX_PARAGRAPH_SEARCH lines; if not found, return BEGV_BYTE.
	(bidi_move_to_visually_next): Only trigger paragraph-related
	computations when the last character is a newline or at EOB, not
	just any NEUTRAL_B.  (Bug#9470)

	* xdisp.c (set_cursor_from_row): Don't invoke special treatment of
	truncated lines if point is covered by a display string.  (Bug#9524)

2011-09-16  Paul Eggert  <eggert@cs.ucla.edu>

	* xselect.c: Relax test for outgoing X longs (Bug#9498).
	(cons_to_x_long): New function.
	(lisp_data_to_selection_data): Use it.  Correct the test for
	short-versus-long data; it was negated.  Break out of vector
	loop, for efficiency, when a long datum is discovered.

2011-09-16  Stefan Monnier  <monnier@iro.umontreal.ca>

	* eval.c (Fquote): Document its non-consing behavior (bug#9482).

2011-09-16  Eli Zaretskii  <eliz@gnu.org>

	* image.c (tiff_handler): Work around a bug in MinGW GCC 3.x (see
	GCC PR/17406) by declaring this function with external scope.

2011-09-15  Paul Eggert  <eggert@cs.ucla.edu>

	* editfns.c (Fformat): Fix bug in text-property fix (Bug#9514).
	Don't mishandle (length (format "%%")) and (format "%4000s%%" "").

2011-09-15  Andreas Schwab  <schwab@linux-m68k.org>

	* editfns.c (Fformat): Correctly handle text properties on "%%".

2011-09-15  Eli Zaretskii  <eliz@gnu.org>

	* xterm.c (x_draw_composite_glyph_string_foreground):
	* w32term.c (x_draw_composite_glyph_string_foreground):
	* term.c (encode_terminal_code):
	* composite.c (composition_update_it, get_composition_id):
	* xdisp.c (get_next_display_element)
	(fill_composite_glyph_string): Add comments about special meaning
	of TAB characters in a composition.

2011-09-15  Paul Eggert  <eggert@cs.ucla.edu>

	* editfns.c (Fformat): Fix off-by-1 bug for "%%b" (Bug#9514).
	This occurs when processing a multibyte format.
	Problem reported by Wolfgang Jenker.

2011-09-15  Johan Bockgård  <bojohan@gnu.org>

	* xdisp.c (try_cursor_movement): Only check for exact match if
	cursor hpos found by set_cursor_from_row is valid.  (Bug#9495)

2011-09-14  Paul Eggert  <eggert@cs.ucla.edu>

	Remove unused external symbols.
	* dispextern.h (calc_pixel_width_or_height): Remove decl.
	* xdisp.c (calc_pixel_width_or_height): Now static.
	* doprnt.c (exprintf) [! (HAVE_X_WINDOWS && USE_X_TOOLKIT)]: Remove.
	* indent.c (check_display_width):
	* w32term.c: Fix comment to match code.
	* xterm.c, xterm.h (x_catching_errors): Remove.

2011-09-14  Paul Eggert  <eggert@cs.ucla.edu>

	* xselect.c: Use signed conversions more consistently (Bug#9498).
	(selection_data_to_lisp_data): Assume incoming selection data are
	signed integers, not unsigned.  This is to be consistent with
	outgoing selection data, which was modified to use signed integers
	in as part of the fix to Bug#9196 in response to Jan D.'s comment
	in <http://debbugs.gnu.org/cgi/bugreport.cgi?bug=9196#32> that X11
	expects long, not unsigned long.

2011-09-14  Eli Zaretskii  <eliz@gnu.org>

	* xdisp.c (try_window_reusing_current_matrix): Fix incorrect
	computation of loop end.  Reported by Johan Bockgård
	<bojohan@gnu.org>.

2011-09-13  Chong Yidong  <cyd@stupidchicken.com>

	* frame.c (Fother_visible_frames_p): Function deleted.

2011-09-12  Eli Zaretskii  <eliz@gnu.org>

	* indent.c (compute_motion): Process display vector front to back
	rather than the other way around.  (Bug#2496)

2011-09-12  Stefan Monnier  <monnier@iro.umontreal.ca>

	* fileio.c (Finsert_file_contents): Don't assume beg_offset is 0.

2011-09-11  Chong Yidong  <cyd@stupidchicken.com>

	* minibuf.c (Fread_from_minibuffer): Doc fix.

2011-09-11  Eli Zaretskii  <eliz@gnu.org>

	* xdisp.c (produce_stretch_glyph): Fix a typo made in changes from
	2011-08-30T17:32:44Z!eliz@gnu.org.  (Bug#9475)

2011-09-11  Lars Magne Ingebrigtsen  <larsi@gnus.org>

	* fileio.c (Fvisited_file_modtime): Document `(-1 65535)' as a
	value for non-existent files.

2011-09-11  Eli Zaretskii  <eliz@gnu.org>

	* fileio.c (Finsert_file_contents): If the file cannot be opened,
	set its "size" to -1.  This will set the modtime_size field of
	the corresponding buffer to -1, which is what
	verify-visited-file-modtime expects for files that do not exist.
	(Bug#9139)

2011-09-11  Paul Eggert  <eggert@cs.ucla.edu>

	* keymap.h (KEY_DESCRIPTION_SIZE, push_key_description): Move decls
	here ...
	* lisp.h: ... from here.  push_key_description is no longer
	defined in keyboard.c, so its declaration should not be in
	lisp.h's "Defined in keyboard.c" section, and KEY_DESCRIPTION_SIZE
	logically belongs with push_key_description.

2011-09-10  Paul Eggert  <eggert@cs.ucla.edu>

	* buffer.h: Include <sys/types.h> instead of <time.h>.
	Otherwise, off_t wasn't defined on FreeBSD 9.0-BETA2 i386.
	Problem reported by Herbert J. Skuhra.

2011-09-10  Lars Magne Ingebrigtsen  <larsi@gnus.org>

	* xml.c (parse_region): Make the parsing work for
	non-comment-starting XML files again (bug#9144).

2011-09-10  Andreas Schwab  <schwab@linux-m68k.org>

	* image.c (gif_load): Fix calculation of bottom and right corner.
	(Bug#9468)

2011-09-10  Eli Zaretskii  <eliz@gnu.org>

	* xdisp.c (MAX_DISP_SCAN): Decrease to 250.  Prevents sluggish
	redisplay in small windows.

2011-09-09  Eli Zaretskii  <eliz@gnu.org>

	* frame.c (x_report_frame_params): Cast to avoid compiler warnings.

2011-09-08  Martin Rudalics  <rudalics@gmx.at>

	* window.c (Fset_window_prev_buffers, Fset_window_next_buffers):
	Operate on live windows only.

2011-09-08  Juanma Barranquero  <lekktu@gmail.com>

	* emacs.c (my_heap_start): #ifdef to avoid warnings when unused.

2011-09-07  Eli Zaretskii  <eliz@gnu.org>

	* xdisp.c (move_it_in_display_line_to): Call RESTORE_IT on ppos_it
	only under bidi iteration.

2011-09-07  Jan Djärv  <jan.h.d@swipnet.se>

	* gtkutil.c (xg_make_tool_item): Insert comment about eventbox.

2011-09-06  Paul Eggert  <eggert@cs.ucla.edu>

	isnan: Fix porting problem to Solaris 10 with bundled gcc.
	Without this fix, the command to link temacs failed due to an
	undefined symbol __builtin_isnan.  This is because
	/usr/include/iso/math_c99.h #defines isnan(x) to
	__builtin_isnan(x), but the bundled gcc, which identifies itself
	as gcc 3.4.3 (csl-sol210-3_4-branch+sol_rpath), does not have
	a __builtin_isnan.
	* floatfns.c (isnan): #undef, and then #define to a clone of
	what's in data.c.
	(Fisnan): Always define, since it's always available now.
	(syms_of_floatfns): Always define isnan at the Lisp level.

2011-09-06  Paul Eggert  <eggert@cs.ucla.edu>

	* Makefile.in (gl-stamp): move-if-change now in build-aux (Bug#9169).

2011-09-06  Paul Eggert  <eggert@cs.ucla.edu>

	* fileio.c: Fix bugs with large file offsets (Bug#9428).
	The previous code assumed that file offsets (off_t values) fit in
	EMACS_INT variables, which is not true on typical 32-bit hosts.
	The code messed up by falsely reporting buffer overflow in cases
	such as (insert-file-contents "big" nil 1 2) into an empty buffer
	when "big" contains more than 2**29 bytes, even though this
	inserts just one byte and does not overflow the buffer.
	(Finsert_file_contents): Store file offsets as off_t
	values, not as EMACS_INT values.  Check for overflow when
	converting between EMACS_INT and off_t.  When checking for
	buffer overflow or for overlap, take the offsets into account.
	Don't use EMACS_INT for small values where int suffices.
	When checking for overlap, fix a typo: ZV was used where
	ZV_BYTE was intended.
	(Fwrite_region): Don't assume off_t fits into 'long'.
	* buffer.h (struct buffer.modtime_size): Now off_t, not EMACS_INT.

2011-09-05  Michael Albinus  <michael.albinus@gmx.de>

	* dbusbind.c (xd_signature_cat): Rename from signature_cat.

2011-09-04  Paul Eggert  <eggert@cs.ucla.edu>

	sprintf-related integer and memory overflow issues (Bug#9412).

	* doprnt.c (doprnt): Support printing ptrdiff_t and intmax_t values.
	(esprintf, exprintf, evxprintf): New functions.
	* keyboard.c (command_loop_level): Now EMACS_INT, not int.
	(cmd_error): Kbd macro iterations count is now EMACS_INT, not int.
	(modify_event_symbol): Do not assume that the length of
	name_alist_or_stem is safe to alloca and fits in int.
	(Fexecute_extended_command): Likewise for function name and binding.
	(Frecursion_depth): Wrap around reliably on integer overflow.
	* keymap.c (push_key_description): First arg is now EMACS_INT, not int,
	since some callers pass EMACS_INT values.
	(Fsingle_key_description): Don't crash if symbol name contains more
	than MAX_ALLOCA bytes.
	* minibuf.c (minibuf_level): Now EMACS_INT, not int.
	(get_minibuffer): Arg is now EMACS_INT, not int.
	* lisp.h (get_minibuffer, push_key_description): Reflect API changes.
	(esprintf, exprintf, evxprintf): New decls.
	* window.h (command_loop_level, minibuf_level): Reflect API changes.

	* dbusbind.c (signature_cat): New function.
	(xd_signature, Fdbus_register_signal):
	Do not overrun buffer; instead, report string overflow.

	* dispnew.c (add_window_display_history): Don't overrun buffer.
	Truncate instead; this is OK since it's just a log.

	* editfns.c (Fcurrent_time_zone): Don't overrun buffer
	even if the time zone offset is outlandishly large.
	Don't mishandle offset == INT_MIN.

	* emacs.c (main) [NS_IMPL_COCOA]: Don't overrun buffer
	when creating daemon; the previous buffer-overflow check was incorrect.

	* eval.c (verror): Simplify by rewriting in terms of evxprintf,
	which has the guts of the old verror function.

	* filelock.c (lock_file_1, lock_file): Don't blindly alloca long name;
	use SAFE_ALLOCA instead.  Use esprintf to avoid int-overflow issues.

	* font.c: Include <float.h>, for DBL_MAX_10_EXP.
	(font_unparse_xlfd): Don't blindly alloca long strings.
	Don't assume XINT result fits in int, or that XFLOAT_DATA * 10
	fits in int, when using sprintf.  Use single snprintf to count
	length of string rather than counting it via multiple sprintfs;
	that's simpler and more reliable.
	(font_unparse_fcname): Use it to avoid sprintf buffer overrun.
	(generate_otf_features) [0 && HAVE_LIBOTF]: Use esprintf, not
	sprintf, in case result does not fit in int.

	* fontset.c (num_auto_fontsets): Now printmax_t, not int.
	(fontset_from_font): Print it.

	* frame.c (tty_frame_count): Now printmax_t, not int.
	(make_terminal_frame, set_term_frame_name): Print it.
	(x_report_frame_params): In X, window IDs are unsigned long,
	not signed long, so print them as unsigned.
	(validate_x_resource_name): Check for implausibly long names,
	and don't assume name length fits in 'int'.
	(x_get_resource_string): Don't blindly alloca invocation name;
	use SAFE_ALLOCA.  Use esprintf, not sprintf, in case result does
	not fit in int.

	* gtkutil.c: Include <float.h>, for DBL_MAX_10_EXP.
	(xg_check_special_colors, xg_set_geometry):
	Make sprintf buffers a bit bigger, to avoid potential buffer overrun.

	* lread.c (dir_warning): Don't blindly alloca buffer; use SAFE_ALLOCA.
	Use esprintf, not sprintf, in case result does not fit in int.

	* macros.c (executing_kbd_macro_iterations): Now EMACS_INT, not int.
	(Fend_kbd_macro): Don't mishandle MOST_NEGATIVE_FIXNUM by treating
	it as a large positive number.
	(Fexecute_kbd_macro): Don't assume repeat count fits in int.
	* macros.h (executing_kbd_macro_iterations): Now EMACS_INT, not int.

	* nsterm.m ((NSSize)windowWillResize): Use esprintf, not sprintf,
	in case result does not fit in int.

	* print.c (float_to_string): Detect width overflow more reliably.
	(print_object): Make sprintf buffer a bit bigger, to avoid potential
	buffer overrun.  Don't assume list length fits in 'int'.  Treat
	print length of 0 as 0, not as infinity; to be consistent with other
	uses of print length in this function.  Don't overflow print length
	index.  Don't assume hash table size fits in 'long', or that
	vectorlike size fits in 'unsigned long'.

	* process.c (make_process): Use printmax_t, not int, to format
	process-name gensyms.

	* sysdep.c (snprintf) [! HAVE_SNPRINTF]: New function.

	* term.c (produce_glyphless_glyph): Make sprintf buffer a bit bigger
	to avoid potential buffer overrun.

	* xfaces.c (x_update_menu_appearance): Don't overrun buffer
	if X resource line is longer than 512 bytes.

	* xfns.c (x_window): Make sprintf buffer a bit bigger
	to avoid potential buffer overrun.

	* xterm.c (x_io_error_quitter): Don't overrun sprintf buffer.

	* xterm.h (x_check_errors): Add ATTRIBUTE_FORMAT_PRINTF.

2011-09-04  Paul Eggert  <eggert@cs.ucla.edu>

	Integer overflow fixes for scrolling, etc.
	Without these, Emacs silently mishandles large integers sometimes.
	For example, "C-u 4294967297 M-x recenter" was treated as if
	it were "C-u 1 M-x recenter" on a typical 64-bit host.

	* xdisp.c (try_window_id): Check Emacs fixnum range before
	converting to 'int'.

	* window.c (window_scroll_line_based, Frecenter):
	Check that an Emacs fixnum is in range before assigning it to 'int'.
	(Frecenter, Fmove_to_window_line): Use EMACS_INT, not int, for
	values converted from Emacs fixnums.
	(Frecenter): Don't wrap around a line count if it is out of 'int'
	range; instead, treat it as an extreme value.
	(Fset_window_configuration, compare_window_configurations):
	Use ptrdiff_t, not int, for index that might exceed 2 GiB.

	* search.c (Freplace_match): Use ptrdiff_t, not int, for indexes
	that can exceed INT_MAX.  Check that EMACS_INT value is in range
	before assigning it to the (possibly-narrower) index.
	(match_limit): Don't assume that a fixnum can fit in 'int'.

	* print.c (print_object): Use ptrdiff_t, not int, for index that can
	exceed INT_MAX.

	* indent.c (position_indentation): Now takes ptrdiff_t, not int.
	(Fvertical_motion): Don't wrap around LINES values that don't fit
	in 'int'.  Instead, treat them as extreme values.  This is good
	enough for windows, which can't have more than INT_MAX lines anyway.

2011-09-03  Lars Magne Ingebrigtsen  <larsi@gnus.org>

	* Require libxml/parser.h to avoid compilation warning.

	* emacs.c (shut_down_emacs): Call xmlCleanupParser on shutdown.

	* xml.c (parse_region): Don't call xmlCleanupParser after parsing,
	since this reportedly can destroy thread storage.

2011-08-30  Chong Yidong  <cyd@stupidchicken.com>

	* syntax.c (find_defun_start): Update all cache variables if
	exiting early (Bug#9401).

2011-08-30  Eli Zaretskii  <eliz@gnu.org>

	* image.c (x_bitmap_pixmap): Cast to int to avoid compiler warnings.

	* xdisp.c (produce_stretch_glyph): No longer static, compiled also
	when HAVE_WINDOW_SYSTEM is not defined.  Support both GUI and TTY
	frames.  Call tty_append_glyph in the TTY case.  (Bug#9402)

	* term.c (tty_append_glyph): New function.
	(produce_stretch_glyph): Static function and its prototype deleted.

	* dispextern.h (produce_stretch_glyph, tty_append_glyph):
	Add prototypes.

2011-08-29  Paul Eggert  <eggert@cs.ucla.edu>

	* image.c (parse_image_spec): Check for nonnegative, not for positive,
	when checking :margin (Bug#9390).
	(IMAGE_NON_NEGATIVE_INTEGER_VALUE_OR_PAIR):
	Rename from IMAGE_POSITIVE_INTEGER_VALUE_OR_PAIR,
	so that the name doesn't mislead.  All uses changed.

2011-08-28  Johan Bockgård  <bojohan@gnu.org>

	* term.c (init_tty) [HAVE_GPM]: Move mouse settings after
	set_tty_hooks.

2011-08-27  Eli Zaretskii  <eliz@gnu.org>

	* xdisp.c (move_it_to): Don't bail out early when reaching
	position beyond to_charpos, if we are scanning backwards.
	(move_it_vertically_backward): When DY == 0, make sure we get to
	the first character in the line after the newline.

2011-08-27  Paul Eggert  <eggert@cs.ucla.edu>

	* ccl.c: Improve and simplify overflow checking (Bug#9196).
	(ccl_driver): Do not generate an out-of-range pointer.
	(Fccl_execute_on_string): Remove unnecessary check for
	integer overflow, noted by Stefan Monnier in
	<http://lists.gnu.org/archive/html/emacs-devel/2011-08/msg00979.html>.
	Remove a FIXME that didn't need fixing.
	Simplify the newly-introduced buffer reallocation code.

2011-08-27  Juanma Barranquero  <lekktu@gmail.com>

	* makefile.w32-in ($(BLD)/alloc.$(O)): Depend on lib/verify.h.

2011-08-26  Paul Eggert  <eggert@cs.ucla.edu>

	Integer and memory overflow issues (Bug#9196).

	* doc.c (get_doc_string): Rework so that
	get_doc_string_buffer_size is the actual buffer size, rather than
	being 1 less than the actual buffer size; this makes xpalloc more
	convenient.

	* image.c (x_allocate_bitmap_record, cache_image):
	* xselect.c (Fx_register_dnd_atom):
	Simplify previous changes by using xpalloc.

	* buffer.c (overlay_str_len): Now ptrdiff_t, not EMACS_INT,
	since either will do and ptrdiff_t is convenient with xpalloc.

	* charset.c (charset_table_size)
	(struct charset_sort_data.priority): Now ptrdiff_t.
	(charset_compare): Don't overflow if priorities differ greatly.
	(Fsort_charsets): Don't assume list length fits in int.
	Check for size-calculation overflow when allocating sort data.
	(syms_of_charset): Allocate an initial charset table that is
	just under 64 KiB, to avoid problems with glibc malloc and mmap.

	* cmds.c (internal_self_insert): Check for size-calculation overflow.

	* composite.h (struct composition.glyph_len): Now int, not unsigned.
	The actual value is always <= INT_MAX, and leaving it unsigned made
	overflow checking harder.

	* dispextern.h (struct glyph_matrix.rows_allocated)
	(struct face_cache.size): Now ptrdiff_t, for convenience in use
	with xpalloc.  The values are still always <= INT_MAX.

	* indent.c (compute_motion): Adjust to region_cache_forward sig change.

	* lisp.h (xnmalloc, xnrealloc, xpalloc): New decls.
	(SAFE_NALLOCA): New macro.

	* region-cache.c (struct boundary.pos, find_cache_boundary)
	(move_cache_gap, insert_cache_boundary, delete_cache_boundaries)
	(set_cache_region, invalidate_region_cache)
	(revalidate_region_cache, know_region_cache, region_cache_forward)
	(region_cache_backward, pp_cache):
	Use ptrdiff_t, not EMACS_INT, since either will do.  This is needed
	so that ptrdiff_t * can be passed to xpalloc.
	(struct region_cache): Similarly, for gap_start, gap_len, cache_len,
	beg_unchanged, end_unchanged, buffer_beg, buffer_end members.
	(pp_cache): Don't assume cache_len fits in int.
	* region-cache.h: Adjust extern decls to match.

	* search.c (scan_buffer, Freplace_match): Use ptrdiff_t, not
	EMACS_INT, since either will do, for xpalloc.

	* alloc.c: Include verify.h, and check that int fits in ptrdiff_t.
	(xnmalloc, xnrealloc, xpalloc): New functions.

	* bidi.c (bidi_shelve_header_size): New constant.
	(bidi_cache_ensure_space, bidi_shelve_cache): Use it.
	(bidi_cache_ensure_space): Avoid integer overflow when allocating.

	* bidi.c (bidi_cache_shrink):
	* buffer.c (overlays_at, overlays_in, record_overlay_string)
	(overlay_strings):
	Don't update size of array until after memory allocation succeeds,
	because xmalloc/xrealloc may not return.
	(struct sortstrlist.bytes): Now ptrdiff_t, as EMACS_INT doesn't help
	now that we have proper integer overflow checking.
	(record_overlay_string, overlay_strings): Catch overflows when
	calculating size of overlay_str_buf.

	* callproc.c (Fcall_process): Check for size overflow when
	calculating size of args2.
	(child_setup): Avoid overflow by using size_t rather than ptrdiff_t.
	Normally we prefer signed values, but sticking with ptrdiff_t would
	require adding more-complicated checks.

	* ccl.c (Fccl_execute_on_string): Check for memory overflow.
	Use ptrdiff_t rather than EMACS_INT where ptrdiff_t will do.
	Redo buffer-overflow calculations to avoid integer overflow.
	Add a FIXME comment where memory seems to be over-allocated.

	* character.c (Fstring): Check for size-calculation overflow.

	* coding.c (produce_chars): Redo buffer-overflow calculations to avoid
	unnecessary integer overflow.  Check for size overflow.
	(encode_coding_object): Don't update size until xmalloc succeeds.

	* composite.c (get_composition_id): Check for overflow in glyph
	length calculations.

	Integer and memory overflow fixes for display code.
	* dispextern.h (struct glyph_pool.nglyphs): Now ptrdiff_t, not int.
	* dispnew.c (adjust_glyph_matrix, realloc_glyph_pool)
	(scrolling_window): Check for overflow in size calculations.
	(line_draw_cost, realloc_glyph_pool, add_row_entry):
	Don't assume glyph table len fits in int.
	(struct row_entry.bucket, row_entry_pool_size, row_entry_idx)
	(row_table_size): Now ptrdiff_t, not int.
	(scrolling_window): Avoid overflow in size calculations.
	Don't update size until allocation succeeds.
	* fns.c (concat): Check for overflow in size calculations.
	(next_almost_prime): Verify NEXT_ALMOST_PRIME_LIMIT.
	* lisp.h (RANGED_INTEGERP, TYPE_RANGED_INTEGERP): New macros.
	(NEXT_ALMOST_PRIME_LIMIT): New constant.

	* doc.c (get_doc_string_buffer_size): Now ptrdiff_t, not int.
	(get_doc_string): Check for size calculation overflow.
	Don't update size until allocation succeeds.
	(get_doc_string, Fsubstitute_command_keys): Use ptrdiff_t, not
	EMACS_INT, where ptrdiff_t will do.
	(Fsubstitute_command_keys): Check for string overflow.

	* editfns.c (set_time_zone_rule): Don't assume environment length
	fits in int.
	(message_length): Now ptrdiff_t, not int.
	(Fmessage_box): Don't update size until allocation succeeds.
	Don't assume message length fits in int.
	(Fformat): Use ptrdiff_t, not EMACS_INT, where ptrdiff_t will do.

	* emacs.c (main): Do not reallocate argv, since there is a null at
	the end that can be overwritten, and this way there's no need to
	worry about size-calculation overflow.
	(sort_args): Check for size-calculation overflow.

	* eval.c (init_eval_once, grow_specpdl): Don't update size until
	alloc succeeds.
	(call_debugger, grow_specpdl): Redo calculations to avoid overflow.

	* frame.c (set_menu_bar_lines, x_set_frame_parameters)
	(x_set_scroll_bar_width, x_figure_window_size):
	Check for integer overflow.
	(x_set_alpha): Do not assume XINT fits in int.

	* frame.h (struct frame): Use int, not EMACS_INT, where int works.
	This is for the members text_lines, text_cols, total_lines, total_cols,
	where the system imposes an 'int' limit.

	* fringe.c (Fdefine_fringe_bitmap):
	Don't update size until alloc works.

	* ftfont.c (ftfont_get_open_type_spec, setup_otf_gstring)
	(ftfont_shape_by_flt): Check for integer overflow in size calculations.

	* gtkutil.c (get_utf8_string, xg_store_widget_in_map):
	Check for size-calculation overflow.
	(get_utf8_string): Use ptrdiff_t, not size_t, where either will
	do, as we prefer signed integers.
	(id_to_widget.max_size, id_to_widget.used)
	(xg_store_widget_in_map, xg_remove_widget_from_map)
	(xg_get_widget_from_map, xg_get_scroll_id_for_window)
	(xg_remove_scroll_bar, xg_update_scrollbar_pos):
	Use and return ptrdiff_t, not int.
	(xg_gtk_scroll_destroy): Don't assume ptrdiff_t fits in int.
	* gtkutil.h: Change prototypes to match the above.

	* image.c (RANGED_INTEGERP, TYPE_RANGED_INTEGERP): Remove; these
	are duplicate now that they've been promoted to lisp.h.
	(x_allocate_bitmap_record, x_alloc_image_color)
	(make_image_cache, cache_image, xpm_load):
	Don't update size until alloc is done.
	(xpm_load, lookup_rgb_color, lookup_pixel_color, x_to_xcolors)
	(x_detect_edges):
	Check for size calculation overflow.
	(ct_colors_allocated_max): New constant.
	(x_to_xcolors, x_detect_edges): Reorder multiplicands to avoid
	overflow.

	* keyboard.c (read_char, menu_bar_items, tool_bar_items)
	(read_char_x_menu_prompt, read_char_minibuf_menu_width)
	(read_char_minibuf_menu_prompt, follow_key, read_key_sequence):
	Use ptrdiff_t, not int, to count maps.
	(read_char_minibuf_menu_prompt): Check for overflow in size
	calculations.  Don't update size until allocation succeeds.
	Redo calculations to avoid overflow.
	* keyboard.h: Change prototypes to match the above.

	* keymap.c (cmm_size, current_minor_maps): Use ptrdiff_t, not int,
	to count maps.
	(current_minor_maps): Check for size calculation overflow.
	* keymap.h: Change prototypes to match the above.

	* lread.c (read1, init_obarray): Don't update size until alloc done.

	* macros.c (Fstart_kbd_macro): Don't update size until alloc done.
	(store_kbd_macro_char): Reorder multiplicands to avoid overflow.

	* nsterm.h (struct ns_color_table.size, struct ns_color_table.avail):
	Now ptrdiff_t, not int.
	* nsterm.m (ns_index_color): Use ptrdiff_t, not int, for table indexes.
	(ns_draw_fringe_bitmap): Rewrite to avoid overflow.

	* process.c (Fnetwork_interface_list): Check for overflow
	in size calculation.

	* region-cache.c (move_cache_gap): Check for size calculation overflow.

	* scroll.c (do_line_insertion_deletion_costs): Check for size calc
	overflow.  Don't bother calling xmalloc when xrealloc will do.

	* search.c (Freplace_match): Check for size calculation overflow.
	(Fset_match_data): Don't assume list lengths fit in 'int'.

	* sysdep.c (system_process_attributes): Use ptrdiff_t, not int,
	for command line length.  Do not attempt to address one before the
	beginning of an array, as that's not portable.

	* term.c (max_frame_lines): Remove; unused.
	(encode_terminal_src_size, encode_terminal_dst_size): Now ptrdiff_t,
	not int.
	(encode_terminal_code, calculate_costs): Check for size
	calculation overflow.
	(encode_terminal_code): Use ptrdiff_t, not int, to record glyph
	table lengths and related sizes.  Don't update size until alloc
	done.  Redo calculations to avoid overflow.
	(calculate_costs): Don't bother calling xmalloc when xrealloc will do.

	* termcap.c (tgetent): Use ptrdiff_t, not int, to record results of
	subtracting pointers.
	(gobble_line): Check for overflow more carefully.  Don't update size
	until alloc done.

	* tparam.c (tparam1): Use ptrdiff_t, not int, for sizes.
	Don't update size until alloc done.
	Redo size calculations to avoid overflow.
	Check for size calculation overflow.
	(main) [DEBUG]: Fix typo in invoking tparam1.

	* xdisp.c (store_mode_line_noprop_char, x_consider_frame_title):
	Use ptrdiff_t, not int, for sizes.
	(store_mode_line_noprop_char): Don't update size until alloc done.

	* xfaces.c (lface_id_to_name_size, Finternal_make_lisp_face):
	Use ptrdiff_t, not int, for sizes.
	(Finternal_make_lisp_face, cache_face):
	Check for size calculation overflow.
	(cache_face): Treat size calculation overflows as if they were
	memory exhaustion (the usual treatment), rather than aborting.

	* xfns.c (x_encode_text, x_set_name_internal)
	(Fx_change_window_property): Use ptrdiff_t, not int, to count
	sizes, since they can exceed INT_MAX in size.  Check for size
	calculation overflow.

	* xgselect.c (gfds_size): Now ptrdiff_t, for convenience with xpalloc.
	(xg_select): Check for size calculation overflow.
	Don't update size until alloc done.

	* xrdb.c (get_environ_db): Don't assume path length fits in int,
	as sprintf is limited to int lengths.

	* xselect.c (X_LONG_SIZE, X_SHRT_MAX, X_SHRT_MIN, X_LONG_MAX)
	(X_LONG_MIN): New macros.
	Use them to make the following changes clearer.
	(MAX_SELECTION_QUANTUM): Make the other bounds on this value clearer.
	This change doesn't affect the value now, but it may help remind
	future maintainers not to raise the value too much later.
	(SELECTION_QUANTUM): Remove, replacing with ...
	(selection_quantum): ... new function, which avoids overflow.
	All uses changed.
	(struct selection_data.size): Now ptrdiff_t, not int, to avoid
	assumption that selection length fits in 'int'.
	(x_reply_selection_request, x_handle_selection_request)
	(x_get_window_property, receive_incremental_selection)
	(x_get_window_property_as_lisp_data, selection_data_to_lisp_data)
	(lisp_data_to_selection_data, clean_local_selection_data):
	Use ptrdiff_t, not int, to record length of selection.
	(x_reply_selection_request, x_get_window_property)
	(receive_incremental_selection, x_property_data_to_lisp):
	Redo calculations to avoid overflow.
	(x_reply_selection_request): When sending hint, ceiling it at
	X_LONG_MAX rather than relying on wraparound overflow to send
	something.
	(x_get_window_property, receive_incremental_selection)
	(lisp_data_to_selection_data, x_property_data_to_lisp):
	Check for size-calculation overflow.
	(x_get_window_property, receive_incremental_selection)
	(lisp_data_to_selection_data, Fx_register_dnd_atom):
	Don't store size until memory allocation succeeds.
	(x_get_window_property): Plug memory leak on memory exhaustion.
	Don't double-block input; malloc is safe here.  Don't assume 2**34
	- 4 fits in unsigned long.  Add an xassert to check
	XGetWindowProperty overflow.  Be more careful about overflow
	calculations, and distinguish size from memory overflow better.
	(receive_incremental_selection): When tracing, don't assume
	unsigned int is less than INT_MAX.
	(x_selection_data_to_lisp_data): Remove unnecessary (and in theory
	harmful) conversions of unsigned short to int.
	(lisp_data_to_selection_data): Don't assume that integers
	in the range -65535 through -1 fit in an X unsigned short.
	Don't assume that ULONG_MAX == X_ULONG_MAX.  Don't store into
	result parameters unless successful.  Rely on cons_to_unsigned
	to report problems with elements; the old code wasn't right anyway.
	(x_check_property_data): Check for int overflow; we cannot use
	a wider type due to X limits.
	(x_handle_dnd_message): Use unsigned int, to avoid int overflow.

	* xsmfns.c (smc_save_yourself_CB): Check for size calc overflow.

	* xterm.c (x_color_cells, x_send_scrollbar_event, handle_one_xevent)
	(x_term_init): Check for size calculation overflow.
	(x_color_cells): Don't store size until memory allocation succeeds.
	(handle_one_xevent): Use ptrdiff_t, not int, for byte counts.
	Don't assume alloca size is less than MAX_ALLOCA.
	(x_term_init): Don't assume length fits in int (sprintf is limited
	to int size).

	Use ptrdiff_t for composition IDs.
	* character.c (lisp_string_width):
	* composite.c (composition_table_size, n_compositions)
	(get_composition_id, composition_gstring_from_id):
	* dispextern.h (struct glyph_string.cmp_id, struct composition_it.id):
	* xdisp.c (BUILD_COMPOSITE_GLYPH_STRING):
	* window.c (Frecenter):
	Use ptrdiff_t, not int, for composition IDs.
	* composite.c (get_composition_id): Check for integer overflow.
	* composite.h: Adjust prototypes to match the above changes.

	Use ptrdiff_t for hash table indexes.
	* category.c (hash_get_category_set):
	* ccl.c (ccl_driver):
	* charset.h (struct charset.hash_index, CHECK_CHARSET_GET_ID):
	* coding.c (coding_system_charset_list, detect_coding_system):
	* coding.h (struct coding_system.id):
	* composite.c (get_composition_id, gstring_lookup_cache):
	* fns.c (hash_lookup, hash_put, Fgethash, Fputhash):
	* image.c (xpm_get_color_table_h):
	* lisp.h (hash_lookup, hash_put):
	* minibuf.c (Ftest_completion):
	Use ptrdiff_t for hash table indexes, not int (which is too
	narrow, on 64-bit hosts) or EMACS_INT (which is too wide, on
	32-bit --with-wide-int hosts).

	* charset.c (Fdefine_charset_internal): Check for integer overflow.
	Add a FIXME comment about memory leaks.
	(syms_of_charset): Don't assume xmalloc returns.

	Don't assume that stated character widths fit in int.
	* character.c (Fchar_width, c_string_width, lisp_string_width):
	* character.h (CHAR_WIDTH):
	* indent.c (MULTIBYTE_BYTES_WIDTH):
	Use sanitize_char_width to avoid undefined and/or bad behavior
	with outlandish widths.
	* character.h (sanitize_tab_width): Rename from sanitize_width,
	now that we have two such functions.  All uses changed.
	(sanitize_char_width): New inline function.

	Don't assume that tab-width fits in int.
	* character.h (sanitize_width): New inline function.
	(SANE_TAB_WIDTH): New macro.
	(ASCII_CHAR_WIDTH): Use it.
	* indent.c (sane_tab_width): Remove.  All uses replaced by
	SANE_TAB_WIDTH (current_buffer).
	* xdisp.c (init_iterator): Use SANE_TAB_WIDTH.

	* fileio.c: Integer overflow issues with file modes.
	(Fset_file_modes, auto_save_1): Don't assume EMACS_INT fits in int.

	* charset.c (read_hex): New arg OVERFLOW.  All uses changed.
	Remove unreachable code.
	(read_hex, load_charset_map_from_file): Check for integer overflow.

	* xterm.c: Don't go over XClientMessageEvent limit.
	(scroll_bar_windows_size): Now ptrdiff_t, as we prefer signed.
	(x_send_scroll_bar_event): Likewise.  Check that the size does not
	exceed limits imposed by XClientMessageEvent, as well as the usual
	ptrdiff_t and size_t limits.

	* keyboard.c: Overflow, signedness and related fixes.
	(make_lispy_movement): Use same integer type in forward decl
	that is used in the definition.
	(read_key_sequence, keyremap_step):
	Change bufsize argument back to int, undoing my 2011-03-30 change.
	We prefer signed types, and int is wide enough here.
	(parse_tool_bar_item): Don't assume tool_bar_max_label_size is less
	than TYPE_MAXIMUM (EMACS_INT) / 2.  Don't let the label size grow
	larger than STRING_BYTES_BOUND.  Use ptrdiff_t for Emacs string
	length, not size_t.  Use ptrdiff_t for index, not int.
	(keyremap_step, read_key_sequence): Redo bufsize check to avoid
	possibility of integer overflow.

	Overflow, signedness and related fixes for images.

	* dispextern.h (struct it.stack[0].u.image.image_id)
	(struct_it.image_id, struct image.id, struct image_cache.size)
	(struct image_cache.used, struct image_cache.ref_count):
	* gtkutil.c (update_frame_tool_bar):
	* image.c (x_reference_bitmap, Fimage_size, Fimage_mask_p)
	(Fimage_metadata, free_image_cache, clear_image_cache, lookup_image)
	(cache_image, mark_image_cache, x_kill_gs_process, Flookup_image):
	* nsmenu.m (update_frame_tool_bar):
	* xdisp.c (calc_pixel_width_or_height):
	* xfns.c (image_cache_refcount):
	Image IDs are now ptrdiff_t, not int, to avoid arbitrary limits
	on typical 64-bit hosts.

	* image.c (RANGED_INTEGERP, TYPE_RANGED_INTEGERP): New macros.
	(x_bitmap_pixmap, x_create_x_image_and_pixmap):
	Omit unnecessary casts to int.
	(parse_image_spec): Check that integers fall into 'int' range
	when the callers expect that.
	(image_ascent): Redo ascent calculation to avoid int overflow.
	(clear_image_cache): Avoid overflow when sqrt (INT_MAX) < nimages.
	(lookup_image): Remove unnecessary tests.
	(xbm_image_p): Locals are now of int, not EMACS_INT,
	since parse_image_check makes sure they fit into int.
	(png_load, gif_load, svg_load_image):
	Prefer int to unsigned where either will do.
	(tiff_handler): New function, combining the cores of the
	old tiff_error_handler and tiff_warning_handler.
	This function is rewritten to use vsnprintf and thereby avoid
	stack buffer overflows.  It uses only the features of vsnprintf
	that are common to both POSIX and native Microsoft.
	(tiff_error_handler, tiff_warning_handler): Use it.
	(tiff_load, gif_load, imagemagick_load_image):
	Don't assume :index value fits in 'int'.
	(gif_load): Omit unnecessary cast to double, and avoid double-rounding.
	(imagemagick_load_image): Check that crop parameters fit into
	the integer types that MagickCropImage accepts.  Don't assume
	Vimagemagick_render_type has a nonnegative value.  Don't assume
	size_t fits in 'long'.
	(gs_load): Use printmax_t to print the widest integers possible.
	Check for integer overflow when computing image height and width.

2011-08-26  Eli Zaretskii  <eliz@gnu.org>

	* xdisp.c (redisplay_window): Don't force window start if point
	will be invisible in the resulting window.  (Bug#9324)

2011-08-25  Eli Zaretskii  <eliz@gnu.org>

	* xdisp.c (compute_display_string_pos): Return 2 in DISP_PROP when
	the display spec is of the form `(space ...)'.
	(handle_display_spec): Return the value returned by
	handle_single_display_spec, not just 1 or zero.
	(handle_single_display_spec): If the display spec is of the form
	`(space ...)', and specifies display in the text area, return 2
	rather than 1.
	(try_cursor_movement): Check for the need to scroll more
	accurately, and prefer exact match for point under bidi.
	Don't advance `row' beyond the last row of the window.

	* dispextern.h (struct bidi_it): Rename the disp_prop_p member
	into disp_prop; all users changed.

	* bidi.c (bidi_fetch_char): If compute_display_string_pos returns
	DISP_PROP = 2, substitute the u+2029 PARAGRAPH SEPARATOR character
	for the text covered by the display property.

2011-08-25  Chong Yidong  <cyd@stupidchicken.com>

	* buffer.c (Fbury_buffer_internal): Rename from Funrecord_buffer.
	Change return value to nil.
	(Frecord_buffer): Delete unused function.

2011-08-24  Eli Zaretskii  <eliz@gnu.org>

	* xdisp.c (Fcurrent_bidi_paragraph_direction): For unibyte
	buffers, return left-to-right.
	(set_cursor_from_row): Consider candidate row a win if its glyph
	represents a newline and point is on that newline.  Fixes cursor
	positioning on the newline at EOL of R2L text within L2R
	paragraph, and vice versa.
	(try_cursor_movement): Check continued rows, in addition to
	continuation rows.  Fixes unwarranted scroll when point enters a
	continued line of R2L text within an L2R paragraph, or vice versa.
	(cursor_row_p): Consider the case of point being equal to
	MATRIX_ROW_END_CHARPOS.  Prevents cursor being stuck when moving
	from the end of a short line to the beginning of a continued line
	of R2L text within L2R paragraph.
	(RECORD_MAX_MIN_POS): For max_pos, use IT_CHARPOS even for
	composed characters.

	* bidi.c (bidi_check_type): Use xassert.
	(bidi_cache_iterator_state): Update the disp_pos and disp_prop_p
	members.

2011-08-23  Eli Zaretskii  <eliz@gnu.org>

	* bidi.c (bidi_get_type): Abort if we get zero as the bidi type of
	a character.

2011-08-23  Chong Yidong  <cyd@stupidchicken.com>

	* nsfont.m (ns_otf_to_script): Fix typo.

2011-08-22  Kenichi Handa  <handa@m17n.org>

	* chartab.c (Fset_char_table_extra_slot): Do not inhibit setting a
	extra slot even if the purpose is char-code-property-table.

2011-08-23  Eli Zaretskii  <eliz@gnu.org>

	* xdisp.c (redisplay_window): When computing centering_position,
	account for the height of the header line.  (Bug#8874)

	* dispnew.c (buffer_posn_from_coords): Use buf_charpos_to_bytepos
	instead of CHAR_TO_BYTE.  Fixes a crash when a completion
	candidate is selected by the mouse, and that candidate has a
	composed character under the mouse.

	* xdisp.c (x_produce_glyphs): Set it->nglyphs to 1.  Fixes pixel
	coordinates reported by pos-visible-in-window-p for a composed
	character in column zero.

2011-08-23  Stefan Monnier  <monnier@iro.umontreal.ca>

	* cmds.c (Fself_insert_command): Mention post-self-insert-hook.

2011-08-22  Eli Zaretskii  <eliz@gnu.org>

	* xdisp.c (BUFFER_POS_REACHED_P): If this is a composition,
	consider it a hit if to_charpos is anywhere in the range of the
	composed buffer positions.

2011-08-22  Chong Yidong  <cyd@stupidchicken.com>

	* image.c (gif_load): Don't assume that each subimage has the same
	dimensions as the base image.  Handle disposal method that is
	"undefined" by the gif spec (Bug#9335).

2011-08-20  Chong Yidong  <cyd@stupidchicken.com>

	* eval.c (Fsignal): Handle `debug' symbol in error handler (Bug#9329).
	(Fcondition_case): Document `debug' symbol in error handler.

2011-08-19  Eli Zaretskii  <eliz@gnu.org>

	* xfaces.c (face_at_buffer_position): Avoid repeated evaluation of
	face ID by FACE_FROM_ID, and avoid a crash when mouse is moved
	from an Org mode buffer to a Speedbar frame.

	* xdisp.c (RECORD_MAX_MIN_POS): If the display element comes from
	a composition, take its buffer position from IT->cmp_it.charpos.
	Fixes cursor positioning at the beginning of a line that begins
	with a composed character.

2011-08-18  Eli Zaretskii  <eliz@gnu.org>

	* bidi.c (bidi_get_type): If bidi_type_table reports zero as the
	character bidirectional type, use STRONG_L instead.  Fixes crashes
	in a buffer produced by `describe-categories'.

	* dispextern.h (struct bidi_it): Move disp_pos and disp_prop_p
	members before the level stack, so they would be saved and
	restored when copying iterator state.  Fixes incorrect reordering
	around TABs covered by display properties.

2011-08-18  Andreas Schwab  <schwab@linux-m68k.org>

	* process.c (Fnetwork_interface_list): Correctly determine buffer size.

2011-08-17  Chong Yidong  <cyd@stupidchicken.com>

	* eval.c (internal_condition_case, internal_condition_case_1)
	(internal_condition_case_2, internal_condition_case_n):
	Remove unnecessary aborts (Bug#9081).

2011-08-17  Eli Zaretskii  <eliz@gnu.org>

	* lread.c (Fload) [DOS_NT]: If `openp' returns -2, but the file
	has no `load' handler, try opening the file locally.  (Bug#9311)

2011-08-16  Ken Brown  <kbrown@cornell.edu>

	* gmalloc.c: Expand comment.

2011-08-16  Eli Zaretskii  <eliz@gnu.org>

	* xdisp.c (set_cursor_from_row): Don't accept a previous candidate
	if it fails the cursor_row_p test.  Fixes cursor positioning at ZV.

2011-08-16  Ken Brown  <kbrown@cornell.edu>

	Fix memory allocation problems in Cygwin build (Bug#9273).

	* unexcw.c ( __malloc_initialized): Declare external variable.
	(fixup_executable): Force the dumped emacs to reinitialize malloc.

	* gmalloc.c [CYGWIN] (bss_sbrk_heapbase, bss_sbrk_heapinfo):
	New variables.
	(malloc_initialize_1) [CYGWIN]: Prepare for reinitializing the
	dumped emacs.
	(_free_internal_nolock) [CYGWIN]: Ignore requests to free storage
	in the static heap.
	[CYGWIN] (special_realloc): New function.
	(_realloc_internal_nolock) [CYGWIN]: Use the new function on
	requests to realloc storage in the static heap.

2011-08-15  Paul Eggert  <eggert@cs.ucla.edu>

	* bidi.c (bidi_initialize): Remove unused local.

2011-08-15  Eli Zaretskii  <eliz@gnu.org>

	* bidimirror.h:
	* biditype.h: Remove file.
	* makefile.w32-in ($(BLD)/bidi.$(O)):
	* deps.mk (bidi.o): Remove biditype.h and bidimirror.h.

	* dispextern.h: Fix a typo in the comment to bidi_type_t.

	* chartab.c: Improve commentary for the uniprop_table API.

	* bidi.c (bidi_paragraph_init): Support zero value of
	bidi_ignore_explicit_marks_for_paragraph_level.
	(bidi_initialize): Use uniprop_table instead of including
	biditype.h and bidimirror.h.

	* xdisp.c (move_it_in_display_line_to): Don't reset pixel
	coordinates of the iterator when restoring from ppos_it.
	(Bug#9296)

2011-08-14  Kenichi Handa  <handa@m17n.org>

	* process.c (create_process): Call setup_process_coding_systems
	after the pid of the process is set to -1 (Bug#8162).

2011-08-14  Eli Zaretskii  <eliz@gnu.org>

	* xdisp.c (move_it_in_display_line_to): Don't invoke
	IT_RESET_X_ASCENT_DESCENT when iterator position was restored from
	ppos_it.  Fixes vertical cursor motion when line beginning is
	covered by an image.  (Bug#9296)

2011-08-14  Jan Djärv  <jan.h.d@swipnet.se>

	* nsterm.h (ns_run_ascript): Declare.
	(NSAPP_DATA2_RUNASSCRIPT): Define.

	* nsfns.m (as_script, as_result, as_status): New static variables.
	(ns_run_ascript): New function.
	(Fns_do_applescript): Set variables as_*.  Make an NSApplicationDefined
	event with data2 set to NSAPP_DATA2_RUNASSCRIPT, post it and then start
	the event loop.  Get status from as_status (Bug#7276).

	* nsterm.m (sendEvent): If event is NSApplicationDefined and
	data2 is NSAPP_DATA2_RUNASSCRIPT, call ns_run_ascript and then exit
	the event loop (Bug#7276).

2011-08-14  Andreas Schwab  <schwab@linux-m68k.org>

	* gnutls.c (QCgnutls_bootprop_priority)
	(QCgnutls_bootprop_trustfiles, QCgnutls_bootprop_keylist)
	(QCgnutls_bootprop_crlfiles, QCgnutls_bootprop_callbacks)
	(QCgnutls_bootprop_loglevel, QCgnutls_bootprop_hostname)
	(QCgnutls_bootprop_min_prime_bits, QCgnutls_bootprop_verify_flags)
	(QCgnutls_bootprop_verify_hostname_error)
	(QCgnutls_bootprop_callbacks_verify): Rename from
	Qgnutls_bootprop_..., all uses changed.

	* xfaces.c (QCignore_defface): Rename from Qignore_defface, all
	uses changed.

2011-08-14  Paul Eggert  <eggert@cs.ucla.edu>

	* xfaces.c (Qframe_set_background_mode): Now static.
	* dispextern.h (Qframe_set_background_mode): Remove decl.

	* process.c (Fnetwork_interface_info): Declare local only if needed.

2011-08-13  Jan Djärv  <jan.h.d@swipnet.se>

	* process.c: Include ifaddrs.h and net/if_dl.h if available (Bug#8477).
	(Fnetwork_interface_list): Allocate in increments of bytes instead
	of sizeof (struct ifreq).  Iterate over ifconf.ifc_req by counting
	bytes (Bug#8477).  Count bytes correctly when ifr_addr is a struct
	sockaddr.
	(struct ifflag_def): notrailers is smart on OSX.
	(Fnetwork_interface_info): Handle case when ifr_flags is negative.
	Get hardware address with getifaddrs if available.

2011-08-12  Eli Zaretskii  <eliz@gnu.org>

	* xdisp.c (iterate_out_of_display_property): xassert that
	IT->position is set to within IT->object's boundaries.  Break from
	the loop as soon as EOB is reached; avoids infloops in redisplay
	when IT->position is set up wrongly due to some bug.
	Set IT->current to match the bidi iterator unconditionally.
	(push_display_prop): Allow GET_FROM_STRING as IT->method on
	entry.  Force push_it to save on the stack the current
	buffer/string position, to be restored by pop_it.  Fix flags in
	the iterator structure wrt the object coming from a display
	property, as `line-prefix' and `wrap-prefix' are not ``replacing''
	properties.  (Bug#9284)

2011-08-09  Andreas Schwab  <schwab@linux-m68k.org>

	* fontset.c (fontset_get_font_group): Add proper type checks.
	(Bug#9172)

2011-08-09  YAMAMOTO Mitsuharu  <mituharu@math.s.chiba-u.ac.jp>

	* unexmacosx.c (print_load_command_name): Add cases LC_FUNCTION_STARTS
	and LC_VERSION_MIN_MACOSX.
	(copy_linkedit_data) [LC_FUNCTION_STARTS]: New function.
	(dump_it) [LC_FUNCTION_STARTS]: Use it.

2011-08-08  Eli Zaretskii  <eliz@gnu.org>

	* xdisp.c (forward_to_next_line_start): Allow to use the
	no-display-properties-and-no-overlays under bidi display.
	Set disp_pos in the bidi iterator to avoid searches for display
	properties and overlays.

2011-08-08  Chong Yidong  <cyd@stupidchicken.com>

	* editfns.c (Fset_time_zone_rule): Document relationship with the
	setenv function.

	* ftfont.c (ftfont_pattern_entity): Copy the extras argument to
	the font entity extracted from the cache (Bug#8109).

2011-08-07  Chong Yidong  <cyd@stupidchicken.com>

	* composite.c (autocmp_chars): Don't reset point.  That is done by
	restore_point_unwind (Bug#5984).

2011-08-07  Juri Linkov  <juri@jurta.org>

	* editfns.c (Fformat_time_string): Doc fix, add tag `usage:'
	to show the arg `TIME' instead of `TIMEVAL'.

2011-08-06  Eli Zaretskii  <eliz@gnu.org>

	* xdisp.c (set_cursor_from_row): Fix cursor positioning when a
	display property strides EOL and includes a newline, as in
	longlines-mode.  (Bug#9254)
	(move_it_in_display_line_to): Fix vertical-motion in a buffer with
	word-wrap under bidirectional display.  (Bug#9224)

	* bidi.c (bidi_unshelve_cache): Don't reset the cache if JUST_FREE
	is non-zero, even if the data buffer is NULL.  Fixes a crash in
	vertical-motion with longlines-mode.  (Bug#9254)

2011-08-05  Eli Zaretskii  <eliz@gnu.org>

	* bidi.c <bidi_cache_total_alloc>: Now static.
	(bidi_initialize): Initialize bidi_cache_total_alloc.

	* xdisp.c (display_line): Release buffer allocated for shelved bidi
	cache.  (Bug#9221)

	* bidi.c (bidi_shelve_cache, bidi_unshelve_cache): Track total
	amount allocated this far in `bidi_cache_total_alloc'.
	(bidi_unshelve_cache): Accept an additional argument JUST_FREE; if
	non-zero, only free the data buffer without restoring the cache
	contents.  All callers changed.

	* dispextern.h (bidi_unshelve_cache): Update prototype.

	* xdisp.c (SAVE_IT, pos_visible_p, move_it_in_display_line_to)
	(move_it_in_display_line, move_it_to)
	(move_it_vertically_backward, move_it_by_lines): Replace the call
	to xfree to an equivalent call to bidi_unshelve_cache.
	(move_it_in_display_line_to): Fix logic of returning
	MOVE_POS_MATCH_OR_ZV in the bidi case.  (Bug#9224)

2011-08-05  Eli Zaretskii  <eliz@gnu.org>

	* xdisp.c (set_cursor_from_row): Prefer the candidate glyph that
	came from a string character with a `cursor' property.  (Bug#9229)

2011-08-04  Jan Djärv  <jan.h.d@swipnet.se>

	* Makefile.in (LIB_PTHREAD): New variable.
	(LIBES): Add LIB_PTHREAD (Bug#9216).

	* alloc.c, emacs.c, gmalloc.c, gtkutil.c, keyboard.c, syssignal.h:
	Rename HAVE_GTK_AND_PTHREAD to HAVE_PTHREAD (Bug#9216).

2011-08-04  Andreas Schwab  <schwab@linux-m68k.org>

	* regex.c (re_iswctype): Remove some redundant boolean conversions.

2011-08-04  Jan Djärv  <jan.h.d@swipnet.se>

	* xterm.c (x_find_topmost_parent): New function.
	(x_set_frame_alpha): Find topmost parent window with
	x_find_topmost_parent and set the property there also (bug#9181).
	(handle_one_xevent): Call x_set_frame_alpha on ReparentNotify.

2011-08-04  Paul Eggert  <eggert@cs.ucla.edu>

	* callproc.c (Fcall_process): Avoid vfork clobbering
	the local vars buffer, coding_systems, current_dir.

2011-08-03  Stefan Monnier  <monnier@iro.umontreal.ca>

	* keymap.c (Fmake_composed_keymap): Move to subr.el.

2011-08-03  Paul Eggert  <eggert@cs.ucla.edu>

	* fontset.c (dump_fontset) [FONTSET_DEBUG]: Declare EXTERNALLY_VISIBLE
	so that it is not optimized away.

	* xdisp.c (compute_display_string_pos): Remove unused local.

2011-08-02  Eli Zaretskii  <eliz@gnu.org>

	Fix slow cursor motion and scrolling in large buffers with
	selective display, like Org Mode buffers.  (Bug#9218)

	* dispextern.h (struct bidi_it): New member disp_prop_p.

	* xdisp.c: Remove one-slot cache of display string positions.
	(compute_display_string_pos): Accept an additional argument
	DISP_PROP_P; callers changed.  Scan at most 5K characters forward
	for a display string or property.  If found, set DISP_PROP_P
	non-zero.

	* bidi.c (bidi_fetch_char): Accept an additional argument
	DISP_PROP_P, and pass it to compute_display_string_pos.
	Only handle text covered by a display string if DISP_PROP_P is returned
	non-zero.  All callers of bidi_fetch_char changed.

2011-08-02  Stefan Monnier  <monnier@iro.umontreal.ca>

	* keymap.c (Fdefine_key): Fix Lisp_Object/int mixup; apply some CSE.

2010-12-03  Don March  <don@ohspite.net>

	* keymap.c (Fdefine_key): Fix non-prefix key error message when
	last character M-[char] is translated to ESC [char] (bug#7541).

2011-08-02  Kenichi Handa  <handa@m17n.org>

	* lisp.h (uniprop_table): Extern it.

	* chartab.c (uniprop_table): Make it non-static.

2011-08-01  Eli Zaretskii  <eliz@gnu.org>

	* xdisp.c (forward_to_next_line_start): Accept additional argument
	BIDI_IT_PREV, and store into it the state of the bidi iterator had
	on the newline.
	(reseat_at_next_visible_line_start): Use the bidi iterator state
	returned by forward_to_next_line_start to restore the state of
	it->bidi_it after backing up to previous newline.  (Bug#9212)

2011-07-30  Andreas Schwab  <schwab@linux-m68k.org>

	* regex.c (re_comp): Protoize.
	(re_exec): Fix return type.
	(regexec): Fix type of `ret'.  (Bug#9203)

2011-07-28  Paul Eggert  <eggert@cs.ucla.edu>

	* image.c (check_image_size): Use 1024x1024 if unknown frame (Bug#9189).
	This is needed if max-image-size is a floating-point number.

2011-07-28  Andreas Schwab  <schwab@linux-m68k.org>

	* print.c (print_object): Print empty symbol as ##.

	* lread.c (read1): Read ## as empty symbol.

2011-07-28  Alp Aker  <alp.tekin.aker@gmail.com>

	* nsfns.m (x_set_foreground_color): Set f->foreground_pixel when
	setting frame foreground color (Bug#9175).
	(x_set_background_color): Likewise.

	* nsmenu.m (-setText): Size tooltip dimensions precisely to
	contents (Bug#9176).
	(EmacsTooltip -init): Remove bezels and add shadows to
	tooltip windows.

	* nsterm.m (ns_dumpglyphs_stretch): Avoid overwriting left fringe
	or scroll bar (Bug#8470).

	* nsfont.m (nsfont_open): Remove assignment to voffset and
	unnecessary vars hshink, expand, hd, full_height, min_height.
	(nsfont_draw): Use s->ybase as baseline for glyph drawing (Bug#8913).

	* nsterm.h (nsfont_info): Remove voffset field.

2011-07-28  Alp Aker  <alp.tekin.aker@gmail.com>

	Implement strike-through and overline on NextStep (Bug#8863).

	* nsfont.m (nsfont_open): Use underline position provided by font,
	instead of hard-coded value of 2.
	(nsfont_draw): Call ns_draw_text_decoration instead.

	* nsterm.h: Add declaration for ns_draw_text_decoration.

	* nsterm.m (ns_draw_text_decoration): New function for drawing
	underline, overline, and strike-through.
	(ns_dumpglyphs_image, ns_dumpglyphs_stretch): Add call to
	ns_draw_text_decoration.  Change treatment of cursor drawing to
	accommodate underlining, etc.

2011-07-28  Eli Zaretskii  <eliz@gnu.org>

	* buffer.c (init_buffer_once): Set bidi-display-reordering to t by
	default.

2011-07-28  Paul Eggert  <eggert@cs.ucla.edu>

	* alloc.c (memory_full) [!SYNC_INPUT]: Fix signal-related race.
	Without this fix, if a signal arrives just after memory fills up,
	'malloc' might be invoked reentrantly.

	* image.c (x_check_image_size) [!HAVE_X_WINDOWS]: Return 1.
	In other words, assume that every image size is allowed, on non-X
	hosts.  This assumption is probably wrong, but it lets Emacs compile.

2011-07-28  Andreas Schwab  <schwab@linux-m68k.org>

	* regex.c (re_iswctype): Convert return values to boolean.

2011-07-28  Eli Zaretskii  <eliz@fencepost.gnu.org>

	* xdisp.c (compute_display_string_pos): Don't use cached display
	string position if the buffer had its restriction changed.
	(Bug#9184)

2011-07-28  Paul Eggert  <eggert@cs.ucla.edu>

	* callproc.c (Fcall_process): Use 'volatile' to avoid vfork clobbering.

2011-07-28  Paul Eggert  <eggert@cs.ucla.edu>

	Integer signedness and overflow and related fixes.  (Bug#9079)

	* bidi.c: Integer size and overflow fixes.
	(bidi_cache_size, bidi_cache_idx, bidi_cache_last_idx)
	(bidi_cache_start, bidi_cache_fetch_state, bidi_cache_search)
	(bidi_cache_find_level_change, bidi_cache_ensure_space)
	(bidi_cache_iterator_state, bidi_cache_find, bidi_cache_start_stack)
	(bidi_find_other_level_edge):
	Use ptrdiff_t instead of EMACS_INT where either will do.
	This works better on 32-bit hosts configured --with-wide-int.
	(bidi_cache_ensure_space): Check for size-calculation overflow.
	Use % rather than repeated addition, for better worst-case speed.
	Don't set bidi_cache_size until after xrealloc returns, because it
	might not return.
	(bidi_dump_cached_states): Use ptrdiff_t, not int, to avoid overflow.
	(bidi_cache_ensure_space): Also check that the bidi cache size
	does not exceed that of the largest Lisp string or buffer.  See Eli
	Zaretskii in <http://debbugs.gnu.org/cgi/bugreport.cgi?bug=9079#29>.

	* alloc.c (__malloc_size_t): Remove.
	All uses replaced by size_t.  See Andreas Schwab's note
	<http://debbugs.gnu.org/cgi/bugreport.cgi?bug=9079#8>.

	* image.c: Improve checking for integer overflow.
	(check_image_size): Assume that f is nonnull, since
	it is always nonnull in practice.  This is one less thing to
	worry about when checking for integer overflow later.
	(x_check_image_size): New function, which checks for integer
	overflow issues inside X.
	(x_create_x_image_and_pixmap, xbm_read_bitmap_data): Use it.
	This removes the need for a memory_full check.
	(xbm_image_p): Rewrite to avoid integer multiplication overflow.
	(Create_Pixmap_From_Bitmap_Data, xbm_load): Use x_check_image_size.
	(xbm_read_bitmap_data): Change locals back to 'int', since
	their values must fit in 'int'.
	(xpm_load_image, png_load, tiff_load):
	Invoke x_create_x_image_and_pixmap earlier,
	to avoid much needless work if the image is too large.
	(tiff_load): Treat overly large images as if
	x_create_x_image_and_pixmap failed, not as malloc failures.
	(gs_load): Use x_check_image_size.

	* gtkutil.c: Omit integer casts.
	(xg_get_pixbuf_from_pixmap): Remove unnecessary cast.
	(xg_set_toolkit_scroll_bar_thumb): Rewrite to avoid need for cast.

	* image.c (png_load): Don't assume height * row_bytes fits in 'int'.

	* xfaces.c (Fbitmap_spec_p): Fix integer overflow bug.
	Without this fix, (bitmap-spec-p '(34359738368 1 "x"))
	would wrongly return t on a 64-bit host.

	* dispnew.c (init_display): Use *_RANGE_OVERFLOW macros.
	The plain *_OVERFLOW macros run afoul of GCC bug 49705
	<http://gcc.gnu.org/bugzilla/show_bug.cgi?id=49705>
	and therefore cause GCC to emit a bogus diagnostic in some cases.

	* image.c: Integer signedness and overflow and related fixes.
	This is not an exhaustive set of fixes, but it's time to
	record what I've got.
	(lookup_pixel_color, check_image_size): Remove redundant decls.
	(check_image_size): Don't assume that arbitrary EMACS_INT values
	fit in 'int', or that arbitrary 'double' values fit in 'int'.
	(x_alloc_image_color, x_create_x_image_and_pixmap, png_load)
	(tiff_load, imagemagick_load_image):
	Check for overflow in size calculations.
	(x_create_x_image_and_pixmap): Remove unnecessary test for
	xmalloc returning NULL; that can't happen.
	(xbm_read_bitmap_data): Don't assume sizes fit into 'int'.
	(xpm_color_bucket): Use better integer hashing function.
	(xpm_cache_color): Don't possibly over-allocate memory.
	(struct png_memory_storage, tiff_memory_source, tiff_seek_in_memory)
	(gif_memory_source):
	Use ptrdiff_t, not int or size_t, to record sizes.
	(png_load): Don't assume values greater than 2**31 fit in 'int'.
	(our_stdio_fill_input_buffer): Prefer ptrdiff_t to size_t when
	either works, as we prefer signed integers.
	(tiff_read_from_memory, tiff_write_from_memory):
	Return tsize_t, not size_t, since that's what the TIFF API wants.
	(tiff_read_from_memory): Don't fail simply because the read would
	go past EOF; instead, return a short read.
	(tiff_load): Omit no-longer-needed casts.
	(Fimagemagick_types): Don't assume size fits into 'int'.

	Improve hashing quality when configured --with-wide-int.
	* fns.c (hash_string): New function, taken from sxhash_string.
	Do not discard information about ASCII character case; this
	discarding is no longer needed.
	(sxhash-string): Use it.  Change sig to match it.  Caller changed.
	* lisp.h: Declare it.
	* lread.c (hash_string): Remove, since we now use fns.c's version.
	The fns.c version returns a wider integer if --with-wide-int is
	specified, so this should help the quality of the hashing a bit.

	* emacs.c: Integer overflow minor fix.
	(heap_bss_diff): Now uprintmax_t, not unsigned long.  All used changed.
	Define only if GNU_LINUX.
	(main, Fdump_emacs): Set and use heap_bss_diff only if GNU_LINUX.

	* dispnew.c: Integer signedness and overflow fixes.
	Remove unnecessary forward decls, that were a maintenance hassle.
	(history_tick): Now uprintmax_t, so it's more likely to avoid overflow.
	All uses changed.
	(adjust_glyph_matrix, realloc_glyph_pool, adjust_frame_message_buffer)
	(scrolling_window): Use ptrdiff_t, not int, for byte count.
	(prepare_desired_row, line_draw_cost):
	Use int, not unsigned, where either works.
	(save_current_matrix, restore_current_matrix):
	Use ptrdiff_t, not size_t, where either works.
	(init_display): Check for overflow more accurately, and without
	relying on undefined behavior.

	* editfns.c (pWIDE, pWIDElen, signed_wide, unsigned_wide):
	Remove, replacing with the new symbols in lisp.h.  All uses changed.
	* fileio.c (make_temp_name):
	* filelock.c (lock_file_1, lock_file):
	* xdisp.c (message_dolog):
	Don't assume PRIdMAX etc. works; this isn't portable to pre-C99 hosts.
	Use pMd etc. instead.
	* lisp.h (printmax_t, uprintmax_t, pMd, pMu): New types and macros,
	replacing the pWIDE etc. symbols removed from editfns.c.

	* keyboard.h (num_input_events): Now uintmax_t.
	This is (very slightly) less likely to mess up due to wraparound.
	All uses changed.

	* buffer.c: Integer signedness fixes.
	(alloc_buffer_text, enlarge_buffer_text):
	Use ptrdiff_t rather than size_t when either will do, as we prefer
	signed integers.

	* alloc.c: Integer signedness and overflow fixes.
	Do not impose an arbitrary 32-bit limit on malloc sizes when debugging.
	(__malloc_size_t): Default to size_t, not to int.
	(pure_size, pure_bytes_used_before_overflow, stack_copy_size)
	(Fgarbage_collect, mark_object_loop_halt, mark_object):
	Prefer ptrdiff_t to size_t when either would do, as we prefer
	signed integers.
	(XMALLOC_OVERRUN_CHECK_OVERHEAD): New macro.
	(xmalloc_overrun_check_header, xmalloc_overrun_check_trailer):
	Now const.  Initialize with values that are in range even if char
	is signed.
	(XMALLOC_PUT_SIZE, XMALLOC_GET_SIZE): Remove, replacing with ...
	(xmalloc_put_size, xmalloc_get_size): New functions.  All uses changed.
	These functions do the right thing with sizes > 2**32.
	(check_depth): Now ptrdiff_t, not int.
	(overrun_check_malloc, overrun_check_realloc, overrun_check_free):
	Adjust to new way of storing sizes.  Check for size overflow bugs
	in rest of code.
	(STRING_BYTES_MAX): Adjust to new overheads.  The old code was
	slightly wrong anyway, as it missed one instance of
	XMALLOC_OVERRUN_CHECK_OVERHEAD.
	(refill_memory_reserve): Omit needless cast to size_t.
	(mark_object_loop_halt): Mark as externally visible.

	* xselect.c: Integer signedness and overflow fixes.
	(Fx_register_dnd_atom, x_handle_dnd_message):
	Use ptrdiff_t, not size_t, since we prefer signed.
	(Fx_register_dnd_atom): Check for ptrdiff_t (and size_t) overflow.
	* xterm.h (struct x_display_info): Use ptrdiff_t, not size_t, for
	x_dnd_atoms_size and x_dnd_atoms_length.

	* doprnt.c: Prefer signed to unsigned when either works.
	* eval.c (verror):
	* doprnt.c (doprnt):
	* lisp.h (doprnt):
	* xdisp.c (vmessage):
	Use ptrdiff_t, not size_t, when using or implementing doprnt,
	since the sizes cannot exceed ptrdiff_t bounds anyway, and we
	prefer signed arithmetic to avoid comparison confusion.
	* doprnt.c (doprnt): Avoid a "+ 1" that can't overflow,
	but is a bit tricky.

	Assume freestanding C89 headers, string.h, stdlib.h.
	* data.c, doprnt.c, floatfns.c, print.c:
	Include float.h unconditionally.
	* gmalloc.c: Assume C89-at-least behavior for preprocessor,
	limits.h, stddef.h, string.h.  Use memset instead of 'flood'.
	* regex.c: Likewise for stddef.h, string.h.
	(ISASCII): Remove; can assume it returns 1 now.  All uses removed.
	* s/aix4-2.h (HAVE_STRING_H): Remove obsolete undef.
	* s/ms-w32.h (HAVE_LIMITS_H, HAVE_STRING_H, HAVE_STDLIB_H)
	(STDC_HEADERS): Remove obsolete defines.
	* sysdep.c: Include limits.h unconditionally.

	Assume support for memcmp, memcpy, memmove, memset.
	* lisp.h, sysdep.c (memcmp, memcpy, memmove, memset):
	* regex.c (memcmp, memcpy):
	Remove; we assume C89 now.

	* gmalloc.c (memcpy, memset, memmove): Remove; we assume C89 now.
	(__malloc_safe_bcopy): Remove; no longer needed.

	* lisp.h (struct vectorlike_header, struct Lisp_Subr): Signed sizes.
	Use EMACS_INT, not EMACS_UINT, for sizes.  The code works equally
	well either way, and we prefer signed to unsigned.

2011-07-27  Lars Magne Ingebrigtsen  <larsi@gnus.org>

	* gnutls.c (emacs_gnutls_read): Don't message anything if the peer
	closes the connection while we're reading (bug#9182).

2011-07-25  Jan Djärv  <jan.h.d@swipnet.se>

	* nsmenu.m (ns_popup_dialog): Add an "ok" button if no buttons
	are specified (Bug#9168).

2011-07-25  Paul Eggert  <eggert@cs.ucla.edu>

	* bidi.c (bidi_dump_cached_states): Fix printf format mismatch.
	Found by GCC static checking and --with-wide-int on a 32-bit host.

2011-07-25  Eli Zaretskii  <eliz@gnu.org>

	* xdisp.c (compute_display_string_pos): Fix logic of caching
	previous display string position.  Initialize cached_prev_pos to
	-1.  Fixes slow-down at the beginning of a buffer.

2011-07-24  Eli Zaretskii  <eliz@gnu.org>

	* xfaces.c (check_lface_attrs) [HAVE_WINDOW_SYSTEM]: Allow `nil'
	for attrs[LFACE_FONTSET_INDEX].

2011-07-23  Paul Eggert  <eggert@cs.ucla.edu>

	* xml.c (parse_region): Remove unused local
	that was recently introduced.

2011-07-23  Eli Zaretskii  <eliz@gnu.org>

	* xfns.c (unwind_create_frame) [GLYPH_DEBUG]: Adapt to changes in
	2008-02-22T17:42:09Z!monnier@iro.umontreal.ca.

	* xdisp.c (move_it_in_display_line_to): Record the best matching
	position for TO_CHARPOS while scanning the line, and restore it on
	exit if none of the characters scanned was an exact match.
	Fixes vertical-motion and pos-visible-in-window-p under bidi redisplay
	when exact match is impossible due to invisible text, and the
	lines are truncated.

2011-07-23  Jan Djärv  <jan.h.d@swipnet.se>

	* nsterm.m (initFrameFromEmacs): Set NSTitledWindowMask in styleMask
	for OSX >= 10.7.

2011-07-22  Eli Zaretskii  <eliz@gnu.org>

	Fix a significant slow-down of cursor motion with C-n, C-p,
	C-f/C-b, and C-v/M-v that couldn't keep up with keyboard
	auto-repeat under bidi redisplay in fontified buffers.
	* xdisp.c (compute_stop_pos_backwards): New function.
	(next_element_from_buffer): Call compute_stop_pos_backwards to
	find a suitable prev_stop when we find ourselves before
	base_level_stop.
	(reseat): Don't look for prev_stop, as that could mean a very long
	run.
	<cached_disp_pos, cached_disp_buffer, cached_disp_modiff>
	<cached_disp_overlay_modiff>: Cache for last found display string
	position.
	(compute_display_string_pos): Return the cached position if asked
	about the same buffer in the same area of character positions, and
	the buffer wasn't changed since the time the display string
	position was cached.

2011-07-22  Eli Zaretskii  <eliz@gnu.org>

	* xdisp.c (rows_from_pos_range): Don't ignore glyphs whose object
	is an integer, which is important for empty lines.  (Bug#9149)

2011-07-22  Chong Yidong  <cyd@stupidchicken.com>

	* frame.c (Fmodify_frame_parameters): In tty case, update the
	default face if necessary (Bug#4238).

2011-07-21  Chong Yidong  <cyd@stupidchicken.com>

	* editfns.c (Fstring_to_char): No need to explain what a character
	is in the docstring (Bug#6576).

2011-07-20  Lars Magne Ingebrigtsen  <larsi@gnus.org>

	* xml.c (parse_region): Make sure we always return a tree.

2011-07-20  HAMANO Kiyoto  <khiker.mail@gmail.com>

	* xml.c (parse_region): If a document contains only comments,
	return that, too.

2011-07-20  Lars Magne Ingebrigtsen  <larsi@gnus.org>

	* xml.c (make_dom): Return comments, too.

2011-07-19  Paul Eggert  <eggert@cs.ucla.edu>

	Port to OpenBSD.
	See http://lists.gnu.org/archive/html/emacs-devel/2011-07/msg00688.html
	and the surrounding thread.
	* minibuf.c (read_minibuf_noninteractive): Rewrite to use getchar
	rather than fgets, and retry after EINTR.  Otherwise, 'emacs
	--batch -f byte-compile-file' fails on OpenBSD if an inactivity
	timer goes off.
	* s/openbsd.h (BROKEN_SIGIO): Define.
	* unexelf.c (unexec) [__OpenBSD__]:
	Don't update the .mdebug section of the Alpha COFF symbol table.

2011-07-19  Lars Magne Ingebrigtsen  <larsi@gnus.org>

	* lread.c (syms_of_lread): Clarify when `lexical-binding' is used
	(bug#8460).

2011-07-18  Paul Eggert  <eggert@cs.ucla.edu>

	* fileio.c (Fcopy_file) [!MSDOS]: Tighten created file's mask.
	This fixes some race conditions on the permissions of any newly
	created file.

	* alloc.c (valid_pointer_p): Use pipe, not open.
	This fixes some permissions issues when debugging.

	* fileio.c (Fcopy_file): Adjust mode if fchown fails.  (Bug#9002)
	If fchown fails to set both uid and gid, try to set just gid,
	as that is sometimes allowed.  Adjust the file's mode to eliminate
	setuid or setgid bits that are inappropriate if fchown fails.

2011-07-18  Stefan Monnier  <monnier@iro.umontreal.ca>

	* xdisp.c (next_element_from_string, next_element_from_buffer): Use EQ
	to compare Lisp_Objects.
	* gnutls.c (syms_of_gnutls): Rename Vgnutls_log_level to
	global_gnutls_log_level, don't mistake it for a Lisp_Object.
	(init_gnutls_functions, emacs_gnutls_handle_error): Fix up uses.

2011-07-17  Andreas Schwab  <schwab@linux-m68k.org>

	* lread.c (read_integer): Unread even EOF character.
	(read1): Likewise.  Properly record start position of symbol.

	* lread.c (read1): Read `#:' as empty uninterned symbol if no
	symbol character follows.

2011-07-17  Paul Eggert  <eggert@cs.ucla.edu>

	* fileio.c (Fcopy_file): Pacify gcc re fchown.  (Bug#9002)
	This works around a problem with the previous change to Fcopy_file.
	Recent glibc declares fchown with __attribute__((warn_unused_result)),
	and without this change, GCC might complain about discarding
	fchown's return value.

2011-07-16  Juanma Barranquero  <lekktu@gmail.com>

	* makefile.w32-in (GLOBAL_SOURCES): Add gnutls.c (followup to bug#9059).

2011-07-16  Paul Eggert  <eggert@cs.ucla.edu>

	* fileio.c (Fcopy_file): Don't diagnose fchown failures.  (Bug#9002)

2011-07-16  Lars Magne Ingebrigtsen  <larsi@gnus.org>

	* gnutls.c (syms_of_gnutls): Define `gnutls-log-level' here, since
	it's used from the C level.

	* process.c: Use the same condition for POLL_FOR_INPUT in both
	keyboard.c and process.c (bug#1858).

2011-07-09  Lawrence Mitchell  <wence@gmx.li>

	* gnutls.c (Qgnutls_bootprop_min_prime_bits): New variable.
	(Fgnutls_boot): Use it.

2011-07-15  Andreas Schwab  <schwab@linux-m68k.org>

	* doc.c (Fsubstitute_command_keys): Revert last change.

2011-07-15  Lars Magne Ingebrigtsen  <larsi@gnus.org>

	* doc.c (Fsubstitute_command_keys): Clarify that \= really only
	quotes the next character, and doesn't affect other longer
	sequences (bug#8935).

	* lread.c (syms_of_lread): Clarify that is isn't only
	`eval-buffer' and `eval-defun' that's affected by
	`lexical-binding' (bug#8460).

2011-07-15  Eli Zaretskii  <eliz@gnu.org>

	* xdisp.c (move_it_in_display_line_to): Fix vertical motion with
	bidi redisplay when a line includes both an image and is truncated.

2011-07-14  Paul Eggert  <eggert@cs.ucla.edu>

	Fix minor problems found by static checking.
	* bidi.c (bidi_cache_size): Now EMACS_INT, not size_t.
	(elsz): Now a signed constant, not a size_t var.  We prefer signed
	types to unsigned, to avoid integer comparison confusion.  Without
	this change, GCC 4.6.1 with -Wunsafe-loop-optimizations complains
	"cannot optimize loop, the loop counter may overflow", a symptom
	of the confusion.
	* indent.c (Fvertical_motion): Mark locals as initialized.
	* xdisp.c (reseat_to_string): Fix pointer signedness issue.

2011-07-14  Lars Magne Ingebrigtsen  <larsi@gnus.org>

	* search.c (Fre_search_backward): Mention `case-fold-search' in
	all the re_search_* functions (bug#8138).

	* keyboard.c (Fopen_dribble_file): Document when the file is
	closed (bug#8056).

2011-07-14  Eli Zaretskii  <eliz@gnu.org>

	* bidi.c (bidi_dump_cached_states): Fix format of displaying
	bidi_cache_idx.

	Support bidi reordering of display and overlay strings.
	* xdisp.c (compute_display_string_pos)
	(compute_display_string_end): Accept additional argument STRING.
	(init_iterator, reseat_1): Initialize bidi_it->string.s to NULL.
	(reseat_to_string): Initialize bidi_it->string.s and
	bidi_it->string.schars.
	(Fcurrent_bidi_paragraph_direction): Initialize itb.string.s to
	NULL (avoids a crash in bidi_paragraph_init).
	Initialize itb.string.lstring.
	(init_iterator): Call bidi_init_it only of a valid
	buffer position was specified.  Initialize paragraph_embedding to
	L2R.
	(reseat_to_string): Initialize the bidi iterator.
	(display_string): If we need to ignore text properties of
	LISP_STRING, set IT->stop_charpos to IT->end_charpos.  (The
	original value of -1 will not work with bidi.)
	(compute_display_string_pos): First arg is now struct
	`text_pos *'; all callers changed.  Support display properties on
	Lisp strings.
	(compute_display_string_end): Support display properties on Lisp
	strings.
	(init_iterator, reseat_1, reseat_to_string): Initialize the
	string.bufpos member to 0 (zero, for compatibility with IT_CHARPOS
	when iterating on a string not from display properties).
	(compute_display_string_pos, compute_display_string_end):
	Fix calculation of the object to scan.  Fixes an error when using
	arrow keys.
	(next_element_from_buffer): Don't abort when IT_CHARPOS is before
	base_level_stop; instead, set base_level_stop to BEGV.
	Fixes crashes in vertical-motion.
	(next_element_from_buffer): Improve commentary for when
	the iterator is before prev_stop.
	(init_iterator): Initialize bidi_p from the default value of
	bidi-display-reordering, not from buffer-local value.  Use the
	buffer-local value only if initializing for buffer iteration.
	(handle_invisible_prop): Support invisible properties on strings
	that are being bidi-reordered.
	(set_iterator_to_next): Support bidi reordering of C strings and
	Lisp strings.
	(next_element_from_string): Support bidi reordering of Lisp
	strings.
	(handle_stop_backwards): Support Lisp strings as well.
	(display_string): Support display of R2L glyph rows.
	Use IT_STRING_CHARPOS when displaying from a Lisp string.
	(init_iterator): Don't initialize it->bidi_p for strings
	here.
	(reseat_to_string): Initialize it->bidi_p for strings here.
	(next_element_from_string, next_element_from_c_string)
	(next_element_from_buffer): Add xassert's for correspondence
	between IT's object being iterated and it->bidi_it.string
	structure.
	(face_before_or_after_it_pos): Support bidi iteration.
	(next_element_from_c_string): Handle the case of the first string
	character that is not the first one in the visual order.
	(get_visually_first_element): New function, refactored from common
	parts of next_element_from_buffer, next_element_from_string, and
	next_element_from_c_string.
	(tool_bar_lines_needed, redisplay_tool_bar)
	(display_menu_bar): Force left-to-right direction.  Add a FIXME
	comment for making that be controlled by a user option.
	(push_it, pop_it): Save and restore the state of the
	bidi iterator.  Save and restore the bidi_p flag.
	(pop_it): Iterate out of display property for string iteration as
	well.
	(iterate_out_of_display_property): Support iteration over strings.
	(handle_single_display_spec): Set up it->bidi_it for iteration
	over a display string, and call bidi_init_it.
	(handle_single_display_spec, next_overlay_string)
	(get_overlay_strings_1, push_display_prop): Set up the bidi
	iterator for displaying display or overlay strings.
	(forward_to_next_line_start): Don't use the shortcut if
	bidi-iterating.
	(back_to_previous_visible_line_start): If handle_display_prop
	pushed the iterator stack, restore the internal state of the bidi
	iterator by calling bidi_pop_it same number of times.
	(reseat_at_next_visible_line_start): If ON_NEWLINE_P is non-zero,
	and we are bidi-iterating, don't decrement the iterator position;
	instead, set the first_elt flag in the bidi iterator, to produce
	the same effect.
	(reseat_1): Remove redundant setting of string_from_display_prop_p.
	(push_display_prop): xassert that we are iterating a buffer.
	(push_it, pop_it): Save and restore paragraph_embedding member.
	(handle_single_display_spec, next_overlay_string)
	(get_overlay_strings_1, reseat_1, reseat_to_string)
	(push_display_prop): Set up the `unibyte' member of bidi_it.string
	correctly.  Don't assume unibyte strings are not bidi-reordered.
	(compute_display_string_pos)
	(compute_display_string_end): Fix handling the case of C string.
	(push_it, pop_it): Save and restore from_disp_prop_p.
	(handle_single_display_spec, push_display_prop): Set the
	from_disp_prop_p flag.
	(get_overlay_strings_1): Reset the from_disp_prop_p flag.
	(pop_it): Call iterate_out_of_display_property only if we are
	popping after iteration over a string that came from a display
	property.  Fix a typo in popping stretch info.  Add an assertion
	for verifying that the iterator position is in sync with the bidi
	iterator.
	(handle_single_display_spec, get_overlay_strings_1)
	(push_display_prop): Fix initialization of paragraph direction for
	string when that of the parent object is not yet determined.
	(reseat_1): Call bidi_init_it to resync the bidi
	iterator with IT's position.  (Bug#7616)
	(find_row_edges): If ROW->start.pos gives position
	smaller than min_pos, use it as ROW->minpos.  (Bug#7616)
	(handle_stop, back_to_previous_visible_line_start, reseat_1):
	Reset the from_disp_prop_p flag.
	(SAVE_IT, RESTORE_IT): New macros.
	(pos_visible_p, face_before_or_after_it_pos)
	(back_to_previous_visible_line_start)
	(move_it_in_display_line_to, move_it_in_display_line)
	(move_it_to, move_it_vertically_backward, move_it_by_lines)
	(try_scrolling, redisplay_window, display_line): Use them when
	saving a temporary copy of the iterator and restoring it back.
	(back_to_previous_visible_line_start, reseat_1)
	(init_iterator): Empty the bidi cache "stack".
	(move_it_in_display_line_to): If iterator ended up at
	EOL, but we never saw any buffer positions smaller than
	to_charpos, return MOVE_POS_MATCH_OR_ZV.  Fixes vertical cursor
	motion in bidi-reordered lines.
	(move_it_in_display_line_to): Record prev_method and prev_pos
	immediately before the call to set_iterator_to_next.  Fixes cursor
	motion in bidi-reordered lines with stretch glyphs and strings
	displayed in margins.  (Bug#8133) (Bug#8867)
	Return MOVE_POS_MATCH_OR_ZV only if iterator position is past
	TO_CHARPOS.
	(pos_visible_p): Support positions in bidi-reordered lines.
	Save and restore bidi cache.

	* bidi.c (bidi_level_of_next_char): clen should be EMACS_NT, not int.
	(bidi_paragraph_info): Delete unused struct.
	(bidi_cache_idx, bidi_cache_last_idx): Declare EMACS_INT.
	(bidi_cache_start): New variable.
	(bidi_cache_reset): Reset bidi_cache_idx to bidi_cache_start, not
	to zero.
	(bidi_cache_fetch_state, bidi_cache_search)
	(bidi_cache_find_level_change, bidi_cache_iterator_state)
	(bidi_cache_find, bidi_peek_at_next_level)
	(bidi_level_of_next_char, bidi_find_other_level_edge)
	(bidi_move_to_visually_next): Compare cache index with
	bidi_cache_start rather than with zero.
	(bidi_fetch_char): Accept new argument STRING; all callers
	changed.  Support iteration over a string.  Support strings with
	display properties.  Support unibyte strings.  Fix the type of
	`len' according to what STRING_CHAR_AND_LENGTH expects.
	(bidi_paragraph_init, bidi_resolve_explicit_1)
	(bidi_resolve_explicit, bidi_resolve_weak)
	(bidi_level_of_next_char, bidi_move_to_visually_next):
	Support iteration over a string.
	(bidi_set_sor_type, bidi_resolve_explicit_1)
	(bidi_resolve_explicit, bidi_type_of_next_char): ignore_bn_limit
	can now be zero (for strings); special values 0 and -1 were
	changed to -1 and -2, respectively.
	(bidi_char_at_pos): New function.
	(bidi_paragraph_init, bidi_resolve_explicit, bidi_resolve_weak):
	Call it instead of FETCH_MULTIBYTE_CHAR.
	(bidi_move_to_visually_next): Abort if charpos or bytepos were not
	initialized to valid values.
	(bidi_init_it): Don't initialize charpos and bytepos with invalid
	values.
	(bidi_level_of_next_char): Allow the sentinel "position" to pass
	the test for valid cached positions.  Fix the logic for looking up
	the sentinel state in the cache.  GCPRO the Lisp string we are
	iterating.
	(bidi_push_it, bidi_pop_it): New functions.
	(bidi_initialize): Initialize the bidi cache start stack pointer.
	(bidi_cache_ensure_space): New function, refactored from part of
	bidi_cache_iterator_state.  Don't assume the required size is just
	one BIDI_CACHE_CHUNK away.
	(bidi_cache_start_stack, bidi_push_it): Use IT_STACK_SIZE.
	(bidi_count_bytes, bidi_char_at_pos): New functions.
	(bidi_cache_search): Don't assume bidi_cache_last_idx is
	always valid if bidi_cache_idx is valid.
	(bidi_cache_find_level_change): xassert that bidi_cache_last_idx
	is valid if it's going to be used.
	(bidi_shelve_cache, bidi_unshelve_cache): New functions.
	(bidi_cache_fetch_state, bidi_cache_search)
	(bidi_cache_find_level_change, bidi_cache_ensure_space)
	(bidi_cache_iterator_state, bidi_cache_find)
	(bidi_find_other_level_edge, bidi_cache_start_stack):
	All variables related to cache indices are now EMACS_INT.

	* dispextern.h (struct bidi_string_data): New structure.
	(struct bidi_it): New member `string'.  Make flag members be 1-bit
	fields, and put them last in the struct.
	(compute_display_string_pos, compute_display_string_end):
	Update prototypes.
	(bidi_push_it, bidi_pop_it): Add prototypes.
	(struct iterator_stack_entry): New members bidi_p,
	paragraph_embedding, and from_disp_prop_p.
	(struct it): Member bidi_p is now a bit field 1 bit wide.
	(bidi_shelve_cache, bidi_unshelve_cache):
	Declare prototypes.

	* .gdbinit (xvectype, xvector, xcompiled, xchartable, xboolvector)
	(xpr, xfont, xbacktrace): Use "header.size" when accessing vectors
	and vector-like objects.

	* dispnew.c (buffer_posn_from_coords): Save and restore the bidi
	cache around display iteration.

	* window.c (Fwindow_end, window_scroll_pixel_based)
	(displayed_window_lines, Frecenter): Save and restore the bidi
	cache around display iteration.

2011-07-14  Lars Magne Ingebrigtsen  <larsi@gnus.org>

	* editfns.c (Fdelete_region): Clarify the use of the named
	parameters (bug#6788).

2011-07-14  Martin Rudalics  <rudalics@gmx.at>

	* indent.c (Fvertical_motion): Set and restore w->pointm when
	saving and restoring the window's buffer (Bug#9006).

2011-07-13  Lars Magne Ingebrigtsen  <larsi@gnus.org>

	* editfns.c (Fstring_to_char): Clarify just what is returned
	(bug#6576).  Text by Eli Zaretskii.

2011-07-13  Juanma Barranquero  <lekktu@gmail.com>

	* gnutls.c (init_gnutls_functions): Honor gnutls_log_level (bug#9059).

2011-07-13  Eli Zaretskii  <eliz@gnu.org>

	* buffer.c (mmap_find): Fix a typo.

2011-07-13  Johan Bockgård  <bojohan@gnu.org>

	Fix execution of x selection hooks.
	* xselect.c (Qx_lost_selection_functions)
	(Qx_sent_selection_functions): New vars.
	(syms_of_xselect): DEFSYM them.
	(x_handle_selection_request): Pass Qx_sent_selection_functions
	rather than Vx_sent_selection_functions to Frun_hook_with_args.
	(x_handle_selection_clear,x_clear_frame_selections):
	Pass Qx_lost_selection_functions rather than
	Vx_lost_selection_functions to Frun_hook_with_args.

2011-07-13  Paul Eggert  <eggert@cs.ucla.edu>

	* buffer.c (Fget_buffer_create): Initialize inhibit_shrinking.
	The old code sometimes used this field without initializing it.

	* alloc.c (gc_sweep): Don't read past end of array.
	In theory, the old code could also have corrupted Emacs internals,
	though it'd be very unlikely.

2011-07-12  Andreas Schwab  <schwab@linux-m68k.org>

	* character.c (Fcharacterp): Don't advertise optional ignored
	argument.  (Bug#4026)

2011-07-12  Lars Magne Ingebrigtsen  <larsi@gnus.org>

	* keymap.c (syms_of_keymap): Clarify that "modifier" is "modifier
	key" (bug#4257).

	* window.c (Fset_window_start): Doc fix (bug#4199).
	(Fset_window_hscroll): Ditto.

2011-07-12  Paul Eggert  <eggert@cs.ucla.edu>

	Fix minor new problems caught by GCC 4.6.1.
	* term.c (init_tty): Remove unused local.
	* xsettings.c (store_monospaced_changed): Define this function only
	if (defined HAVE_GSETTINGS || defined HAVE_GCONF), as it's
	not used otherwise.

2011-07-12  Chong Yidong  <cyd@stupidchicken.com>

	* xdisp.c (Vresize_mini_windows): Minor doc fix (Bug#3300).

2011-07-11  Lars Magne Ingebrigtsen  <larsi@gnus.org>

	* xdisp.c (syms_of_xdisp): Make it explicit that the mini-windows
	are the mini-buffer and the echo area (bug#3320).

	* term.c (init_tty): Remove support for supdup, c10 and perq
	terminals, which are no longer supported (bug#1482).

2011-07-10  Johan Bockgård  <bojohan@gnu.org>

	* xdisp.c (Ftool_bar_lines_needed): Fix WINDOWP check.

2011-07-10  Jan Djärv  <jan.h.d@swipnet.se>

	* xmenu.c (menu_highlight_callback): Only pass frame to show_help_event
	for non-popups (Bug#3642).

2011-07-10  Andreas Schwab  <schwab@linux-m68k.org>

	* alloc.c (reset_malloc_hooks): Protoize.
	* buffer.c (mmap_init, mmap_find, mmap_free_1, mmap_enlarge)
	(mmap_set_vars, mmap_alloc, mmap_free, mmap_realloc): Likewise.
	* cm.c (losecursor): Likewise.
	* data.c (fmod): Likewise.
	* dispnew.c (swap_glyphs_in_rows): Likewise.
	* emacs.c (memory_warning_signal): Likewise.
	* floatfns.c (float_error): Likewise.
	* font.c (check_gstring, check_otf_features, otf_tag_symbol)
	(otf_open, font_otf_capability, generate_otf_features)
	(font_otf_DeviceTable, font_otf_ValueRecord, font_otf_Anchor):
	Likewise.
	* image.c (pbm_read_file): Likewise.
	* indent.c (string_display_width): Likewise.
	* intervals.c (check_for_interval, search_for_interval)
	(inc_interval_count, count_intervals, root_interval)
	(adjust_intervals_for_insertion, make_new_interval): Likewise.
	* lread.c (defalias): Likewise.
	* ralloc.c (r_alloc_check): Likewise.
	* regex.c (set_image_of_range_1, set_image_of_range)
	(regex_grow_registers): Likewise.
	* sysdep.c (strerror): Likewise.
	* termcap.c (valid_filename_p, tprint, main): Likewise.
	* tparam.c (main): Likewise.
	* unexhp9k800.c (run_time_remap, save_data_space)
	(update_file_ptrs, read_header, write_header, calculate_checksum)
	(copy_file, copy_rest, display_header): Likewise.
	* widget.c (mark_shell_size_user_specified, create_frame_gcs):
	Likewise.
	* xdisp.c (check_it): Likewise.
	* xfaces.c (register_color, unregister_color, unregister_colors):
	Likewise.
	* xfns.c (print_fontset_result): Likewise.
	* xrdb.c (member, fatal, main): Likewise.

2011-07-10  Paul Eggert  <eggert@cs.ucla.edu>

	Fix minor problems found by static checking (Bug#9031).
	* chartab.c (char_table_set_range, map_sub_char_table):
	Remove unused locals.
	(uniprop_table): Now static.
	* composite.c (_work_char): Remove unused static var.

2011-07-09  Juanma Barranquero  <lekktu@gmail.com>

	* chartab.c (uniprop_table_uncompress): Remove unused local variable.

2011-07-09  Jan Djärv  <jan.h.d@swipnet.se>

	* gtkutil.c (qttip_cb): Remove code without function.

2011-07-09  Eli Zaretskii  <eliz@gnu.org>

	* w32.c (pthread_sigmask): New stub.

2011-07-08  Paul Eggert  <eggert@cs.ucla.edu>

	Use pthread_sigmask, not sigprocmask (Bug#9010).
	sigprocmask is portable only for single-threaded applications, and
	Emacs can be multi-threaded when it uses GTK.
	* Makefile.in (LIB_PTHREAD_SIGMASK): New macro.
	(LIBES): Use it.
	* callproc.c (Fcall_process):
	* process.c (create_process):
	* sysdep.c (sys_sigblock, sys_sigunblock, sys_sigsetmask):
	Use pthread_sigmask, not sigprocmask.

2011-07-08  Jan Djärv  <jan.h.d@swipnet.se>

	* gtkutil.c (qttip_cb): Set line wrap to FALSE for tooltip widget.
	(xg_prepare_tooltip): Revert text in x->ttip_lbl, margins was
	wrong (Bug#8591).

2011-07-08  Jan Djärv  <jan.h.d@swipnet.se>

	* gtkutil.c (xg_prepare_tooltip): Fix indentation and comment.
	Put text in x->ttip_lbl instead of gtk_tooltip_set_text (Bug#8591).
	(xg_hide_tooltip): Fix comment.

	* nsterm.m (initFrameFromEmacs): Don't use ns_return_types
	in registerServicesMenuSendTypes.
	(validRequestorForSendType): Don't check ns_return_types.

	* nsfns.m (Fx_open_connection): Put NSStringPboardType into
	ns_return_type.

2011-07-08  Jason Rumney  <jasonr@gnu.org>

	* w32term.c (x_make_frame_visible): Use SH_SHOWNORMAL rather than
	SH_SHOW for hidden windows (Bug#5482).

	* w32fns.c (w32_wnd_proc) [WM_TIMER, WM_SET_CURSOR]: Avoid using
	frame struct members of non-existent frames (Bug#6284).

2011-07-08  Jan Djärv  <jan.h.d@swipnet.se>

	* nsterm.m (keyDown): Call to wantsToDelayTextChangeNotifications and
	variable firstTime not needed on OSX >= 10.6.
	(setPosition): setFloatValue:knobProportion: is deprecated on OSX
	>= 10.5.  Use setKnobProportion, setDoubleValue.

	* nsterm.h (MAC_OS_X_VERSION_10_3, MAC_OS_X_VERSION_10_4)
	(MAC_OS_X_VERSION_10_5): Define if not defined.
	(EmacsView, EmacsTooltip): Implements NSWindowDelegate on OSX >= 10.6.
	(EmacsMenu): Implements NSMenuDelegate on OSX >= 10.6.
	(EmacsToolbar): Implements NSToolbarDelegate on OSX >= 10.6.

	* nsselect.m (ns_string_from_pasteboard): Don't use deprecated methods
	cString and lossyCString on OSX >= 10.4

	* nsmenu.m (fillWithWidgetValue): Don't use deprecated method
	sizeToFit on OSX >= 10.2.

	* nsimage.m (allocInitFromFile): Don't use deprecated method
	bestRepresentationForDevice on OSX >= 10.6.

	* nsfns.m (check_ns_display_info): Cast to long and use %ld in error
	to avoid warning.

	* emacs.c: Declare unexec_init_emacs_zone.

	* nsgui.h: Fix compiler warning about gnulib redefining verify.

	* nsselect.m (ns_get_local_selection): Change to extern (Bug#8842).

	* nsmenu.m (ns_update_menubar): Remove useless setDelegate call
	on svcsMenu (Bug#8842).

	* nsfns.m (Fx_open_connection): Remove NSStringPboardType from
	ns_return_types.
	(Fns_list_services): Just return Qnil on 10.6, code not working there.

	* nsterm.m (QUTF8_STRING): Declare.
	(initFrameFromEmacs): Call registerServicesMenuSendTypes.
	(validRequestorForSendType): Return type is (id).
	Change indexOfObjectIdenticalTo to indexOfObject.
	Check if we have local selection before returning self (Bug#8842).
	(writeSelectionToPasteboard): Put local selection into paste board
	if we have a local selection (Bug#8842).
	(syms_of_nsterm): DEFSYM QUTF8_STRING.

	* nsterm.h (MAC_OS_X_VERSION_10_6): Define here instead of nsterm.m.
	(ns_get_local_selection): Declare.

2011-07-07  Lars Magne Ingebrigtsen  <larsi@gnus.org>

	* keymap.c (describe_map_tree): Don't insert a double newline at
	the end of the buffer (bug#1169) and return whether we inserted
	something.

	* callint.c (Fcall_interactively): Change "reading args" to
	"providing args" to try to clarify what it does (bug#1010).

2011-07-07  Kenichi Handa  <handa@m17n.org>

	* composite.c (composition_compute_stop_pos): Ignore a static
	composition starting before CHARPOS (Bug#8915).

	* xdisp.c (handle_composition_prop): Likewise.

2011-07-07  Eli Zaretskii  <eliz@gnu.org>

	* term.c (produce_glyphs) <xassert>: Allow IT_GLYPHLESS in it->what.
	(Bug#9015)

2011-07-07  Kenichi Handa  <handa@m17n.org>

	* character.h (unicode_category_t): New enum type.

	* chartab.c (uniprop_decoder_t, uniprop_encoder_t): New types.
	(Qchar_code_property_table): New variable.
	(UNIPROP_TABLE_P, UNIPROP_GET_DECODER)
	(UNIPROP_COMPRESSED_FORM_P): New macros.
	(char_table_ascii): Uncompress the compressed values.
	(sub_char_table_ref): New arg is_uniprop.  Callers changed.
	Uncompress the compressed values.
	(sub_char_table_ref_and_range): Likewise.
	(char_table_ref_and_range): Uncompress the compressed values.
	(sub_char_table_set): New arg is_uniprop.  Callers changed.
	Uncompress the compressed values.
	(sub_char_table_set_range): Args changed.  Callers changed.
	(char_table_set_range): Adjuted for the above change.
	(map_sub_char_table): Delete args default_val and parent.  Add arg
	top.  Give decoded values to a Lisp function.
	(map_char_table): Adjust for the above change.  Give decoded
	values to a Lisp function.  Gcpro more variables.
	(uniprop_table_uncompress)
	(uniprop_decode_value_run_length): New functions.
	(uniprop_decoder, uniprop_decoder_count): New variables.
	(uniprop_get_decoder, uniprop_encode_value_character)
	(uniprop_encode_value_run_length, uniprop_encode_value_numeric):
	New functions.
	(uniprop_encoder, uniprop_encoder_count): New variables.
	(uniprop_get_encoder, uniprop_table)
	(Funicode_property_table_internal, Fget_unicode_property_internal)
	(Fput_unicode_property_internal): New functions.
	(syms_of_chartab): DEFSYM Qchar_code_property_table, defsubr
	Sunicode_property_table_internal, Sget_unicode_property_internal,
	and Sput_unicode_property_internal.  Defvar_lisp
	char-code-property-alist.

	* composite.c (CHAR_COMPOSABLE_P): Adjust for the change of
	Vunicode_category_table.

	* font.c (font_range): Adjust for the change of
	Vunicode_category_table.

2011-07-07  Dan Nicolaescu  <dann@ics.uci.edu>

	* m/iris4d.h: Remove file, move contents ...
	* s/irix6-5.h: ... here.

2011-07-06  Paul Eggert  <eggert@cs.ucla.edu>

	Remove unportable assumption about struct layout (Bug#8884).
	* alloc.c (mark_buffer):
	* buffer.c (reset_buffer_local_variables, Fbuffer_local_variables)
	(clone_per_buffer_values): Don't assume that
	sizeof (struct buffer) is a multiple of sizeof (Lisp_Object).
	This isn't true in general, and it's particularly not true
	if Emacs is configured with --with-wide-int.
	* buffer.h (FIRST_FIELD_PER_BUFFER, LAST_FIELD_PER_BUFFER):
	New macros, used in the buffer.c change.

2011-07-05  Jan Djärv  <jan.h.d@swipnet.se>

	* xsettings.c: Use both GConf and GSettings if both are available.
	(store_config_changed_event): Add comment.
	(dpyinfo_valid, store_font_name_changed, map_tool_bar_style)
	(store_tool_bar_style_changed): New functions.
	(store_monospaced_changed): Add comment.  Call dpyinfo_valid.
	(struct xsettings): Move font inside HAVE_XFT.
	(GSETTINGS_TOOL_BAR_STYLE, GSETTINGS_FONT_NAME): New defines.
	(GSETTINGS_MONO_FONT): Rename from SYSTEM_MONO_FONT.
	Move inside HAVE_XFT.
	(something_changed_gsettingsCB): Rename from something_changedCB.
	Check for changes in GSETTINGS_TOOL_BAR_STYLE and GSETTINGS_FONT_NAME
	also.
	(GCONF_TOOL_BAR_STYLE, GCONF_FONT_NAME): New defines.
	(GCONF_MONO_FONT): Rename from SYSTEM_MONO_FONT.  Move inside HAVE_XFT.
	(something_changed_gconfCB): Rename from something_changedCB.
	Check for changes in GCONF_TOOL_BAR_STYLE and GCONF_FONT_NAME also.
	(parse_settings): Move check for font inside HAVE_XFT.
	(read_settings, apply_xft_settings): Add comment.
	(read_and_apply_settings): Add comment.  Call map_tool_bar_style and
	store_tool_bar_style_changed.  Move check for font inside HAVE_XFT and
	call store_font_name_changed.
	(xft_settings_event): Add comment.
	(init_gsettings): Add comment.  Get values for GSETTINGS_TOOL_BAR_STYLE
	and GSETTINGS_FONT_NAME.  Move check for fonts within HAVE_XFT.
	(init_gconf): Add comment.  Get values for GCONF_TOOL_BAR_STYLE
	and GCONF_FONT_NAME.  Move check for fonts within HAVE_XFT.
	(xsettings_initialize): Call init_gsettings last.
	(xsettings_get_system_font, xsettings_get_system_normal_font):
	Add comment.

2011-07-05  Paul Eggert  <eggert@cs.ucla.edu>

	Random fixes.  E.g., (random) never returned negative values.
	* fns.c (Frandom): Use GET_EMACS_TIME for random seed, and add the
	subseconds part to the entropy, as that's a bit more random.
	Prefer signed to unsigned, since the signedness doesn't matter and
	in general we prefer signed.  When given a limit, use a
	denominator equal to INTMASK + 1, not to VALMASK + 1, because the
	latter isn't right if USE_2_TAGS_FOR_INTS.
	* sysdep.c (get_random): Return a value in the range 0..INTMASK,
	not 0..VALMASK.  Don't discard "excess" bits that random () returns.

2011-07-04  Stefan Monnier  <monnier@iro.umontreal.ca>

	* textprop.c (text_property_stickiness):
	Obey Vtext_property_default_nonsticky.
	(syms_of_textprop): Add `display' to Vtext_property_default_nonsticky.
	* w32fns.c (syms_of_w32fns):
	* xfns.c (syms_of_xfns): Don't Add `display' since it's there by default.

2011-07-04  Paul Eggert  <eggert@cs.ucla.edu>

	* fileio.c (barf_or_query_if_file_exists): Use S_ISDIR.
	This is more efficient than Ffile_directory_p and avoids a minor race.

2011-07-04  Lars Magne Ingebrigtsen  <larsi@gnus.org>

	* buffer.c (Foverlay_put): Say what the return value is
	(bug#7835).

	* fileio.c (barf_or_query_if_file_exists): Check first if the file
	is a directory before asking whether to use the file name
	(bug#7564).
	(barf_or_query_if_file_exists): Make the "File is a directory"
	error be more correct.

	* fns.c (Frequire): Remove the mention of the .gz files, since
	that's installation-specific, but keep the mention of
	`get-load-suffixes'.

2011-07-04  Paul Eggert  <eggert@cs.ucla.edu>

	* editfns.c (Fformat_time_string): Don't assume strlen fits in int.
	Report string overflow if the output is too long.

2011-07-04  Juanma Barranquero  <lekktu@gmail.com>

	* gnutls.c (Fgnutls_boot): Don't mention :verify-error.
	(syms_of_gnutls): Remove duplicate DEFSYM for
	Qgnutls_bootprop_verify_hostname_error, an error for
	Qgnutls_bootprop_verify_error (which is no longer used).

	* eval.c (find_handler_clause): Remove parameters `sig' and `data',
	unused since 2011-01-26T20:02:07Z!monnier@iro.umontreal.ca.  All callers changed.
	Also (re)move comments that are misplaced or no longer relevant.

2011-07-03  Lars Magne Ingebrigtsen  <larsi@gnus.org>

	* callint.c (Finteractive): Clarify the meaning of "@" (bug#8813).

2011-07-03  Chong Yidong  <cyd@stupidchicken.com>

	* xfaces.c (Finternal_merge_in_global_face): Modify the foreground
	and background color parameters if they have been changed.

2011-07-03  Lars Magne Ingebrigtsen  <larsi@gnus.org>

	* editfns.c (Fformat): Clarify the - and 0 flags (bug#6659).

2011-07-03  Paul Eggert  <eggert@cs.ucla.edu>

	* xsettings.c (SYSTEM_FONT): Define only when used.
	No need to define when HAVE_GSETTINGS || !HAVE_XFT.

	* keymap.c (access_keymap_1): Now static.

2011-07-02  Chong Yidong  <cyd@stupidchicken.com>

	* keyboard.c (command_loop_1): If a down-mouse event is unbound,
	leave any prefix arg for the up event (Bug#1586).

2011-07-02  Lars Magne Ingebrigtsen  <larsi@gnus.org>

	* lread.c (syms_of_lread): Mention single symbols defined by
	`defvar' or `defconst' (bug#7154).

	* fns.c (Frequire): Mention .el.gz files (bug#7314).
	(Frequire): Mention get-load-suffixes.

2011-07-02  Martin Rudalics  <rudalics@gmx.at>

	* window.h (window): Remove clone_number slot.
	* window.c (Fwindow_clone_number, Fset_window_clone_number):
	Remove.
	(make_parent_window, make_window, saved_window)
	(Fset_window_configuration, save_window_save): Don't deal with
	clone numbers.
	* buffer.c (Qclone_number): Remove declaration.
	(sort_overlays, overlay_strings): Don't deal with clone numbers.

2011-07-02  Stefan Monnier  <monnier@iro.umontreal.ca>

	Add multiple inheritance to keymaps.
	* keymap.c (Fmake_composed_keymap): New function.
	(Fset_keymap_parent): Simplify.
	(fix_submap_inheritance): Remove.
	(access_keymap_1): New function extracted from access_keymap to handle
	embedded parents and handle lists of maps.
	(access_keymap): Use it.
	(Fkeymap_prompt, map_keymap_internal, map_keymap, store_in_keymap)
	(Fcopy_keymap): Handle embedded parents.
	(Fcommand_remapping, define_as_prefix): Simplify.
	(Fkey_binding): Simplify.
	(syms_of_keymap): Move minibuffer-local-completion-map,
	minibuffer-local-filename-completion-map,
	minibuffer-local-must-match-map, and
	minibuffer-local-filename-must-match-map to Elisp.
	(syms_of_keymap): Defsubr make-composed-keymap.
	* keyboard.c (menu_bar_items): Use map_keymap_canonical.
	(parse_menu_item): Trivial simplification.

2011-07-01  Glenn Morris  <rgm@gnu.org>

	* Makefile.in (SETTINGS_LIBS): Fix typo.

2011-07-01  Kazuhiro Ito  <kzhr@d1.dion.ne.jp>  (tiny patch)

	* coding.c (Fencode_coding_string): Record the last coding system
	used, as the function doc string says (bug#8738).

2011-07-01  Jan Djärv  <jan.h.d@swipnet.se>

	* xsettings.c (store_monospaced_changed): Take new font as arg and
	check for change against current_mono_font.
	(EMACS_TYPE_SETTINGS): Remove this and related defines.
	(emacs_settings_constructor, emacs_settings_get_property)
	(emacs_settings_set_property, emacs_settings_class_init)
	(emacs_settings_init, gsettings_obj): Remove.
	(something_changedCB): New function for HAVE_GSETTINGS.
	(something_changedCB): HAVE_GCONF: Call store_monospaced_changed
	with value as argument.
	(init_gsettings): Check that GSETTINGS_SCHEMA exists before calling
	g_settings_new (Bug#8967).  Do not create gsettings_obj.
	Remove calls to g_settings_bind.  Connect something_changedCB to
	"changed".

	* xgselect.c: Add defined (HAVE_GSETTINGS).
	(xgselect_initialize): Ditto.

	* process.c: Add defined (HAVE_GSETTINGS) for xgselect.h
	(wait_reading_process_output): Add defined (HAVE_GSETTINGS) for
	xg_select.

2011-07-01  Paul Eggert  <eggert@cs.ucla.edu>

	* eval.c (struct backtrace): Simplify and port the data structure.
	Do not assume that "int nargs : BITS_PER_INT - 2;" produces a
	signed bit field, as this assumption is not portable and it makes
	Emacs crash when compiled with Sun C 5.8 on sparc.  Do not use
	"char debug_on_exit : 1" as this is not portable either; instead,
	use the portable "unsigned int debug_on_exit : 1".  Remove unused
	member evalargs.  Remove obsolete comments about cc bombing out.

2011-06-30  Jan Djärv  <jan.h.d@swipnet.se>

	* xsettings.c: Include glib-object.h, gio/gio.h if HAVE_GSETTINGS.
	Let HAVE_GSETTINGS override HAVE_GCONF.
	(store_monospaced_changed): New function.
	(EMACS_SETTINGS): A new type derived from GObject to handle
	GSettings notifications.
	(emacs_settings_constructor, emacs_settings_get_property)
	(emacs_settings_set_property, emacs_settings_class_init):
	New functions.
	(gsettings_client, gsettings_obj): New variables.
	(GSETTINGS_SCHEMA): New define.
	(something_changedCB): Call store_monospaced_changed.
	(init_gsettings): New function.
	(xsettings_initialize): Call init_gsettings.
	(syms_of_xsettings): Initialize gsettings_client, gsettings_obj
	to NULL.

	* Makefile.in (SETTINGS_CFLAGS, SETTINGS_LIBS): Rename from
	GCONF_CFLAGS/LIBS.

2011-06-29  Martin Rudalics  <rudalics@gmx.at>

	* window.c (resize_root_window, grow_mini_window)
	(shrink_mini_window): Rename Qresize_root_window to
	Qwindow_resize_root_window and Qresize_root_window_vertically to
	Qwindow_resize_root_window_vertically.

2011-06-28  Paul Eggert  <eggert@cs.ucla.edu>

	* gnutls.c (Qgnutls_bootprop_verify_error): Remove unused var.

2011-06-27  Juanma Barranquero  <lekktu@gmail.com>

	* makefile.w32-in: Redesign dependencies so they reflect more
	clearly which files are directly included by each source file,
	and not through other includes.

2011-06-27  Martin Rudalics  <rudalics@gmx.at>

	* buffer.c (Qclone_number): Declare static and DEFSYM it.
	(sort_overlays, overlay_strings): When an overlay's clone number
	matches the window's clone number process the overlay even if
	the overlay's window property doesn't match the current window.

	* window.c (Fwindow_vchild): Rename to Fwindow_top_child.
	(Fwindow_hchild): Rename to Fwindow_left_child.
	(Fwindow_next): Rename to Fwindow_next_sibling.
	(Fwindow_prev): Rename to Fwindow_prev_sibling.
	(resize_window_check): Rename to window_resize_check.
	(resize_window_apply): Rename to window_resize_apply.
	(Fresize_window_apply): Rename to Fwindow_resize_apply.
	(Fdelete_other_windows_internal, resize_frame_windows)
	(Fsplit_window_internal, Fdelete_window_internal)
	(grow_mini_window, shrink_mini_window)
	(Fresize_mini_window_internal): Fix callers accordingly.

2011-06-26  Jan Djärv  <jan.h.d@swipnet.se>

	* emacsgtkfixed.h: State that this is only used with Gtk+3.
	(emacs_fixed_set_min_size): Remove.
	(emacs_fixed_new): Take frame as argument.

	* emacsgtkfixed.c: State that this is only used with Gtk+3.
	(_EmacsFixedPrivate): Remove minwidth/height.
	Add struct frame *f.
	(emacs_fixed_init): Initialize priv->f.
	(get_parent_class, emacs_fixed_set_min_size): Remove.
	(emacs_fixed_new): Set priv->f to argument.
	(emacs_fixed_get_preferred_width)
	(emacs_fixed_get_preferred_height): Use min_width/height from
	frames size_hint to set minimum and natural (Bug#8919).
	(XSetWMSizeHints, XSetWMNormalHints): Override these functions
	and use min_width/height from frames size_hint to set
	min_width/height (Bug#8919).

	* gtkutil.c (xg_create_frame_widgets): Pass f to emacs_fixed_new.
	(x_wm_set_size_hint): Remove call to emacs_fixed_set_min_size.
	Fix indentation.

2011-06-26  Eli Zaretskii  <eliz@gnu.org>

	* bidi.c (bidi_paragraph_init): Test for ZV_BYTE before calling
	bidi_at_paragraph_end, since fast_looking_at doesn't like to be
	called at ZV.

2011-06-26  Chong Yidong  <cyd@stupidchicken.com>

	* process.c (wait_reading_process_output): Bypass select if
	waiting for a cell while ignoring keyboard input, and input is
	pending.  Suggested by Jan Djärv (Bug#8869).

2011-06-25  Paul Eggert  <eggert@cs.ucla.edu>

	Use gnulib's dup2 module instead of rolling our own.
	* sysdep.c (dup2) [!HAVE_DUP2]: Remove; gnulib now does this.

2011-06-25  YAMAMOTO Mitsuharu  <mituharu@math.s.chiba-u.ac.jp>

	* dispnew.c (scrolling_window): Before scrolling, turn off a
	mouse-highlight in the window being scrolled.

2011-06-24  Juanma Barranquero  <lekktu@gmail.com>

	Move DEFSYM to lisp.h and use everywhere.

	* character.h (DEFSYM): Move declaration...
	* lisp.h (DEFSYM): ...here.

	* gnutls.c:
	* minibuf.c:
	* w32menu.c:
	* w32proc.c:
	* w32select.c: Don't include character.h.

	* alloc.c (syms_of_alloc):
	* buffer.c (syms_of_buffer):
	* bytecode.c (syms_of_bytecode):
	* callint.c (syms_of_callint):
	* casefiddle.c (syms_of_casefiddle):
	* casetab.c (init_casetab_once):
	* category.c (init_category_once, syms_of_category):
	* ccl.c (syms_of_ccl):
	* cmds.c (syms_of_cmds):
	* composite.c (syms_of_composite):
	* dbusbind.c (syms_of_dbusbind):
	* dired.c (syms_of_dired):
	* dispnew.c (syms_of_display):
	* doc.c (syms_of_doc):
	* editfns.c (syms_of_editfns):
	* emacs.c (syms_of_emacs):
	* eval.c (syms_of_eval):
	* fileio.c (syms_of_fileio):
	* fns.c (syms_of_fns):
	* frame.c (syms_of_frame):
	* fringe.c (syms_of_fringe):
	* insdel.c (syms_of_insdel):
	* keymap.c (syms_of_keymap):
	* lread.c (init_obarray, syms_of_lread):
	* macros.c (syms_of_macros):
	* msdos.c (syms_of_msdos):
	* print.c (syms_of_print):
	* process.c (syms_of_process):
	* search.c (syms_of_search):
	* sound.c (syms_of_sound):
	* syntax.c (init_syntax_once, syms_of_syntax):
	* terminal.c (syms_of_terminal):
	* textprop.c (syms_of_textprop):
	* undo.c (syms_of_undo):
	* w32.c (globals_of_w32):
	* window.c (syms_of_window):
	* xdisp.c (syms_of_xdisp):
	* xfaces.c (syms_of_xfaces):
	* xfns.c (syms_of_xfns):
	* xmenu.c (syms_of_xmenu):
	* xsettings.c (syms_of_xsettings):
	* xterm.c (syms_of_xterm): Use DEFSYM.

2011-06-24  Teodor Zlatanov  <tzz@lifelogs.com>

	* gnutls.c (syms_of_gnutls): Use the DEFSYM macro from character.h.

2011-06-23  Paul Eggert  <eggert@cs.ucla.edu>

	Integer and buffer overflow fixes (Bug#8873).

	* print.c (printchar, strout): Check for string overflow.
	(PRINTPREPARE, printchar, strout):
	Don't set size unless allocation succeeds.

	* minibuf.c (read_minibuf_noninteractive): Use ptrdiff_t, not int,
	for sizes.  Check for string overflow more accurately.
	Simplify newline removal at end; this suppresses a GCC 4.6.0 warning.

	* macros.c: Integer and buffer overflow fixes.
	* keyboard.h (struct keyboard.kbd_macro_bufsize):
	* macros.c (Fstart_kbd_macro, store_kbd_macro_char):
	Use ptrdiff_t, not int, for sizes.
	Don't increment bufsize until after realloc succeeds.
	Check for size-calculation overflow.
	(Fstart_kbd_macro): Use EMACS_INT, not int, for XINT result.

	* lisp.h (DEFVAR_KBOARD): Use offsetof instead of char * finagling.

	* lread.c: Integer overflow fixes.
	(read_integer): Radix is now EMACS_INT, not int,
	to improve quality of diagnostics for out-of-range radices.
	Calculate buffer size correctly for out-of-range radices.
	(read1): Check for integer overflow in radices, and in
	read-circle numbers.
	(read_escape): Avoid int overflow.
	(Fload, openp, read_buffer_size, read1)
	(substitute_object_recurse, read_vector, read_list, map_obarray):
	Use ptrdiff_t, not int, for sizes.
	(read1): Use EMACS_INT, not int, for sizes.
	Check for size overflow.

	* image.c (cache_image): Check for size arithmetic overflow.

	* lread.c: Integer overflow issues.
	(saved_doc_string_size, saved_doc_string_length)
	(prev_saved_doc_string_size, prev_saved_doc_string_length):
	Now ptrdiff_t, not int.
	(read1): Don't assume doc string length fits in int.  Check for
	out-of-range doc string lengths.
	(read_list): Don't assume file position fits in int.
	(read_escape): Check for hex character overflow.

2011-06-22  Leo Liu  <sdl.web@gmail.com>

	* minibuf.c (Fcompleting_read_default, Vcompleting_read_function):
	Move to minibuffer.el.

2011-06-22  Paul Eggert  <eggert@cs.ucla.edu>

	Fixes for GLYPH_DEBUG found by GCC 4.6.0 static checking.
	The following patches are for when GLYPH_DEBUG && !XASSERT.
	* dispextern.h (trace_redisplay_p, dump_glyph_string):
	* dispnew.c (flush_stdout):
	* xdisp.c (dump_glyph_row, dump_glyph_matrix, dump_glyph):
	Mark as externally visible.
	* dispnew.c (check_window_matrix_pointers): Now static.
	* dispnew.c (window_to_frame_vpos):
	* xfns.c (unwind_create_frame):
	* xterm.c (x_check_font): Remove unused local.
	* scroll.c (CHECK_BOUNDS):
	* xfaces.c (cache_fache): Rename local to avoid shadowing.
	* xfns.c, w32fns.c (image_cache_refcount, dpyinfo_refcount): Now static.
	* xdisp.c (check_window_end): Now a no-op if !XASSERTS.
	(debug_first_unchanged_at_end_vpos, debug_last_unchanged_at_beg_vpos)
	(debug_dvpos, debug_dy, debug_delta, debug_delta_bytes, debug_end_vpos):
	Now static.
	(debug_method_add): Use va_list and vsprintf rather than relying
	on undefined behavior with wrong number of arguments.
	(dump_glyph, dump_glyph_row, Fdump_glyph_matrix):
	Don't assume ptrdiff_t and EMACS_INT are the same width as int.
	In this code, it's OK to assume C99 behavior for ptrdiff_t formats
	since we're not interested in debugging glyphs with old libraries.
	* xfaces.c (cache_face): Move debugging code earlier; this pacifies
	GCC 4.6.0's static checking.

2011-06-22  Paul Eggert  <eggert@cs.ucla.edu>

	Integer overflow and signedness fixes (Bug#8873).
	A few related buffer overrun fixes, too.

	* font.c (font_score): Use EMACS_INT, not int, to store XINT value.

	* dispextern.h (struct face.stipple):
	* image.c (x_bitmap_height, x_bitmap_width, x_bitmap_pixmap)
	(x_bitmap_mask, x_allocate_bitmap_record)
	(x_create_bitmap_from_data, x_create_bitmap_from_file)
	(x_destroy_bitmap, x_destroy_all_bitmaps, x_create_bitmap_mask)
	(x_create_bitmap_from_xpm_data):
	* nsterm.h (struct ns_display_info.bitmaps_size, .bitmaps_last):
	* w32term.h (struct w32_display_info.icon_bitmap_id, .bitmaps_size)
	(.bitmaps_last):
	* xfaces.c (load_pixmap):
	* xterm.c (x_bitmap_icon, x_wm_set_icon_pixmap):
	* xterm.h (struct x_display_info.icon_bitmap_id, .bitmaps_size)
	(.bitmaps_last, struct x_output.icon_bitmap):
	Use ptrdiff_t, not int, for bitmap indexes.
	(x_allocate_bitmap_record): Check for size overflow.
	* dispextern.h, lisp.h: Adjust to API changes elsewhere.

	Use ptrdiff_t, not int, for overlay counts.
	* buffer.h (overlays_at, sort_overlays, GET_OVERLAYS_AT):
	* editfns.c (overlays_around, get_pos_property):
	* textprop.c (get_char_property_and_overlay):
	* xdisp.c (next_overlay_change, note_mouse_highlight):
	* xfaces.c (face_at_buffer_position):
	* buffer.c (OVERLAY_COUNT_MAX): New macro.
	(overlays_at, overlays_in, sort_overlays, Foverlays_at)
	(Fnext_overlay_change, Fprevious_overlay_change)
	(mouse_face_overlay_overlaps, Foverlays_in):
	Use ptrdiff_t, not int, for sizes.
	(overlays_at, overlays_in): Check for size-calculation overflow.

	* xterm.c (xim_initialize, same_x_server): Strlen may not fit in int.

	* xsmfns.c (smc_save_yourself_CB, x_session_initialize): Avoid strlen.
	(x_session_initialize): Do not assume string length fits in int.

	* xsettings.c (apply_xft_settings): Fix potential buffer overrun.
	This is unlikely, but can occur if DPI is outlandish.

	* xsettings.c (Ffont_get_system_normal_font, Ffont_get_system_font):
	* xselect.c (Fx_get_atom_name): Avoid need for strlen.

	* xrdb.c: Don't assume strlen fits in int; avoid some strlens.
	* xrdb.c (magic_file_p, search_magic_path):
	Omit last arg SUFFIX; it was always 0.  All callers changed.
	(magic_file_p): Use ptrdiff_t, not int.  Check for size overflow.

	* xfont.c (xfont_match): Avoid need for strlen.

	* xfns.c: Don't assume strlen fits in int.
	(xic_create_fontsetname, x_window): Use ptrdiff_t, not int.

	* xdisp.c (message_log_check_duplicate): Return intmax_t,
	not unsigned long, as we prefer signed integers.  All callers changed.
	Detect integer overflow in repeat count.
	(message_dolog): Don't assume print length fits in 39 bytes.
	(display_mode_element): Don't assume strlen fits in int.

	* termcap.c: Don't assume sizes fit in int and never overflow.
	(struct termcap_buffer, tgetent): Use ptrdiff_t, not int, for sizes.
	(gobble_line): Check for size-calculation overflow.

	* minibuf.c (Fread_buffer):
	* lread.c (intern, intern_c_string):
	* image.c (xpm_scan) [HAVE_NS && !HAVE_XPM]:
	Don't assume string length fits in int.

	* keyboard.c (parse_tool_bar_item):
	* gtkutil.c (style_changed_cb): Avoid need for strlen.

	* font.c: Don't assume string length fits in int.
	(font_parse_xlfd, font_parse_fcname, font_unparse_fcname):
	Use ptrdiff_t, not int.
	(font_intern_prop): Don't assume string length fits in int.
	Don't assume integer property fits in fixnum.
	* font.h (font_intern_prop): 2nd arg is now ptrdiff_t, not int.

	* filelock.c: Fix some buffer overrun and integer overflow issues.
	(get_boot_time): Don't assume gzip command string fits in 100 bytes.
	Reformulate so as not to need the command string.
	Invoke gzip -cd rather than gunzip, as it's more portable.
	(lock_info_type, lock_file_1, lock_file):
	Don't assume pid_t and time_t fit in unsigned long.
	(LOCK_PID_MAX): Remove; we now use more-reliable bounds.
	(current_lock_owner): Prefer signed type for sizes.
	Use memcpy, not strncpy, where memcpy is what is really wanted.
	Don't assume (via atoi) that time_t and pid_t fit in int.
	Check for time_t and/or pid_t out of range, e.g., via a network share.
	Don't alloca where an auto var works fine.

	* fileio.c: Fix some integer overflow issues.
	(file_name_as_directory, Fexpand_file_name, Fsubstitute_in_file_name):
	Don't assume string length fits in int.
	(directory_file_name): Don't assume string length fits in long.
	(make_temp_name): Don't assume pid fits in int, or that its print
	length is less than 20.

	* data.c (Fsubr_name): Rewrite to avoid a strlen call.

	* coding.c (make_subsidiaries): Don't assume string length fits in int.

	* callproc.c (child_setup): Rewrite to avoid two strlen calls.

	* process.c (Fformat_network_address): Use EMACS_INT, not EMACS_UINT.
	We prefer signed integers, even for size calculations.

	* emacs.c: Don't assume string length fits in 'int'.
	(DEFINE_DUMMY_FUNCTION, sort_args): Use ptrdiff_t, not int.
	(main): Don't invoke strlen when not needed.

	* dbusbind.c (XD_ERROR): Don't arbitrarily truncate string.
	(XD_DEBUG_MESSAGE): Don't waste a byte.

	* callproc.c (getenv_internal_1, getenv_internal)
	(Fgetenv_internal):
	* buffer.c (init_buffer): Don't assume string length fits in 'int'.

	* lread.c (invalid_syntax): Omit length argument.
	All uses changed.  This doesn't fix a bug, but it simplifies the
	code away from its former Hollerith-constant appearance, and it's
	one less 'int' to worry about when looking at integer-overflow issues.
	(string_to_number): Simplify 2011-04-26 change by invoking xsignal1.

	* lisp.h (DEFUN): Remove bogus use of sizeof (struct Lisp_Subr).
	This didn't break anything, but it didn't help either.
	It's confusing to put a bogus integer in a place where the actual
	value does not matter.
	(LIST_END_P): Remove unused macro and its bogus comment.
	(make_fixnum_or_float): Remove unnecessary cast to EMACS_INT.

	* lisp.h (union Lisp_Object.i): EMACS_INT, not EMACS_UINT.
	This is for consistency with the ordinary, non-USE_LISP_UNION_TYPE,
	implementation.
	(struct Lisp_Bool_Vector.size): EMACS_INT, not EMACS_UINT.
	We prefer signed types, and the value cannot exceed the EMACS_INT
	range anyway (because otherwise the length would not be representable).
	(XSET) [USE_LISP_UNION_TYPE]: Use uintptr_t and intptr_t,
	not EMACS_UINT and EMACS_INT, when converting pointer to integer.
	This avoids a GCC warning when WIDE_EMACS_INT.

	* indent.c (sane_tab_width): New function.
	(current_column, scan_for_column, Findent_to, position_indentation)
	(compute_motion): Use it.  This is just for clarity.
	(Fcompute_motion): Don't assume hscroll and tab offset fit in int.

	* image.c (xbm_image_p): Don't assume stated width, height fit in int.

	* lisp.h (lint_assume): New macro.
	* composite.c (composition_gstring_put_cache):
	* ftfont.c (ftfont_shape_by_flt): Use it to pacify GCC 4.6.0.

	* editfns.c, insdel.c:
	Omit unnecessary forward decls, to simplify future changes.

	* ftfont.c (ftfont_shape_by_flt): Use signed integers for lengths.

	* font.c (Ffont_shape_gstring): Don't assume glyph len fits in 'int'.

	* fns.c (Ffillarray): Don't assume bool vector size fits in 'int'.
	Use much-faster test for byte-length change.
	Don't assume string byte-length fits in 'int'.
	Check that character arg fits in 'int'.
	(mapcar1): Declare byte as byte, for clarity.

	* alloc.c (Fmake_bool_vector): Avoid unnecessary multiplication.

	* fns.c (concat): Catch string overflow earlier.
	Do not rely on integer wraparound.

	* dispextern.h (struct it.overlay_strings_charpos)
	(struct it.selective): Now EMACS_INT, not int.
	* xdisp.c (forward_to_next_line_start)
	(back_to_previous_visible_line_start)
	(reseat_at_next_visible_line_start, next_element_from_buffer):
	Don't arbitrarily truncate the value of 'selective' to int.

	* xdisp.c (init_iterator): Use XINT, not XFASTINT; it might be < 0.

	* composite.c: Don't truncate sizes to 'int'.
	(composition_gstring_p, composition_reseat_it)
	(composition_adjust_point): Use EMACS_INT, not int.
	(get_composition_id, composition_gstring_put_cache): Use EMACS_INT,
	not EMACS_UINT, for indexes.

	* category.h (CATEGORY_SET_P): Remove unnecessary cast to EMACS_INT.

	* buffer.c: Include <verify.h>.
	(struct sortvec.priority, struct sortstr.priority):
	Now EMACS_INT, not int.
	(compare_overlays, cmp_for_strings): Avoid subtraction overflow.
	(struct sortstr.size, record_overlay_string)
	(struct sortstrlist.size, struct sortlist.used):
	Don't truncate size to int.
	(record_overlay_string): Check for size-calculation overflow.
	(init_buffer_once): Check at compile-time, not run-time.

2011-06-22  Jim Meyering  <meyering@redhat.com>

	Don't leak an XBM-image-sized buffer
	* image.c (xbm_load): Free the image buffer after using it.

2011-06-21  Paul Eggert  <eggert@cs.ucla.edu>

	Port to Sun C.
	* composite.c (find_automatic_composition): Omit needless 'return 0;'
	that Sun C diagnosed.
	* fns.c (secure_hash): Fix pointer signedness issue.
	* intervals.c (static_offset_intervals): New function.
	(offset_intervals): Use it.

2011-06-21  Leo Liu  <sdl.web@gmail.com>

	* deps.mk (fns.o):
	* makefile.w32-in ($(BLD)/fns.$(O)): Include sha256.h and
	sha512.h.

	* fns.c (secure_hash): Rename from crypto_hash_function and change
	the first arg to accept symbols.
	(Fsecure_hash): New primitive.
	(syms_of_fns): New symbols.

2011-06-20  Deniz Dogan  <deniz@dogan.se>

	* process.c (Fset_process_buffer): Clarify return value in
	docstring.

2011-06-18  Chong Yidong  <cyd@stupidchicken.com>

	* dispnew.c (add_window_display_history): Use BVAR.

	* xdisp.c (debug_method_add): Use BVAR.
	(check_window_end, dump_glyph_matrix, dump_glyph)
	(dump_glyph_row, dump_glyph_string): Convert arglist to ANSI C.

	* xfaces.c (check_lface_attrs, check_lface, dump_realized_face):
	Likewise.

	* xfns.c (Fx_create_frame, x_create_tip_frame): Delay image cache
	check till after the cache is created in init_frame_faces.

2011-06-17  Stefan Monnier  <monnier@iro.umontreal.ca>

	* fns.c (Fsafe_length): Yet another int/Lisp_Object mixup.

2011-06-16  Paul Eggert  <eggert@cs.ucla.edu>

	* lisp.h: Include <limits.h>, for INT_MAX, LONG_MAX, LLONG_MAX.
	Without this, prin1 mishandles Lisp_Misc_Save_Value printing on
	hosts with pre-C99 libraries, because pD is wrongly defined to "t".

	Improve buffer-overflow checking (Bug#8873).
	* fileio.c (Finsert_file_contents):
	* insdel.c (insert_from_buffer_1, replace_range, replace_range_2):
	Remove the old (too-loose) buffer overflow checks.
	They weren't needed, since make_gap checks for buffer overflow.
	* insdel.c (make_gap_larger): Catch buffer overflows that were missed.
	The old code merely checked for Emacs fixnum overflow, and relied
	on undefined (wraparound) behavior.  The new code avoids undefined
	behavior, and also checks for ptrdiff_t and/or size_t overflow.

	* editfns.c (Finsert_char): Don't dump core with very negative counts.
	Tune.  Don't use wider integers than needed.  Don't use alloca.
	Use a bigger 'string' buffer.  Rewrite to avoid 'n > 0' test.

	* insdel.c (replace_range): Fix buf overflow when insbytes < outgoing.

	* insdel.c, lisp.h (buffer_overflow): New function.
	(insert_from_buffer_1, replace_range, replace_range_2):
	* insdel.c (make_gap_larger):
	* editfns.c (Finsert_char):
	* fileio.c (Finsert_file_contents): Use it, to normalize wording.

	* buffer.h (BUF_BYTES_MAX): Cast to ptrdiff_t so that it's signed.

2011-06-15  Paul Eggert  <eggert@cs.ucla.edu>

	Integer overflow and signedness fixes (Bug#8873, Bug#8828).

	* ccl.c (ASCENDING_ORDER): New macro, to work around GCC bug 43772.
	(GET_CCL_RANGE, IN_INT_RANGE): Use it.

	* fileio.c: Don't assume EMACS_INT fits in off_t.
	(emacs_lseek): New static function.
	(Finsert_file_contents, Fwrite_region): Use it.
	Use SEEK_SET, SEEK_CUR, SEEK_END as appropriate.

	* fns.c (Fload_average): Don't assume 100 * load average fits in int.

	* fns.c: Don't overflow int when computing a list length.
	* fns.c (QUIT_COUNT_HEURISTIC): New constant.
	(Flength, Fsafe_length): Use EMACS_INT, not int, to avoid unwanted
	truncation on 64-bit hosts.  Check for QUIT every
	QUIT_COUNT_HEURISTIC entries rather than every other entry; that's
	faster and is responsive enough.
	(Flength): Report an error instead of overflowing an integer.
	(Fsafe_length): Return a float if the value is not representable
	as a fixnum.  This shouldn't happen except in contrived situations.
	(Fnthcdr, Fsort): Don't assume list length fits in int.
	(Fcopy_sequence): Don't assume vector length fits in int.

	* alloc.c: Check that resized vectors' lengths fit in fixnums.
	(header_size, word_size): New constants.
	(allocate_vectorlike): Don't check size overflow here.
	(allocate_vector): Check it here instead, since this is the only
	caller of allocate_vectorlike that could cause overflow.
	Check that the new vector's length is representable as a fixnum.

	* fns.c (next_almost_prime): Don't return a multiple of 3 or 5.
	The previous code was bogus.  For example, next_almost_prime (32)
	returned 39, which is undesirable as it is a multiple of 3; and
	next_almost_prime (24) returned 25, which is a multiple of 5 so
	why was the code bothering to check for multiples of 7?

	* bytecode.c (exec_byte_code): Use ptrdiff_t, not int, for vector length.

	* eval.c, doprnt.c (SIZE_MAX): Remove; inttypes.h defines this now.

	Variadic C functions now count arguments with ptrdiff_t.
	This partly undoes my 2011-03-30 change, which replaced int with size_t.
	Back then I didn't know that the Emacs coding style prefers signed int.
	Also, in the meantime I found a few more instances where arguments
	were being counted with int, which may truncate counts on 64-bit
	machines, or EMACS_INT, which may be unnecessarily wide.
	* lisp.h (struct Lisp_Subr.function.aMANY)
	(DEFUN_ARGS_MANY, internal_condition_case_n, safe_call):
	Arg counts are now ptrdiff_t, not size_t.
	All variadic functions and their callers changed accordingly.
	(struct gcpro.nvars): Now size_t, not size_t.  All uses changed.
	* bytecode.c (exec_byte_code): Check maxdepth for overflow,
	to avoid potential buffer overrun.  Don't assume arg counts fit in 'int'.
	* callint.c (Fcall_interactively): Check arg count for overflow,
	to avoid potential buffer overrun.  Use signed char, not 'int',
	for 'varies' array, so that we needn't bother to check its size
	calculation for overflow.
	* editfns.c (Fformat): Use ptrdiff_t, not EMACS_INT, to count args.
	* eval.c (apply_lambda):
	* fns.c (Fmapconcat): Use XFASTINT, not XINT, to get args length.
	(struct textprop_rec.argnum): Now ptrdiff_t, not int.  All uses changed.
	(mapconcat): Use ptrdiff_t, not int and EMACS_INT, to count args.

	* callint.c (Fcall_interactively): Don't use index var as event count.

	* vm-limit.c (check_memory_limits): Fix incorrect extern function decls.
	* mem-limits.h (SIZE): Remove; no longer used.

	* xterm.c (x_alloc_nearest_color_1): Prefer int to long when int works.

	Remove unnecessary casts.
	* xterm.c (x_term_init):
	* xfns.c (x_set_border_pixel):
	* widget.c (create_frame_gcs): Remove casts to unsigned long etc.
	These aren't needed now that we assume ANSI C.

	* sound.c (Fplay_sound_internal): Remove cast to unsigned long.
	It's more likely to cause problems (due to unsigned overflow)
	than to cure them.

	* dired.c (Ffile_attributes): Don't use 32-bit hack on 64-bit hosts.

	* unexelf.c (unexec): Don't assume BSS addr fits in unsigned.

	* xterm.c (handle_one_xevent): Omit unnecessary casts to unsigned.

	* keyboard.c (modify_event_symbol): Don't limit alist len to UINT_MAX.

	* lisp.h (CHAR_TABLE_SET): Omit now-redundant test.

	* lread.c (Fload): Don't compare a possibly-garbage time_t value.

	GLYPH_CODE_FACE returns EMACS_INT, not int.
	* dispextern.h (merge_faces):
	* xfaces.c (merge_faces):
	* xdisp.c (get_next_display_element, next_element_from_display_vector):
	Don't assume EMACS_INT fits in int.

	* character.h (CHAR_VALID_P): Remove unused parameter.
	* fontset.c, lisp.h, xdisp.c: All uses changed.

	* editfns.c (Ftranslate_region_internal): Omit redundant test.

	* fns.c (concat): Minor tuning based on overflow analysis.
	This doesn't fix any bugs.  Use int to hold character, instead
	of constantly refetching from Emacs object.  Use XFASTINT, not
	XINT, for value known to be a character.  Don't bother comparing
	a single byte to 0400, as it's always less.

	* floatfns.c (Fexpt):
	* fileio.c (make_temp_name): Omit unnecessary cast to unsigned.

	* editfns.c (Ftranslate_region_internal): Use int, not EMACS_INT
	for characters.

	* doc.c (get_doc_string): Omit (unsigned)c that mishandled negatives.

	* data.c (Faset): If ARRAY is a string, check that NEWELT is a char.
	Without this fix, on a 64-bit host (aset S 0 4294967386) would
	incorrectly succeed when S was a string, because 4294967386 was
	truncated before it was used.

	* chartab.c (Fchar_table_range): Use CHARACTERP to check range.
	Otherwise, an out-of-range integer could cause undefined behavior
	on a 64-bit host.

	* composite.c: Use int, not EMACS_INT, for characters.
	(fill_gstring_body, composition_compute_stop_pos): Use int, not
	EMACS_INT, for values that are known to be in character range.
	This doesn't fix any bugs but is the usual style inside Emacs and
	may generate better code on 32-bit machines.

	Make sure a 64-bit char is never passed to ENCODE_CHAR.
	This is for reasons similar to the recent CHAR_STRING fix.
	* charset.c (Fencode_char): Check that character arg is actually
	a character.  Pass an int to ENCODE_CHAR.
	* charset.h (ENCODE_CHAR): Verify that the character argument is no
	wider than 'int', as a compile-time check to prevent future regressions
	in this area.

	* character.c (char_string): Remove unnecessary casts.

	Make sure a 64-bit char is never passed to CHAR_STRING.
	Otherwise, CHAR_STRING would do the wrong thing on a 64-bit platform,
	by silently ignoring the top 32 bits, allowing some values
	that were far too large to be valid characters.
	* character.h: Include <verify.h>.
	(CHAR_STRING, CHAR_STRING_ADVANCE): Verify that the character
	arguments are no wider than unsigned, as a compile-time check
	to prevent future regressions in this area.
	* data.c (Faset):
	* editfns.c (Fchar_to_string, general_insert_function, Finsert_char)
	(Fsubst_char_in_region):
	* fns.c (concat):
	* xdisp.c (decode_mode_spec_coding):
	Adjust to CHAR_STRING's new requirement.
	* editfns.c (Finsert_char, Fsubst_char_in_region):
	* fns.c (concat): Check that character args are actually
	characters.  Without this test, these functions did the wrong
	thing with wildly out-of-range values on 64-bit hosts.

	Remove incorrect casts to 'unsigned' that lose info on 64-bit hosts.
	These casts should not be needed on 32-bit hosts, either.
	* keyboard.c (read_char):
	* lread.c (Fload): Remove casts to unsigned.

	* lisp.h (UNSIGNED_CMP): New macro.
	This fixes comparison bugs on 64-bit hosts.
	(ASCII_CHAR_P): Use it.
	* casefiddle.c (casify_object):
	* character.h (ASCII_BYTE_P, CHAR_VALID_P)
	(SINGLE_BYTE_CHAR_P, CHAR_STRING):
	* composite.h (COMPOSITION_ENCODE_RULE_VALID):
	* dispextern.h (FACE_FROM_ID):
	* keyboard.c (read_char): Use UNSIGNED_CMP.

	* xmenu.c (dialog_selection_callback) [!USE_GTK]: Cast to intptr_t,
	not to EMACS_INT, to avoid GCC warning.

	* xfns.c (x_set_scroll_bar_default_width): Remove unused 'int' locals.

	* buffer.h (PTR_BYTE_POS, BUF_PTR_BYTE_POS): Remove harmful cast.
	The cast incorrectly truncated 64-bit byte offsets to 32 bits, and
	isn't needed on 32-bit machines.

	* buffer.c (Fgenerate_new_buffer_name):
	Use EMACS_INT for count, not int.
	(advance_to_char_boundary): Return EMACS_INT, not int.

	* data.c (Qcompiled_function): Now static.

	* window.c (window_body_lines): Now static.

	* image.c (gif_load): Rename local to avoid shadowing.

	* lisp.h (SAFE_ALLOCA_LISP): Check for integer overflow.
	(struct Lisp_Save_Value): Use ptrdiff_t, not int, for 'integer' member.
	* alloc.c (make_save_value): Integer argument is now of type
	ptrdiff_t, not int.
	(mark_object): Use ptrdiff_t, not int.
	* lisp.h (pD): New macro.
	* print.c (print_object): Use it.

	* alloc.c: Use EMACS_INT, not int, to count objects.
	(total_conses, total_markers, total_symbols, total_vector_size)
	(total_free_conses, total_free_markers, total_free_symbols)
	(total_free_floats, total_floats, total_free_intervals)
	(total_intervals, total_strings, total_free_strings):
	Now EMACS_INT, not int.  All uses changed.
	(Fgarbage_collect): Compute overall total using a double, so that
	integer overflow is less likely to be a problem.  Check for overflow
	when converting back to an integer.
	(n_interval_blocks, n_string_blocks, n_float_blocks, n_cons_blocks)
	(n_vectors, n_symbol_blocks, n_marker_blocks): Remove.
	These were 'int' variables that could overflow on 64-bit hosts;
	they were never used, so remove them instead of repairing them.
	(nzombies, ngcs, max_live, max_zombies): Now EMACS_INT, not 'int'.
	(inhibit_garbage_collection): Set gc_cons_threshold to max value.
	Previously, this ceilinged at INT_MAX, but that doesn't work on
	64-bit machines.
	(allocate_pseudovector): Don't use EMACS_INT when int would do.

	* alloc.c (Fmake_bool_vector): Don't assume vector size fits in int.
	(allocate_vectorlike): Check for ptrdiff_t overflow.
	(mark_vectorlike, mark_char_table, mark_object): Avoid EMACS_UINT
	when a (possibly-narrower) signed value would do just as well.
	We prefer using signed arithmetic, to avoid comparison confusion.

	* alloc.c: Catch some string size overflows that we were missing.
	(XMALLOC_OVERRUN_CHECK_SIZE) [!XMALLOC_OVERRUN_CHECK]: Define to 0,
	for convenience in STRING_BYTES_MAX.
	(STRING_BYTES_MAX): New macro, superseding the old one in lisp.h.
	The definition here is exact; the one in lisp.h was approximate.
	(allocate_string_data): Check for string overflow.  This catches
	some instances we weren't catching before.  Also, it catches
	size_t overflow on (unusual) hosts where SIZE_MAX <= min
	(PTRDIFF_MAX, MOST_POSITIVE_FIXNUM), e.g., when size_t is 32 bits
	and ptrdiff_t and EMACS_INT are both 64 bits.

	* character.c, coding.c, doprnt.c, editfns.c, eval.c:
	All uses of STRING_BYTES_MAX replaced by STRING_BYTES_BOUND.
	* lisp.h (STRING_BYTES_BOUND): Rename from STRING_BYTES_MAX.

	* character.c (string_escape_byte8): Fix nbytes/nchars typo.

	* alloc.c (Fmake_string): Check for out-of-range init.

2011-06-15  Stefan Monnier  <monnier@iro.umontreal.ca>

	* eval.c (Fdefvaralias): Also mark the target as variable-special-p.

2011-06-14  Jan Djärv  <jan.h.d@swipnet.se>

	* xfns.c (x_set_scroll_bar_default_width): Remove argument to
	xg_get_default_scrollbar_width.

	* gtkutil.c: Include emacsgtkfixed.h if HAVE_GTK3.
	(int_gtk_range_get_value): Move to the scroll bar part of the file.
	(style_changed_cb): Call update_theme_scrollbar_width and call
	x_set_scroll_bar_default_width and xg_frame_set_char_size for
	all frames (Bug#8505).
	(xg_create_frame_widgets): Call emacs_fixed_new if HAVE_GTK3 (Bug#8505).
	Call gtk_window_set_resizable if HAVE_GTK3.
	(x_wm_set_size_hint): Call emacs_fixed_set_min_size with min width
	and height if HAVE_GTK3 (Bug#8505).
	(scroll_bar_width_for_theme): New variable.
	(update_theme_scrollbar_width): New function.
	(xg_get_default_scrollbar_width): Move code to
	update_theme_scrollbar_width, just return scroll_bar_width_for_theme.
	(xg_initialize): Call update_theme_scrollbar_width.

	* gtkutil.h (xg_get_default_scrollbar_width): Remove argument.

	* emacsgtkfixed.c, emacsgtkfixed.h: New files.

2011-06-12  Martin Rudalics  <rudalics@gmx.at>

	* frame.c (make_frame): Call other_buffer_safely instead of
	other_buffer.

	* window.c (temp_output_buffer_show): Call display_buffer with
	second argument Vtemp_buffer_show_specifiers and reset latter
	immediately after the call.
	(Vtemp_buffer_show_specifiers): New variable.
	(auto_window_vscroll_p, next_screen_context_lines)
	(Vscroll_preserve_screen_position): Remove leading asterisks from
	doc-strings.

2011-06-12  Paul Eggert  <eggert@cs.ucla.edu>

	Fix minor problems found by GCC 4.6.0 static checking.
	* buffer.c (Qclone_number): Remove for now, as it's unused.
	(record_buffer, Funrecord_buffer): Rename local to avoid shadowing.
	(record_buffer): Remove unused local.
	* frame.c (other_visible_frames, frame_buffer_list): Now static.
	(set_frame_buffer_list): Remove; unused.
	* frame.h (other_visible_frames): Remove decl.
	* keyboard.h (menu_items_inuse): Declare only if USE_GTK || USE_MOTIF.
	* lisp.h (frame_buffer_list, set_frame_buffer_list): Remove decls.
	(add_gpm_wait_descriptor, delete_gpm_wait_descriptor): Declare only
	if HAVE_GPM.
	* menu.c (menu_items_inuse): Now static unless USE_GTK || USE_MOTIF.
	* process.c (add_gpm_wait_descriptor, delete_gpm_wait_descriptor):
	Define only if HAVE_GPM.
	* widget.c (EmacsFrameResize, emacsFrameClassRec): Now static.
	(update_hints_inhibit): Remove; never set.  All uses removed.
	* widgetprv.h (emacsFrameClassRec): Remove decl.
	* window.c (delete_deletable_window): Now returns void, since it
	wasn't returning anything.
	(compare_window_configurations): Remove unused locals.
	* xfns.c (x_set_scroll_bar_default_width): Remove unused locals.
	* xmenu.c (x_menu_set_in_use): Define only if USE_GTK || USE_MOTIF.
	(dialog_selection_callback) [!USE_GTK]: Prefer intptr_t for integers
	the same widths as pointers.  This follows up on the 2011-05-06 patch.
	* xterm.c (x_alloc_lighter_color_for_widget): Define only if USE_LUCID.
	* xterm.h: Likewise.
	(x_menu_set_in_use): Declare only if USE_GTK || USE_MOTIF.

2011-06-12  Juanma Barranquero  <lekktu@gmail.com>

	* makefile.w32-in: Update dependencies.
	(LISP_H): Add lib/intprops.h.

2011-06-11  Chong Yidong  <cyd@stupidchicken.com>

	* image.c (gif_load): Add animation frame delay to the metadata.
	(syms_of_image): Use DEFSYM.  New symbol `delay'.

2011-06-11  Martin Rudalics  <rudalics@gmx.at>

	* window.c (delete_deletable_window): Re-add.
	(Fset_window_configuration): Rewrite to handle dead buffers and
	consequently deletable windows.
	(window_tree, Fwindow_tree): Remove.  Supply functionality in
	window.el.
	(compare_window_configurations): Simplify code.

2011-06-11  Andreas Schwab  <schwab@linux-m68k.org>

	* image.c (imagemagick_load_image): Fix type mismatch.
	(Fimagemagick_types): Likewise.

	* window.h (replace_buffer_in_windows): Declare.

2011-06-11  Martin Rudalics  <rudalics@gmx.at>

	* buffer.c: New Lisp objects Qbuffer_list_update_hook and
	Qclone_number.  Remove external declaration of Qdelete_window.
	(Fbuffer_list): Rewrite doc-string.  Minor restructuring of
	code.
	(Fget_buffer_create, Fmake_indirect_buffer, Frename_buffer):
	Run Qbuffer_list_update_hook if allowed.
	(Fother_buffer): Rewrite doc-string.  Major rewrite for new
	buffer list implementation.
	(other_buffer_safely): New function.
	(Fkill_buffer): Replace call to replace_buffer_in_all_windows by
	calls to replace_buffer_in_windows and
	replace_buffer_in_windows_safely.  Run Qbuffer_list_update_hook
	if allowed.
	(record_buffer): Inhibit quitting and rewrite using quittable
	functions.  Run Qbuffer_list_update_hook if allowed.
	(Frecord_buffer, Funrecord_buffer): New functions.
	(switch_to_buffer_1, Fswitch_to_buffer): Remove.
	Move switch-to-buffer to window.el.
	(bury-buffer): Move to window.el.
	(Vbuffer_list_update_hook): New variable.

	* lisp.h (other_buffer_safely): Add prototype in buffer.c
	section.

	* window.h (resize_frame_windows): Move up in code.
	(Fwindow_frame): Remove EXFUN.
	(replace_buffer_in_all_windows): Remove prototype.
	(replace_buffer_in_windows_safely): Add prototype.

	* window.c: Declare Qdelete_window static again.  Move down
	declaration of select_count.
	(Fnext_window, Fprevious_window): Rewrite doc-strings.
	(Fother_window): Move to window.el.
	(window_loop): Remove DELETE_BUFFER_WINDOWS and UNSHOW_BUFFER
	cases.  Add REPLACE_BUFFER_IN_WINDOWS_SAFELY case.
	(Fdelete_windows_on, Freplace_buffer_in_windows): Move to
	window.el.
	(replace_buffer_in_windows): Implement by calling
	Qreplace_buffer_in_windows.
	(replace_buffer_in_all_windows): Remove with some functionality
	moved into replace_buffer_in_windows_safely.
	(replace_buffer_in_windows_safely): New function.
	(select_window_norecord, select_frame_norecord): Move in front
	of run_window_configuration_change_hook.  Remove now obsolete
	declarations.
	(Fset_window_buffer): Rewrite doc-string.
	Call Qrecord_window_buffer.
	(keys_of_window): Move binding for other-window to window.el.

2011-06-11  Chong Yidong  <cyd@stupidchicken.com>

	* dispextern.h (struct image): Replace data member, whose int_val
	and ptr_val fields were not used by anything, with a single
	lisp_val object.

	* image.c (Fimage_metadata, make_image, mark_image, tiff_load)
	(gif_clear_image, gif_load, imagemagick_load_image)
	(gs_clear_image, gs_load): Callers changed.

2011-06-10  Paul Eggert  <eggert@cs.ucla.edu>

	* buffer.h: Include <time.h>, for time_t.
	Needed to build on FreeBSD 8.2.  Problem reported by Herbert J. Skuhra.

	Fix minor problems found by static checking.

	* image.c (PixelGetMagickColor): Declare if ImageMagick headers don't.

	Make identifiers static if they are not used in other modules.
	* data.c (Qcompiled_function, Qframe, Qvector):
	* image.c (QimageMagick, Qsvg):
	* minibuf.c (Qmetadata):
	* window.c (resize_window_check, resize_root_window): Now static.
	* window.h (resize_window_check, resize_root_window): Remove decls.

	* window.c (window_deletion_count, delete_deletable_window):
	Remove; unused.
	(window_body_lines): Now static.
	(Fdelete_other_windows_internal): Mark vars as initialized.
	Make sure 'resize_failed' is initialized.
	(run_window_configuration_change_hook): Rename local to avoid shadowing.
	(resize_window_apply): Remove unused local.
	* window.h (delete_deletable_window): Remove decl.

	* image.c (gif_load, svg_load_image): Rename locals to avoid shadowing.
	(imagemagick_load_image): Fix pointer signedness problem by changing
	last arg from unsigned char * to char *.  All uses changed.
	Also, fix a local for similar reasons.
	Remove unused locals.  Remove locals to avoid shadowing.
	(fn_rsvg_handle_free): Remove; unused.
	(svg_load, svg_load_image): Fix pointer signedness problem.
	(imagemagick_load_image): Don't use garbage pointer image_wand.

	* ftfont.c (ftfont_get_metrics, ftfont_drive_otf): Remove unused locals.

2011-06-10  Chong Yidong  <cyd@stupidchicken.com>

	* image.c (gif_load): Fix omitted cast error introduced by
	2011-06-06 change.

2011-06-10  Martin Rudalics  <rudalics@gmx.at>

	* window.h (resize_proportionally, orig_total_lines)
	(orig_top_line): Remove from window structure.
	(set_window_height, set_window_width, change_window_heights)
	(Fdelete_window): Remove prototypes.
	(resize_frame_windows): Remove duplicate declaration.

2011-06-10  Eli Zaretskii  <eliz@gnu.org>

	* window.h (resize_frame_windows, resize_window_check)
	(delete_deletable_window, resize_root_window)
	(resize_frame_windows): Declare prototypes.

	* window.c (resize_window_apply): Make definition be "static" to
	match the prototype.

2011-06-10  Martin Rudalics  <rudalics@gmx.at>

	* window.c: Remove declarations of Qwindow_size_fixed,
	window_min_size_1, window_min_size_2, window_min_size,
	size_window, window_fixed_size_p, enlarge_window, delete_window.
	Remove static from declaration of Qdelete_window, it's
	temporarily needed by Fbury_buffer.
	(replace_window): Don't assign orig_top_line and
	orig_total_lines.
	(Fdelete_window, delete_window): Remove.  Window deletion is
	handled by window.el.
	(window_loop): Remove DELETE_OTHER_WINDOWS case.
	Replace Fdelete_window calls with calls to Qdelete_window.
	(Fdelete_other_windows): Remove.  Deleting other windows is
	handled by window.el.
	(window_fixed_size_p): Remove.  Fixed-sizeness of windows is
	handled in window.el.
	(window_min_size_2, window_min_size_1, window_min_size): Remove.
	Window minimum sizes are handled in window.el.
	(shrink_windows, size_window, set_window_height)
	(set_window_width, change_window_heights, window_height)
	(window_width, CURBEG, CURSIZE, enlarge_window)
	(adjust_window_trailing_edge, Fadjust_window_trailing_edge)
	(Fenlarge_window, Fshrink_window): Remove.  Window resizing is
	handled in window.el.
	(make_dummy_parent): Rename to make_parent_window and give it a
	second argument horflag.
	(make_window): Don't set resize_proportionally any more.
	(Fsplit_window): Remove.  Windows are split in window.el.
	(save_restore_action, save_restore_orig_size)
	(shrink_window_lowest_first, save_restore_orig_size): Remove.
	Resize mini windows in window.el.
	(grow_mini_window, shrink_mini_window): Implement by calling
	Qresize_root_window_vertically, resize_window_check and
	resize_window_apply.
	(saved_window, Fset_window_configuration, save_window_save):
	Do not handle orig_top_line, orig_total_lines, and
	resize_proportionally.
	(window_min_height, window_min_width): Move to window.el.
	(keys_of_window): Move bindings for delete-other-windows,
	split-window, delete-window and enlarge-window to window.el.

	* buffer.c: Temporarily extern Qdelete_window.
	(Fbury_buffer): Temporarily call Qdelete_window instead of
	Fdelete_window (Fbury_buffer will move to window.el soon).

	* frame.c (set_menu_bar_lines_1): Remove code handling
	orig_top_line and orig_total_lines.

	* dispnew.c (adjust_frame_glyphs_initially): Don't use
	set_window_height but set heights directly.
	(change_frame_size_1): Use resize_frame_windows.

	* xdisp.c (init_xdisp): Don't use set_window_height but set
	heights directly.

	* xfns.c (x_set_menu_bar_lines, x_set_tool_bar_lines):
	Use resize_frame_windows instead of change_window_heights and run
	run_window_configuration_change_hook.

	* w32fns.c (x_set_tool_bar_lines): Use resize_frame_windows
	instead of change_window_heights and run
	run_window_configuration_change_hook.

2011-06-09  Martin Rudalics  <rudalics@gmx.at>

	* window.c (replace_window): Rename second argument REPLACEMENT to
	NEW.  New third argument SETFLAG.  Rewrite.
	(delete_window, make_dummy_parent): Call replace_window with
	third argument 1.
	(window_list_1): Move down in code.
	(run_window_configuration_change_hook): Move set_buffer part
	before select_frame_norecord part in order to unwind correctly.
	Rename count1 to count.
	(recombine_windows, delete_deletable_window, resize_root_window)
	(Fdelete_other_windows_internal)
	(Frun_window_configuration_change_hook, make_parent_window)
	(resize_window_check, resize_window_apply, Fresize_window_apply)
	(resize_frame_windows, Fsplit_window_internal)
	(Fdelete_window_internal, Fresize_mini_window_internal):
	New functions.
	(syms_of_window): New variables Vwindow_splits and Vwindow_nest.

2011-06-08  Martin Rudalics  <rudalics@gmx.at>

	* window.h (window): Add some new members to window structure -
	normal_lines, normal_cols, new_total, new_normal, clone_number,
	splits, nest, prev_buffers, next_buffers.
	(WINDOW_TOTAL_SIZE): Move here from window.c.
	(MIN_SAFE_WINDOW_WIDTH, MIN_SAFE_WINDOW_HEIGHT): Define here.

	* window.c (Fwindow_height, Fwindow_width, Fwindow_full_width_p):
	Remove.
	(make_dummy_parent): Set new members of windows structure.
	(make_window): Move down in code.  Handle new members of window
	structure.
	(Fwindow_clone_number, Fwindow_splits, Fset_window_splits)
	(Fwindow_nest, Fset_window_nest, Fwindow_new_total)
	(Fwindow_normal_size, Fwindow_new_normal, Fwindow_prev_buffers)
	(Fset_window_prev_buffers, Fwindow_next_buffers)
	(Fset_window_next_buffers, Fset_window_clone_number):
	New functions.
	(Fwindow_hscroll, Fwindow_at, Fwindow_point, Fwindow_start)
	(Fwindow_end, Fwindow_line_height, Fset_window_dedicated_p):
	Doc-string fixes.
	(Fwindow_parameters, Fwindow_parameter, Fset_window_parameter):
	Argument WINDOW can be now internal window too.
	(Fwindow_use_time): Move up in code.
	(Fget_buffer_window): Rename argument FRAME to ALL-FRAMES.
	Rewrite doc-string.
	(Fset_window_configuration, saved_window)
	(Fcurrent_window_configuration, save_window_save): Handle new
	members of window structure.
	(WINDOW_TOTAL_SIZE, MIN_SAFE_WINDOW_WIDTH)
	(MIN_SAFE_WINDOW_HEIGHT): Move to window.h.
	(syms_of_window): New Lisp objects Qrecord_window_buffer,
	Qwindow_deletable_p, Qdelete_window, Qreplace_buffer_in_windows,
	Qget_mru_window, Qresize_root_window,
	Qresize_root_window_vertically, Qsafe, Qabove, Qbelow,
	Qauto_buffer_name; staticpro them.

2011-06-07  Martin Rudalics  <rudalics@gmx.at>

	* window.c (Fwindow_total_size, Fwindow_left_column)
	(Fwindow_top_line, window_body_lines, Fwindow_body_size)
	(Fwindow_list_1): New functions.
	(window_box_text_cols): Replace with window_body_cols.
	(Fwindow_width, Fscroll_left, Fscroll_right):
	Use window_body_cols instead of window_box_text_cols.
	(delete_window, Fset_window_configuration):
	Call delete_all_subwindows with window as argument.
	(delete_all_subwindows): Take a window as argument and not a
	structure.  Rewrite.
	(window_loop): Remove handling of GET_LRU_WINDOW and
	GET_LARGEST_WINDOW.
	(Fget_lru_window, Fget_largest_window): Move to window.el.

	* window.h: Extern window_body_cols instead of
	window_box_text_cols.  delete_all_subwindows now takes a
	Lisp_Object as argument.

	* indent.c (compute_motion, Fcompute_motion):
	Use window_body_cols instead of window_box_text_cols.

	* frame.c (delete_frame): Call delete_all_subwindows with root
	window as argument.

2011-06-07  Daniel Colascione  <dan.colascione@gmail.com>

	* fns.c (Fputhash): Document return value.

2011-06-06  Chong Yidong  <cyd@stupidchicken.com>

	* image.c (gif_load): Implement gif89a spec "no disposal" method.

2011-06-06  Paul Eggert  <eggert@cs.ucla.edu>

	Cons<->int and similar integer overflow fixes (Bug#8794).

	Check for overflow when converting integer to cons and back.
	* charset.c (Fdefine_charset_internal, Fdecode_char):
	Use cons_to_unsigned to catch overflow.
	(Fencode_char): Use INTEGER_TO_CONS.
	* composite.h (LGLYPH_CODE): Use cons_to_unsigned.
	(LGLYPH_SET_CODE): Use INTEGER_TO_CONS.
	* data.c (long_to_cons, cons_to_long): Remove.
	(cons_to_unsigned, cons_to_signed): New functions.
	These signal an error for invalid or out-of-range values.
	* dired.c (Ffile_attributes): Use INTEGER_TO_CONS.
	* fileio.c (Fset_visited_file_modtime): Use CONS_TO_INTEGER.
	* font.c (Ffont_variation_glyphs):
	* fontset.c (Finternal_char_font): Use INTEGER_TO_CONS.
	* lisp.h: Include <intprops.h>.
	(INTEGER_TO_CONS, CONS_TO_INTEGER): New macros.
	(cons_to_signed, cons_to_unsigned): New decls.
	(long_to_cons, cons_to_long): Remove decls.
	* undo.c (record_first_change): Use INTEGER_TO_CONS.
	(Fprimitive_undo): Use CONS_TO_INTEGER.
	* xfns.c (Fx_window_property): Likewise.
	* xselect.c: Include <limits.h>.
	(x_own_selection, selection_data_to_lisp_data):
	Use INTEGER_TO_CONS.
	(x_handle_selection_request, x_handle_selection_clear)
	(x_get_foreign_selection, Fx_disown_selection_internal)
	(Fx_get_atom_name, x_send_client_event): Use CONS_TO_INTEGER.
	(lisp_data_to_selection_data): Use cons_to_unsigned.
	(x_fill_property_data): Use cons_to_signed.
	Report values out of range.

	Check for buffer and string overflow more precisely.
	* buffer.h (BUF_BYTES_MAX): New macro.
	* lisp.h (STRING_BYTES_MAX): New macro.
	* alloc.c (Fmake_string):
	* character.c (string_escape_byte8):
	* coding.c (coding_alloc_by_realloc):
	* doprnt.c (doprnt):
	* editfns.c (Fformat):
	* eval.c (verror):
	Use STRING_BYTES_MAX, not MOST_POSITIVE_FIXNUM,
	since they may not be the same number.
	* editfns.c (Finsert_char):
	* fileio.c (Finsert_file_contents):
	Likewise for BUF_BYTES_MAX.

	* image.c: Use ptrdiff_t, not int, for sizes.
	(slurp_file): Switch from int to ptrdiff_t.
	All uses changed.
	(slurp_file): Check that file size fits in both size_t (for
	malloc) and ptrdiff_t (for sanity and safety).

	* fileio.c (Fverify_visited_file_modtime): Avoid time overflow
	if b->modtime has its maximal value.

	* dired.c (Ffile_attributes): Don't assume EMACS_INT has >32 bits.

	Don't assume time_t can fit into int.
	* buffer.h (struct buffer.modtime): Now time_t, not int.
	* fileio.c (Fvisited_file_modtime): No need for time_t cast now.
	* undo.c (Fprimitive_undo): Use time_t, not int, for time_t value.

	Minor fixes for signed vs unsigned integers.
	* character.h (MAYBE_UNIFY_CHAR):
	* charset.c (maybe_unify_char):
	* keyboard.c (read_char, reorder_modifiers):
	XINT -> XFASTINT, since the integer must be nonnegative.
	* ftfont.c (ftfont_spec_pattern):
	* keymap.c (access_keymap, silly_event_symbol_error):
	XUINT -> XFASTINT, since the integer must be nonnegative.
	(Fsingle_key_description, preferred_sequence_p): XUINT -> XINT,
	since it makes no difference and we prefer signed.
	* keyboard.c (record_char): Use XUINT when all the neighbors do.
	(access_keymap): NATNUMP -> INTEGERP, since the integer must be
	nonnegative.

2011-06-06  Stefan Monnier  <monnier@iro.umontreal.ca>

	* window.h (Fwindow_frame): Declare.

2011-06-06  Paul Eggert  <eggert@cs.ucla.edu>

	* alloc.c: Simplify handling of large-request failures (Bug#8800).
	(SPARE_MEMORY): Always define.
	(LARGE_REQUEST): Remove.
	(memory_full): Use SPARE_MEMORY rather than LARGE_REQUEST.

2011-06-06  Martin Rudalics  <rudalics@gmx.at>

	* lisp.h: Move EXFUNS for Fframe_root_window,
	Fframe_first_window and Fset_frame_selected_window to window.h.

	* window.h: Move EXFUNS for Fframe_root_window,
	Fframe_first_window and Fset_frame_selected_window here from
	lisp.h.

	* frame.c (Fwindow_frame, Fframe_first_window)
	(Fframe_root_window, Fframe_selected_window)
	(Fset_frame_selected_window): Move to window.c.
	(Factive_minibuffer_window): Move to minibuf.c.
	(Fother_visible_frames_p): New function.

	* minibuf.c (Factive_minibuffer_window): Move here from frame.c.

	* window.c (decode_window, decode_any_window): Move up in code.
	(Fwindowp, Fwindow_live_p): Rewrite doc-strings.
	(inhibit_frame_unsplittable): Remove unused variable.
	(Fwindow_buffer): Move up and rewrite doc-string.
	(Fwindow_parent, Fwindow_vchild, Fwindow_hchild, Fwindow_next)
	(Fwindow_prev): New functions.
	(Fwindow_frame): Move here from frame.c.  Accept any window as
	argument.
	(Fframe_root_window, Fframe_first_window)
	(Fframe_selected_window): Move here from frame.c.  Accept frame
	or arbitrary window as argument.  Update doc-strings.
	(Fminibuffer_window): Move up in code.
	(Fwindow_minibuffer_p): Move up in code and simplify.
	(Fset_frame_selected_window): Move here from frame.c.
	Marginal rewrite.
	(Fselected_window, select_window, Fselect_window): Move up in
	code.  Minor doc-string fixes.

2011-06-06  Paul Eggert  <eggert@cs.ucla.edu>

	* alloc.c (memory_full) [SYSTEM_MALLOC]: Port to MacOS (Bug#8800).
	Do not assume that spare memory exists; that assumption is valid
	only if SYSTEM_MALLOC.
	(LARGE_REQUEST): New macro, so that the issue of large requests
	is separated from the issue of spare memory.

2011-06-05  Andreas Schwab  <schwab@linux-m68k.org>

	* editfns.c (Fformat): Correctly handle zero flag with hexadecimal
	format.  (Bug#8806)

	* gtkutil.c (xg_get_default_scrollbar_width): Avoid warning.

	* xfns.c (x_set_scroll_bar_default_width): Move declarations
	before statements.

2011-06-05  Jan Djärv  <jan.h.d@swipnet.se>

	* gtkutil.c (xg_get_default_scrollbar_width): New function.

	* gtkutil.h: Declare xg_get_default_scrollbar_width.

	* xfns.c (x_set_scroll_bar_default_width): If USE_GTK, get
	min width by calling x_set_scroll_bar_default_width (Bug#8505).

2011-06-05  Juanma Barranquero  <lekktu@gmail.com>

	* xdisp.c (single_display_spec_intangible_p): Remove declaration.

2011-06-04  Chong Yidong  <cyd@stupidchicken.com>

	* xselect.c (x_clipboard_manager_save): Remove redundant arg.
	(x_clipboard_manager_save): Add return value.
	(x_clipboard_manager_error_1, x_clipboard_manager_error_2):
	New error handlers.
	(x_clipboard_manager_save_frame, x_clipboard_manager_save_all):
	Obey Vx_select_enable_clipboard_manager.  Catch errors in
	x_clipboard_manager_save (Bug#8779).
	(Vx_select_enable_clipboard_manager): New variable.
	(x_get_foreign_selection): Reduce scope of x_catch_errors (Bug#8790).

2011-06-04  Dan Nicolaescu  <dann@ics.uci.edu>

	* emacs.c (main): Warn when starting a GTK emacs in daemon mode.

2011-06-04  YAMAMOTO Mitsuharu  <mituharu@math.s.chiba-u.ac.jp>

	* fringe.c (update_window_fringes): Don't update overlay arrow bitmap
	in the current matrix if keep_current_p is non-zero.

2011-06-04  Eli Zaretskii  <eliz@gnu.org>

	* bidi.c (bidi_level_of_next_char): Fix last change.

2011-06-03  Eli Zaretskii  <eliz@gnu.org>

	Support bidi reordering of text covered by display properties.

	* bidi.c (bidi_copy_it): Use offsetof instead of emulating it.
	(bidi_fetch_char, bidi_fetch_char_advance): New functions.
	(bidi_cache_search, bidi_cache_iterator_state)
	(bidi_paragraph_init, bidi_resolve_explicit, bidi_resolve_weak)
	(bidi_level_of_next_char, bidi_move_to_visually_next):
	Support character positions inside a run of characters covered by a
	display string.
	(bidi_paragraph_init, bidi_resolve_explicit_1)
	(bidi_level_of_next_char): Call bidi_fetch_char and
	bidi_fetch_char_advance instead of FETCH_CHAR and
	FETCH_CHAR_ADVANCE.
	(bidi_init_it): Initialize new members.
	(LRE_CHAR, RLE_CHAR, PDF_CHAR, LRO_CHAR, RLO_CHAR): Remove macro
	definitions.
	(bidi_explicit_dir_char): Lookup character type in bidi_type_table,
	instead of using explicit *_CHAR codes.
	(bidi_resolve_explicit, bidi_resolve_weak):
	Use FETCH_MULTIBYTE_CHAR instead of FETCH_CHAR, as reordering of
	bidirectional text is supported only in multibyte buffers.
	(bidi_init_it): Accept additional argument FRAME_WINDOW_P and use
	it to initialize the frame_window_p member of struct bidi_it.
	(bidi_cache_iterator_state, bidi_resolve_explicit_1)
	(bidi_resolve_explicit, bidi_resolve_weak)
	(bidi_level_of_next_char, bidi_move_to_visually_next): Abort if
	bidi_it->nchars is non-positive.
	(bidi_level_of_next_char): Don't try to lookup the cache for the
	next/previous character if nothing is cached there yet, or if we
	were just reseat()'ed to a new position.

	* xdisp.c (set_cursor_from_row): Set start and stop points
	according to the row's direction when priming the loop that looks
	for the glyph on which to display cursor.
	(single_display_spec_intangible_p): Function deleted.
	(display_prop_intangible_p): Reimplement to call
	handle_display_spec instead of single_display_spec_intangible_p.
	Accept 3 additional arguments needed by handle_display_spec.
	This fixes incorrect cursor motion across display property with complex
	values: lists, `(when COND...)' forms, etc.
	(single_display_spec_string_p): Support property values that are
	lists with the argument STRING its top-level element.
	(display_prop_string_p): Fix the condition for processing a
	property that is a list to be consistent with handle_display_spec.
	(handle_display_spec): New function, refactored from the
	last portion of handle_display_prop.
	(compute_display_string_pos): Accept additional argument
	FRAME_WINDOW_P.  Call handle_display_spec to determine whether the
	value of a `display' property is a "replacing spec".
	(handle_single_display_spec): Accept 2 additional arguments BUFPOS
	and FRAME_WINDOW_P.  If IT is NULL, don't set up the iterator from
	the display property, but just return a value indicating whether
	the display property will replace the characters it covers.
	(Fcurrent_bidi_paragraph_direction): Initialize the nchars and
	frame_window_p members of struct bidi_it.
	(compute_display_string_pos, compute_display_string_end):
	New functions.
	(push_it): Accept second argument POSITION, where pop_it should
	jump to continue iteration.
	(reseat_1): Initialize bidi_it.disp_pos.

	* keyboard.c (adjust_point_for_property): Adjust the call to
	display_prop_intangible_p to its new signature.

	* dispextern.h (struct bidi_it): New member frame_window_p.
	(bidi_init_it): Update prototypes.
	(display_prop_intangible_p): Update prototype.
	(compute_display_string_pos, compute_display_string_end):
	Declare prototypes.
	(struct bidi_it): New members nchars and disp_pos.  ch_len is now
	EMACS_INT.

2011-06-02  Paul Eggert  <eggert@cs.ucla.edu>

	Malloc failure behavior now depends on size of allocation.
	* alloc.c (buffer_memory_full, memory_full): New arg NBYTES.
	* lisp.h: Change signatures accordingly.
	* alloc.c, buffer.c, editfns.c, menu.c, minibuf.c, xterm.c:
	All callers changed.  (Bug#8762)

	* gnutls.c: Use Emacs's memory allocators.
	Without this change, the gnutls library would invoke malloc etc.
	directly, which causes problems on non-SYNC_INPUT hosts, and which
	runs afoul of improving memory_full behavior.  (Bug#8761)
	(fn_gnutls_global_set_mem_functions): New macro or function pointer.
	(emacs_gnutls_global_init): Use it to specify xmalloc, xrealloc,
	xfree instead of the default malloc, realloc, free.
	(Fgnutls_boot): No need to check for memory allocation failure,
	since xmalloc does that for us.

	Remove arbitrary limit of 2**31 entries in hash tables.  (Bug#8771)
	* category.c (hash_get_category_set):
	* ccl.c (ccl_driver):
	* charset.c (Fdefine_charset_internal):
	* charset.h (struct charset.hash_index):
	* composite.c (get_composition_id, gstring_lookup_cache)
	(composition_gstring_put_cache):
	* composite.h (struct composition.hash_index):
	* dispextern.h (struct image.hash):
	* fns.c (next_almost_prime, larger_vector, cmpfn_eql)
	(cmpfn_equal, cmpfn_user_defined, hashfn_eq, hashfn_eql)
	(hashfn_equal, hashfn_user_defined, make_hash_table)
	(maybe_resize_hash_table, hash_lookup, hash_put)
	(hash_remove_from_table, hash_clear, sweep_weak_table, SXHASH_COMBINE)
	(sxhash_string, sxhash_list, sxhash_vector, sxhash_bool_vector)
	(Fsxhash, Fgethash, Fputhash, Fmaphash):
	* image.c (make_image, search_image_cache, lookup_image)
	(xpm_put_color_table_h):
	* lisp.h (struct Lisp_Hash_Table):
	* minibuf.c (Ftry_completion, Fall_completions, Ftest_completion):
	* print.c (print): Use 'EMACS_UINT' and 'EMACS_INT'
	for hashes and hash indexes, instead of 'unsigned' and 'int'.
	* alloc.c (allocate_vectorlike):
	Check for overflow in vector size calculations.
	* ccl.c (ccl_driver):
	Check for overflow when converting EMACS_INT to int.
	* fns.c, image.c: Remove unnecessary static decls that would otherwise
	need to be updated by these changes.
	* fns.c (make_hash_table, maybe_resize_hash_table):
	Check for integer overflow with large hash tables.
	(make_hash_table, maybe_resize_hash_table, Fmake_hash_table):
	Prefer the faster XFLOAT_DATA to XFLOATINT where either will do.
	(SXHASH_REDUCE): New macro.
	(sxhash_string, sxhash_list, sxhash_vector, sxhash_bool_vector):
	Use it instead of discarding useful hash info with large hash values.
	(sxhash_float): New function.
	(sxhash): Use it.  No more need for "& INTMASK" due to above changes.
	* lisp.h (FIXNUM_BITS): New macro, useful for SXHASH_REDUCE etc.
	(MOST_NEGATIVE_FIXNUM, MOST_POSITIVE_FIXNUM, INTMASK):
	Rewrite to use FIXNUM_BITS, as this simplifies things.
	(next_almost_prime, larger_vector, sxhash, hash_lookup, hash_put):
	Adjust signatures to match updated version of code.
	(consing_since_gc): Now EMACS_INT, since a single hash table can
	use more than INT_MAX bytes.

2011-06-01  Dan Nicolaescu  <dann@ics.uci.edu>

	Make it possible to build with GCC-4.6+ -O2 -flto.

	* emacs.c (__malloc_initialize_hook): Mark as EXTERNALLY_VISIBLE.

2011-06-01  Stefan Monnier  <monnier@iro.umontreal.ca>

	* minibuf.c (get_minibuffer, read_minibuf_unwind):
	Call minibuffer-inactive-mode.

2011-05-31  Juanma Barranquero  <lekktu@gmail.com>

	* makefile.w32-in ($(BLD)/data.$(O), $(BLD)/editfns.$(O)):
	Update dependencies.

2011-05-31  Dan Nicolaescu  <dann@ics.uci.edu>

	* data.c (init_data): Remove code for UTS, this system is not
	supported anymore.

2011-05-31  Dan Nicolaescu  <dann@ics.uci.edu>

	Don't force ./temacs to start in terminal mode.

	* frame.c (make_initial_frame): Initialize faces in all cases, not
	only when CANNOT_DUMP is defined.
	* dispnew.c (init_display): Remove CANNOT_DUMP condition.

2011-05-31  Dan Nicolaescu  <dann@ics.uci.edu>

	* dispnew.c (add_window_display_history): Use const for the string
	pointer.  Remove declaration, not needed.

2011-05-31  Paul Eggert  <eggert@cs.ucla.edu>

	Use 'inline', not 'INLINE'.
	<http://lists.gnu.org/archive/html/emacs-devel/2011-05/msg00914.html>
	* alloc.c, fontset.c (INLINE): Remove.
	* alloc.c, bidi.c, charset.c, coding.c, dispnew.c, fns.c, image.c:
	* intervals.c, keyboard.c, process.c, syntax.c, textprop.c, w32term.c:
	* xdisp.c, xfaces.c, xterm.c: Replace all uses of INLINE with inline.
	* gmalloc.c (register_heapinfo): Use inline unconditionally.
	* lisp.h (LISP_MAKE_RVALUE): Use inline, not __inline__.

2011-05-31  Dan Nicolaescu  <dann@ics.uci.edu>

	Make it possible to run ./temacs.

	* callproc.c (set_initial_environment): Remove CANNOT_DUMP code,
	syms_of_callproc does the same thing.  Remove test for
	"initialized", do it in the caller.
	* emacs.c (main): Avoid calling set_initial_environment when dumping.

2011-05-31  Stefan Monnier  <monnier@iro.umontreal.ca>

	* minibuf.c (Finternal_complete_buffer): Return `category' metadata.
	(read_minibuf): Use get_minibuffer.
	(syms_of_minibuf): Use DEFSYM.
	(Qmetadata): New var.
	* data.c (Qbuffer): Don't make it static.
	(syms_of_data): Use DEFSYM.

2011-05-31  Paul Eggert  <eggert@cs.ucla.edu>

	* ccl.c (CCL_CODE_RANGE): Allow negative numbers.  (Bug#8751)
	(CCL_CODE_MIN): New macro.

2011-05-30  Paul Eggert  <eggert@cs.ucla.edu>

	* alloc.c (lisp_align_malloc): Omit unnecessary val==NULL tests.

	* eval.c (Qdebug): Now static.
	* lisp.h (Qdebug): Remove decl.  This reverts a part of the
	2011-04-26T11:26:05Z!dan.colascione@gmail.com that inadvertently undid part of
	2011-04-14T06:48:41Z!eggert@cs.ucla.edu.

2011-05-29  Chong Yidong  <cyd@stupidchicken.com>

	* image.c: Various fixes to ImageMagick code comments.
	(Fimagemagick_types): Doc fix.

2011-05-29  Paul Eggert  <eggert@cs.ucla.edu>

	Minor fixes prompted by GCC 4.6.0 warnings.

	* xselect.c (converted_selections, conversion_fail_tag): Now static.

	* emacs.c [HAVE_X_WINDOWS]: Include "xterm.h".
	(x_clipboard_manager_save_all): Move extern decl to ...
	* xterm.h: ... here, so that it can be checked for consistency.

2011-05-29  Chong Yidong  <cyd@stupidchicken.com>

	* xselect.c (x_clipboard_manager_save_frame)
	(x_clipboard_manager_save_all): New functions.
	(Fx_clipboard_manager_save): Lisp function deleted.

	* emacs.c (Fkill_emacs): Call x_clipboard_manager_save_all.
	* frame.c (delete_frame): Call x_clipboard_manager_save_frame.

	* xterm.h: Update prototype.

2011-05-28  William Xu  <william.xwl@gmail.com>

	* nsterm.m (ns_term_shutdown): Synchronize user defaults before
	exiting (Bug#8239).

2011-05-28  Jim Meyering  <meyering@redhat.com>

	Avoid a sign-extension bug in crypto_hash_function.
	* fns.c (to_uchar): Define.
	(crypto_hash_function): Use it to convert some newly-signed
	variables to unsigned, to avoid sign-extension bugs.  For example,
	without this change, (md5 "truc") would evaluate to
	45723a2aff78ff4fff7fff1114760e62 rather than the expected
	45723a2af3788c4ff17f8d1114760e62.  Reported by Antoine Levitt in
	https://lists.gnu.org/archive/html/emacs-devel/2011-05/msg00883.html.

2011-05-27  Paul Eggert  <eggert@cs.ucla.edu>

	Integer overflow fixes.

	* dbusbind.c: Serial number integer overflow fixes.
	(CHECK_DBUS_SERIAL_GET_SERIAL): New macro.
	(Fdbus_call_method_asynchronously, xd_read_message_1): Use a float
	to hold a serial number that is too large for a fixnum.
	(Fdbus_method_return_internal, Fdbus_method_error_internal):
	Check for serial numbers out of range.  Decode any serial number
	that was so large that it became a float.  (Bug#8722)

	* dbusbind.c: Use XFASTINT rather than XUINT, and check for nonneg.
	(Fdbus_call_method, Fdbus_call_method_asynchronously):
	Use XFASTINT rather than XUINT when numbers are nonnegative.
	(xd_append_arg, Fdbus_method_return_internal):
	(Fdbus_method_error_internal): Likewise.  Also, for unsigned
	arguments, check that Lisp number is nonnegative, rather than
	silently wrapping negative numbers around.  (Bug#8722)
	(xd_read_message_1): Don't assume dbus_uint32_t can fit in int.
	(Bug#8722)

	* data.c (arith_driver, Flsh): Avoid unnecessary casts to EMACS_UINT.

	* ccl.c (ccl_driver): Redo slightly to avoid the need for 'unsigned'.

	ccl: Add integer overflow checks.
	* ccl.c (CCL_CODE_MAX, GET_CCL_RANGE, GET_CCL_CODE, GET_CCL_INT):
	(IN_INT_RANGE): New macros.
	(ccl_driver): Use them to check for integer overflow when
	decoding a CCL program.  Many of the new checks are whether XINT (x)
	fits in int; it doesn't always, on 64-bit hosts.  The new version
	doesn't catch all possible integer overflows, but it's an
	improvement.  (Bug#8719)

	* alloc.c (make_event_array): Use XINT, not XUINT.
	There's no need for unsigned here.

	* mem-limits.h (EXCEEDS_LISP_PTR) [!USE_LSB_TAG]: EMACS_UINT -> uintptr_t
	This follows up to the 2011-05-06 change that substituted uintptr_t
	for EMACS_INT.  This case wasn't caught back then.

	Rework Fformat to avoid integer overflow issues.
	* editfns.c: Include <float.h> unconditionally, as it's everywhere
	now (part of C89).  Include <verify.h>.
	(MAX_10_EXP, CONVERTED_BYTE_SIZE): Remove; no longer needed.
	(pWIDE, pWIDElen, signed_wide, unsigned_wide): New defns.
	(Fformat): Avoid the prepass trying to compute sizes; it was only
	approximate and thus did not catch overflow reliably.  Instead, walk
	through the format just once, formatting and computing sizes as we go,
	checking for integer overflow at every step, and allocating a larger
	buffer as needed.  Keep track separately whether the format is
	multibyte.  Keep only the most-recently calculated precision, rather
	than them all.  Record whether each argument has been converted to
	string.  Use EMACS_INT, not int, for byte and char and arg counts.
	Support field widths and precisions larger than INT_MAX.  Avoid
	sprintf's undefined behavior with conversion specifications such as %#d
	and %.0c.  Fix bug with strchr succeeding on '\0' when looking for
	flags.  Fix bug with (format "%c" 256.0).  Avoid integer overflow when
	formatting out-of-range floating point numbers with int
	formats.  (Bug#8668)

	* lisp.h (FIXNUM_OVERFLOW_P): Work even if arg is a NaN.

	* data.c: Avoid integer truncation in expressions involving floats.
	* data.c: Include <intprops.h>.
	(arith_driver): When there's an integer overflow in an expression
	involving floating point, convert the integers to floating point
	so that the resulting value does not suffer from catastrophic
	integer truncation.  For example, on a 64-bit host (* 4
	most-negative-fixnum 0.5) should yield about -4.6e+18, not zero.
	Do not rely on undefined behavior after integer overflow.

	merge count_size_as_multibyte, parse_str_to_multibyte
	* character.c, character.h (count_size_as_multibyte):
	Rename from parse_str_to_multibyte; all uses changed.
	Check for integer overflow.
	* insdel.c, lisp.h (count_size_as_multibyte): Remove,
	since it's now a duplicate of the other.  This is more of
	a character than a buffer op, so better that it's in character.c.
	* fns.c, print.c: Adjust to above changes.

2011-05-27  Stefan Monnier  <monnier@iro.umontreal.ca>

	* xselect.c (x_convert_selection): Yet another int/Lisp_Object mixup.

2011-05-27  Paul Eggert  <eggert@cs.ucla.edu>

	* xselect.c: Fix minor problems prompted by GCC 4.6.0 warnings.
	(x_handle_selection_request, frame_for_x_selection): Remove unused vars.
	(x_clipboard_manager_save): Now static.
	(Fx_clipboard_manager_save): Rename local to avoid shadowing.

	* fns.c: Fix minor problems prompted by GCC 4.6.0 warnings.
	(crypto_hash_function): Now static.
	Fix pointer signedness problems.  Avoid unnecessary initializations.

2011-05-27  Chong Yidong  <cyd@stupidchicken.com>

	* termhooks.h (Vselection_alist): Make it terminal-local.

	* terminal.c (create_terminal): Initialize it.

	* xselect.c: Support for clipboard managers.
	(Vselection_alist): Move to termhooks.h as terminal-local var.
	(LOCAL_SELECTION): New macro.
	(x_atom_to_symbol): Handle x_display_info_for_display fail case.
	(symbol_to_x_atom): Remove gratuitous arg.
	(x_handle_selection_request, lisp_data_to_selection_data)
	(x_get_foreign_selection, Fx_register_dnd_atom): Callers changed.
	(x_own_selection, x_get_local_selection, x_convert_selection):
	New arg, specifying work frame.  Use terminal-local Vselection_alist.
	(some_frame_on_display): Delete unused function.
	(Fx_own_selection_internal, Fx_get_selection_internal)
	(Fx_disown_selection_internal, Fx_selection_owner_p)
	(Fx_selection_exists_p): New optional frame arg.
	(frame_for_x_selection, Fx_clipboard_manager_save): New functions.
	(x_handle_selection_clear): Don't treat other terminals with the
	same keyboard specially.  Use the terminal-local Vselection_alist.
	(x_clear_frame_selections): Use Frun_hook_with_args.

	* xterm.c (x_term_init): Intern ATOM and CLIPBOARD_MANAGER atoms.

	* xterm.h: Add support for those atoms.

2011-05-26  Chong Yidong  <cyd@stupidchicken.com>

	* xselect.c: ICCCM-compliant handling of MULTIPLE targets.
	(converted_selections, conversion_fail_tag): New global variables.
	(x_selection_request_lisp_error): Free the above.
	(x_get_local_selection): Remove unnecessary code.
	(x_reply_selection_request): Args changed; handle arbitrary array
	of converted selections stored in converted_selections.
	Separate the XChangeProperty and SelectionNotify steps.
	(x_handle_selection_request): Rewrite to handle MULTIPLE target.
	(x_convert_selection): New function.
	(x_handle_selection_event): Simplify.
	(x_get_foreign_selection): Don't ignore incoming requests while
	waiting for an answer; this will fail when we implement
	SAVE_TARGETS, and seems unnecessary anyway.
	(selection_data_to_lisp_data): Recognize ATOM_PAIR type.
	(Vx_sent_selection_functions): Doc fix.

2011-05-26  Leo Liu  <sdl.web@gmail.com>

	* editfns.c (Ftranspose_regions): Allow empty regions.  (Bug#8699)

2011-05-25  YAMAMOTO Mitsuharu  <mituharu@math.s.chiba-u.ac.jp>

	* dispextern.h (struct glyph_row): New member fringe_bitmap_periodic_p.

	* dispnew.c (shift_glyph_matrix, scrolling_window): Mark scrolled row
	for fringe update if it has periodic bitmap.
	(row_equal_p): Also compare left_fringe_offset, right_fringe_offset,
	and fringe_bitmap_periodic_p.

	* fringe.c (get_fringe_bitmap_data): New function.
	(draw_fringe_bitmap_1, update_window_fringes): Use it.
	(update_window_fringes): Record periodicity of fringe bitmap in glyph
	row.  Mark glyph row for fringe update if periodicity changed.

	* xdisp.c (try_window_reusing_current_matrix): Don't mark scrolled row
	for fringe update unless it has periodic bitmap.

2011-05-25  Kenichi Handa  <handa@m17n.org>

	* xdisp.c (get_next_display_element): Set correct it->face_id for
	a static composition.

2011-05-24  Leo Liu  <sdl.web@gmail.com>

	* deps.mk (fns.o):
	* makefile.w32-in ($(BLD)/fns.$(O)): Include sha1.h.

	* fns.c (crypto_hash_function, Fsha1): New function.
	(Fmd5): Use crypto_hash_function.
	(syms_of_fns): Add Ssha1.

2011-05-22  Paul Eggert  <eggert@cs.ucla.edu>

	* gnutls.c: Remove unused macros.
	(fn_gnutls_transport_set_lowat, fn_gnutls_transport_set_pull_function):
	(fn_gnutls_transport_set_push_function) [!WINDOWSNT]:
	Remove macros that are defined and never used.
	Caught by gcc -Wunused-macros (GCC 4.6.0, Fedora 14).

2011-05-22  Chong Yidong  <cyd@stupidchicken.com>

	* xselect.c (syms_of_xselect): Remove unused symbol SAVE_TARGETS.
	(Fx_get_selection_internal): Minor cleanup.
	(Fx_own_selection_internal): Rename arguments for consistency with
	select.el.

2011-05-22  Paul Eggert  <eggert@cs.ucla.edu>

	* xselect.c (QSAVE_TARGETS): New static var, to fix build failure.

2011-05-22  Chong Yidong  <cyd@stupidchicken.com>

	* xselect.c (syms_of_xselect): Include character.h; use DEFSYM.

2011-05-21  YAMAMOTO Mitsuharu  <mituharu@math.s.chiba-u.ac.jp>

	* dispnew.c (scrolling_window): Don't exclude the case that the
	last enabled row in the desired matrix touches the bottom boundary.

2011-05-21  Glenn Morris  <rgm@gnu.org>

	* Makefile.in ($(etc)/DOC): Make second command line even shorter.
	(SOME_MACHINE_OBJECTS): Replace FONT_OBJ by its maximal expansion,
	and add some more files.

2011-05-20  Eli Zaretskii  <eliz@gnu.org>

	* callproc.c (Fcall_process) [MSDOS]: Fix arguments to
	report_file_error introduced by the change from 2011-05-07.

2011-05-20  Paul Eggert  <eggert@cs.ucla.edu>

	* systime.h (Time): Define only if emacs is defined.
	This is to allow ../lib-src/profile.c to be compiled on FreeBSD,
	where the include path doesn't have X11/X.h by default.  See
	<http://lists.gnu.org/archive/html/emacs-devel/2011-05/msg00561.html>.

2011-05-20  Kenichi Handa  <handa@m17n.org>

	* composite.c (find_automatic_composition): Fix previous change.

2011-05-20  Glenn Morris  <rgm@gnu.org>

	* lisp.mk: New file, split from Makefile.in.
	* Makefile.in (lisp): Move to separate file, inserted by @lisp_frag@.
	(shortlisp): Remove.
	($(etc)/DOC): Edit lisp.mk rather than using $shortlisp.

2011-05-19  Glenn Morris  <rgm@gnu.org>

	* Makefile.in (MSDOS_SUPPORT_REAL, MSDOS_SUPPORT, NS_SUPPORT)
	(REAL_MOUSE_SUPPORT, GPM_MOUSE_SUPPORT, MOUSE_SUPPORT, TOOLTIP_SUPPORT)
	(BASE_WINDOW_SUPPORT, X_WINDOW_SUPPORT, WINDOW_SUPPORT): Remove.
	(lisp): Set the order to that of loadup.el.
	(shortlisp): Make it a copy of $lisp.
	(SOME_MACHINE_LISP): Remove.
	($(etc)/DOC): Depend just on $lisp, not $SOME_MACHINE_LISP too.
	Use just $shortlisp, not $SOME_MACHINE_LISP too.

2011-05-18  Kenichi Handa  <handa@m17n.org>

	* composite.c (CHAR_COMPOSABLE_P): Add more check for efficiency.
	(BACKWARD_CHAR): Wrap the arg STOP by parenthesis.
	(find_automatic_composition): Mostly rewrite for efficiency.

2011-05-18  Juanma Barranquero  <lekktu@gmail.com>

	* makefile.w32-in: Update dependencies.

2011-05-18  Christoph Scholtes  <cschol2112@googlemail.com>

	* menu.c: Include limits.h (fixes the MS-Windows build broken by
	2011-06-18T18:49:19Z!cyd@stupidchicken.com).

2011-05-18  Paul Eggert  <eggert@cs.ucla.edu>

	Fix some integer overflow issues, such as string length overflow.

	* insdel.c (count_size_as_multibyte): Check for string overflow.

	* character.c (lisp_string_width): Check for string overflow.
	Use EMACS_INT, not int, for string indexes and lengths; in
	particular, 2nd arg is now EMACS_INT, not int.  Do not crash if
	the resulting string length overflows an EMACS_INT; instead,
	report a string overflow if no precision given.  When checking for
	precision exhaustion, use a check that cannot possibly have
	integer overflow.  (Bug#8675)
	* character.h (lisp_string_width): Adjust to new signature.

	* alloc.c (string_overflow): New function.
	(Fmake_string): Use it.  This doesn't change behavior, but saves
	a few bytes and will simplify future changes.
	* character.c (string_escape_byte8): Likewise.
	* lisp.h (string_overflow): New decl.

	Fixups, following up to the user-interface timestamp change.
	* nsterm.m (last_mouse_movement_time, ns_mouse_position): Use Time
	for UI timestamps, instead of unsigned long.
	* msdos.c (mouse_get_pos): Likewise.
	* w32inevt.c (movement_time, w32_console_mouse_position): Likewise.
	* w32gui.h (Time): Define by including "systime.h" rather than by
	declaring it ourselves.  (Bug#8664)

	* dispextern.h (struct image): Don't assume time_t <= unsigned long.
	* image.c (clear_image_cache): Likewise.

	* term.c (term_mouse_position): Don't assume time_t wraparound.

	Be more systematic about user-interface timestamps.
	Before, the code sometimes used 'Time', sometimes 'unsigned long',
	and sometimes 'EMACS_UINT', to represent these timestamps.
	This change causes it to use 'Time' uniformly, as that's what X uses.
	This makes the code easier to follow, and makes it easier to catch
	integer overflow bugs such as Bug#8664.
	* frame.c (Fmouse_position, Fmouse_pixel_position):
	Use Time, not unsigned long, for user-interface timestamps.
	* keyboard.c (last_event_timestamp, kbd_buffer_get_event): Likewise.
	(button_down_time, make_lispy_position, make_lispy_movement): Likewise.
	* keyboard.h (last_event_timestamp): Likewise.
	* menu.c (Fx_popup_menu) [!HAVE_X_WINDOWS]: Likewise.
	* menu.h (xmenu_show): Likewise.
	* term.c (term_mouse_position): Likewise.
	* termhooks.h (struct input_event.timestamp): Likewise.
	(struct terminal.mouse_position_hook): Likewise.
	* xmenu.c (create_and_show_popup_menu, xmenu_show): Likewise.
	* xterm.c (XTmouse_position, x_scroll_bar_report_motion): Likewise.
	* systime.h (Time): New decl.  Pull it in from <X11/X.h> if
	HAVE_X_WINDOWS, otherwise define it as unsigned long, which is
	what it was before.
	* menu.h, termhooks.h: Include "systime.h", for Time.

	* keyboard.c (make_lispy_event): Fix problem in integer overflow.
	Don't assume that the difference between two unsigned long values
	can fit into an integer.  At this point, we know button_down_time
	<= event->timestamp, so the difference must be nonnegative, so
	there's no need to cast the result if double-click-time is
	nonnegative, as it should be; check that it's nonnegative, just in
	case.  This bug is triggered when events are more than 2**31 ms
	apart (about 25 days).  (Bug#8664)

	* xselect.c (last_event_timestamp): Remove duplicate decl.
	(x_own_selection): Remove needless cast to unsigned long.

	* xmenu.c (set_frame_menubar): Use int, not EMACS_UINT, for indexes
	that always fit in int.  Use a sentinel instead of a counter, to
	avoid a temp and to allay GCC's concerns about possible int overflow.
	* frame.h (struct frame): Use int for menu_bar_items_used
	instead of EMACS_INT, since it always fits in int.

	* menu.c (grow_menu_items): Check for int overflow.

	* xmenu.c (set_frame_menubar): Don't mishandle vectors with no nils.

	* xterm.c: Use EMACS_INT for Emacs modifiers, and int for X modifiers.
	Before, the code was not consistent.  These values cannot exceed
	2**31 - 1 so there's no need to make them unsigned.
	(x_x_to_emacs_modifiers): Accept int and return EMACS_INT.
	(x_emacs_to_x_modifiers): Accept EMACS_INT and return int.
	(x_x_to_emacs_modifiers, x_emacs_to_x_modifiers): Reject non-integers
	as modifiers.
	* xterm.h (x_x_to_emacs_modifiers): Adjust to signature change.

	* lisp.h (XINT) [USE_LISP_UNION_TYPE]: Cast to EMACS_INT.
	(XUINT) [USE_LISP_UNION_TYPE]: Cast to EMACS_UINT.
	Otherwise, GCC 4.6.0 warns about printf (pI, XINT (...)),
	presumably because the widths might not match.

	* window.c (size_window): Avoid needless test at loop start.

2011-05-18  Courtney Bane  <emacs-bugs-7626@cbane.org>  (tiny change)

	* term.c (Fresume_tty): Restore hooks before reinitializing (bug#8687).

2011-05-12  Drew Adams  <drew.adams@oracle.com>

	* textprop.c (Fprevious_single_char_property_change): Doc fix (bug#8655).

2011-05-12  YAMAMOTO Mitsuharu  <mituharu@math.s.chiba-u.ac.jp>

	* w32term.c (w32_draw_fringe_bitmap): Rename local vars `left' and
	`width' to `bar_area_x' and `bar_area_width', respectively.
	(x_scroll_run): Take account of fringe background extension.

	* xterm.c (x_draw_fringe_bitmap) [USE_TOOLKIT_SCROLL_BARS]:
	Rename local vars `left' and `width' to `bar_area_x' and
	`bar_area_width', respectively.
	(x_scroll_run) [USE_TOOLKIT_SCROLL_BARS]: Take account of fringe
	background extension.

2011-05-10  Jim Meyering  <meyering@redhat.com>

	* xdisp.c (x_intersect_rectangles): Fix typo "the the -> the".

2011-05-10  Juanma Barranquero  <lekktu@gmail.com>

	* image.c (Finit_image_library): Return t for built-in image types,
	like pbm and xbm.  (Bug#8640)

2011-05-09  Andreas Schwab  <schwab@linux-m68k.org>

	* w32menu.c (set_frame_menubar): Fix submenu allocation.

2011-05-07  Eli Zaretskii  <eliz@gnu.org>

	* w32console.c (Fset_screen_color): Doc fix.
	(Fget_screen_color): New function.
	(syms_of_ntterm): Defsubr it.

	* callproc.c (call_process_cleanup) [MSDOS]: Don't close and
	unlink the temporary file if Fcall_process didn't create it in the
	first place.
	(Fcall_process) [MSDOS]: Don't create tempfile if stdout of the
	child process will be redirected to a file specified with `:file'.
	Don't try to re-open tempfile in that case, and set fd[0] to -1 as
	cue to call_process_cleanup not to close that handle.

2011-05-07  Ben Key  <bkey76@gmail.com>

	* makefile.w32-in: The bootstrap-temacs rule now makes use of
	one of two shell specific rules, either bootstrap-temacs-CMD or
	bootstrap-temacs-SH.  The bootstrap-temacs-SH rule is identical
	to the previous implementation of the bootstrap-temacs rule.
	The bootstrap-temacs-CMD rule is similar to the previous
	implementation of the bootstrap-temacs rule except that it
	makes use of the ESC_CFLAGS variable instead of the CFLAGS
	variable.

	These changes, along with some changes to nt/configure.bat,
	nt/gmake.defs, and nt/nmake.defs, are required to extend my
	earlier fix to add support for --cflags and --ldflags options
	that include quotes so that it works whether make uses cmd or
	sh as the shell.

2011-05-06  Michael Albinus  <michael.albinus@gmx.de>

	* dbusbind.c (QCdbus_type_unix_fd): Declare static.
	(xd_remove_watch): Don't check QCdbus_type_unix_fd for SYMBOLP, it
	is a constant.
	(Fdbus_init_bus, xd_read_queued_messages): Bus can be a symbol or
	a string.  Handle both cases.
	(Fdbus_call_method_asynchronously, Fdbus_register_signal)
	(Fdbus_register_method): Use Qinvalid_function.

2011-05-06  Juanma Barranquero  <lekktu@gmail.com>

	* makefile.w32-in: Update dependencies.
	(LISP_H): Add inttypes.h and stdin.h.
	(PROCESS_H): Add unistd.h.

2011-05-06  Eli Zaretskii  <eliz@gnu.org>

	* lread.c: Include limits.h (fixes the MS-Windows build broken by
	2011-05-06T07:13:19Z!eggert@cs.ucla.edu).

2011-05-06  Paul Eggert  <eggert@cs.ucla.edu>

	* image.c (Finit_image_library) [!HAVE_NTGUI]: Omit unused local.

	* term.c (vfatal): Remove stray call to va_end.
	It's not needed and the C Standard doesn't allow it here anyway.

	Use C99's va_copy to avoid undefined behavior on x86-64 GNU/Linux.
	* eval.c (verror): doprnt a copy of ap, not the original.  (Bug#8545)

	* eval.c (verror): OK to create a string of up to MOST_POSITIVE_FIXNUM
	bytes.

	* term.c: Don't include <stdarg.h>, as <lisp.h> does that.

	* callproc.c (Fcall_process): Use 'volatile' to avoid vfork clobbering.

	* process.c (Fformat_network_address): Fix typo: args2 -> *args2.

	* xmenu.c (set_frame_menubar): Fix typo: int * -> int (3 times).

	* coding.c (detect_coding_charset): Fix typo: * 2 -> *4 (Bug#8601).

	* charset.h (struct charset.code_space): Now has 15 elements, not 16.
	* charset.c (Fdefine_charset_internal): Don't initialize
	charset.code_space[15].  The value was garbage, on hosts with
	32-bit int (Bug#8600).

	* lread.c (read_integer): Be more consistent with string-to-number.
	Use string_to_number to do the actual conversion; this avoids
	rounding errors and fixes some other screwups.  Without this fix,
	for example, #x1fffffffffffffff was misread as -2305843009213693952.
	(digit_to_number): Move earlier, for benefit of read_integer.
	Return -1 if the digit is out of range for the base, -2 if it is
	not a digit in any supported base.  (Bug#8602)

	* doprnt.c (doprnt): Support arbitrary pI values, such as "I64".

	* dispnew.c (scrolling_window): Return 1 if we scrolled,
	to match comment at start of function.  This also removes a
	GCC warning about overflow in a 32+64-bit port.

	* lisp.h (EMACS_INT, EMACS_UINT, BITS_PER_EMACS_INT, pI): Simplify.

	* dbusbind.c: Do not use XPNTR on a value that may be an integer.
	Reported by Stefan Monnier in
	<http://lists.gnu.org/archive/html/emacs-devel/2011-04/msg00919.html>.
	(xd_remove_watch, Fdbus_init_bus, xd_read_queued_messages):
	Use SYMBOLP-guarded XSYMBOL, not XPNTR.

	* lisp.h (EMACS_INTPTR): Remove.  All uses changed to intptr_t.
	(EMACS_UINTPTR): Likewise, with uintptr_t.

	* lisp.h: Prefer 64-bit EMACS_INT if available.
	(EMACS_INT, EMACS_UINT, BITS_PER_EMACS_INT, pI): Define to 64-bit
	on 32-bit hosts that have 64-bit int, so that they can access
	large files.
	However, temporarily disable this change unless the temporary
	symbol WIDE_EMACS_INT is defined.

	* lread.c, process.c: Do not include <inttypes.h>; lisp.h does it now.

	Prefer intptr_t/uintptr_t for integers the same widths as pointers.
	This removes an assumption that EMACS_INT and long are the same
	width as pointers.  The assumption is true for Emacs porting targets
	now, but we want to make other targets possible.
	* lisp.h: Include <inttypes.h>, for INTPTR_MAX, UINTPTR_MAX.
	(EMACS_INTPTR, EMACS_UINTPTR): New macros.
	In the rest of the code, change types of integers that hold casted
	pointers to EMACS_INTPTR and EMACS_UINTPTR, systematically
	replacing EMACS_INT, long, EMACS_UINT, and unsigned long.
	(XTYPE): Don't cast arg to EMACS_UINT; normally is not needed.
	(XSET): Cast type of XTYPE arg to EMACS_INTPTR; it is needed here.
	No need to cast type when ORing.
	(XPNTR): Return a value of type EMACS_INTPTR or EMACS_UINTPTR.
	* alloc.c (lisp_align_malloc): Remove a no-longer-needed cast.
	* doc.c (store_function_docstring): Use EMACS_INTPTR, so as not to
	assume EMACS_INT is the same width as char *.
	* gtkutil.c (xg_gtk_scroll_destroy, xg_tool_bar_button_cb):
	(xg_tool_bar_callback, xg_tool_bar_help_callback, xg_make_tool_item):
	Remove no-longer-needed casts.
	(xg_create_scroll_bar, xg_tool_bar_button_cb, xg_tool_bar_callback):
	(xg_tool_bar_help_callback, xg_make_tool_item):
	Use EMACS_INTPTR to hold an integer
	that will be cast to void *; this can avoid a GCC warning
	if EMACS_INT is not the same width as void *.
	* menu.c (find_and_call_menu_selection): Remove no-longer-needed cast.
	* xdisp.c (display_echo_area_1, resize_mini_window_1):
	(current_message_1, set_message_1):
	Use a local to convert to proper width without a cast.
	* xmenu.c (dialog_selection_callback): Likewise.

	* sysdep.c (get_random): Don't assume EMACS_INT is no wider than long.
	Also, don't assume VALBITS / RAND_BITS is less than 5,
	and don't rely on undefined behavior when shifting a 1 left into
	the sign bit.
	* lisp.h (get_random): Change signature to match.

	* lread.c (hash_string): Use size_t, not int, for hash computation.
	Normally we prefer signed values; but hashing is special, because
	it's better to use unsigned division on hash table sizes so that
	the remainder is nonnegative.  Also, size_t is the natural width
	for hashing into memory.  The previous code used 'int', which doesn't
	retain enough info to hash well into very large tables.
	(oblookup, oblookup_last_bucket_number, Funintern): Likewise.

	* dbusbind.c: Don't possibly lose pointer info when converting.
	(xd_remove_watch, Fdbus_init_bus, xd_read_queued_messages):
	Use XPNTR rather than XHASH, so that the high-order bits of
	the pointer aren't lost when converting through void *.

	* eval.c (Fautoload): Don't double-shift a pointer.

	* fns.c (Frandom): Let EMACS_UINT be wider than unsigned long.

2011-05-06  Juanma Barranquero  <lekktu@gmail.com>

	* gnutls.c (DEF_GNUTLS_FN):
	* image.c (DEF_IMGLIB_FN): Make function pointers static.

2011-05-05  Andreas Schwab  <schwab@linux-m68k.org>

	* lread.c (lisp_file_lexically_bound_p): Stop scanning at end
	marker.  (Bug#8610)

2011-05-05  Eli Zaretskii  <eliz@gnu.org>

	* w32heap.c (allocate_heap) [USE_LISP_UNION_TYPE || USE_LSB_TAG]:
	New version that can reserve upto 2GB of heap space.

2011-05-05  Chong Yidong  <cyd@stupidchicken.com>

	* nsfns.m (Fns_read_file_name): Doc fix (Bug#8534).

2011-05-05  Teodor Zlatanov  <tzz@lifelogs.com>

	* gnutls.c (fn_gnutls_certificate_set_x509_key_file): Add alias to
	`gnutls_certificate_set_x509_key_file'.

2011-05-05  Juanma Barranquero  <lekktu@gmail.com>

	* makefile.w32-in ($(BLD)/image.$(O), $(BLD)/process.$(O)):
	Update dependencies.

2011-05-04  Juanma Barranquero  <lekktu@gmail.com>

	* gnutls.h (emacs_gnutls_write, emacs_gnutls_read):
	* gnutls.c (emacs_gnutls_write, emacs_gnutls_read):
	Remove unused parameter `fildes'.
	* process.c (read_process_output, send_process): Don't pass it.

2011-05-04  Juanma Barranquero  <lekktu@gmail.com>

	Fix previous change: the library cache is defined in w32.c.
	* image.c (CACHE_IMAGE_TYPE) [!HAVE_NTGUI]: Define to noop.
	(Finit_image_library): Wrap Vlibrary_cache on "#ifdef HAVE_NTGUI".

2011-05-04  Juanma Barranquero  <lekktu@gmail.com>

	Implement dynamic loading of GnuTLS on Windows.

	* gnutls.h (GNUTLS_EMACS_ERROR_NOT_LOADED): New macro.
	(emacs_gnutls_write, emacs_gnutls_read): Mark as extern.
	(emacs_gnutls_record_check_pending, emacs_gnutls_transport_set_errno):
	Declare.

	* gnutls.c (Qgnutls_dll): Define.
	(DEF_GNUTLS_FN, LOAD_GNUTLS_FN): New macros.
	(gnutls_*): Declare function pointers.
	(init_gnutls_functions): New function to initialize function pointers.
	(emacs_gnutls_handshake, Fgnutls_error_string, Fgnutls_deinit)
	(emacs_gnutls_global_init, Fgnutls_bye): Use function pointers.
	(emacs_gnutls_record_check_pending, emacs_gnutls_transport_set_errno):
	Wrappers for gnutls_record_check_pending and gnutls_transport_set_errno.
	(emacs_gnutls_write, emacs_gnutls_read)
	(emacs_gnutls_handle_error, Fgnutls_error_fatalp)
	(Fgnutls_available_p): New function.
	(Fgnutls_boot): Call Fgnutls_available_p.  Use function pointers.
	(syms_of_gnutls) <Qgnutls_dll>: Initialize and staticpro it.
	(syms_of_gnutls) <Sgnutls_available_p>: defsubr it.

	* image.c: Include w32.h.
	(Vimage_type_cache): Delete.
	(syms_of_image) <Vimage_type_cache>: Don't initialize and staticpro it.
	(CACHE_IMAGE_TYPE, Finit_image_library): Use Vlibrary_cache instead.
	(w32_delayed_load): Move to w32.c.

	* w32.h (VlibraryCache, QCloaded_from, w32_delayed_load): Declare.

	* w32.c (QCloaded_from, Vlibrary_cache): Define.
	(w32_delayed_load): Move from image.c.  When loading a library, record
	its filename in the :loaded-from property of the library id.
	(globals_of_w32) <QCloaded_from, Vlibrary_cache>:
	Initialize and staticpro them.
	(emacs_gnutls_pull, emacs_gnutls_push): Call emacs_gnutls_* functions.

	* process.c: Include lisp.h before w32.h, not after.
	(wait_reading_process_output): Call emacs_gnutls_record_check_pending
	instead of gnutls_record_check_pending.

	* callproc.c, emacs.c: Include lisp.h before w32.h, not after.

2011-05-04  Teodor Zlatanov  <tzz@lifelogs.com>

	* gnutls.c (Fgnutls_boot): Support :keylist and :crlfiles options
	instead of :keyfiles.  Give GnuTLS the keylist and the CRL lists
	as passed in.

2011-05-03  Jan Djärv  <jan.h.d@swipnet.se>

	* xterm.c (x_set_frame_alpha): Do not set property on anything
	else than FRAME_X_OUTER_WINDOW (Bug#8608).

2011-05-02  Juanma Barranquero  <lekktu@gmail.com>

	* sysdep.c (get_tty_size) [WINDOWSNT]: Implement.  (Bug#8596)

2011-05-02  Juanma Barranquero  <lekktu@gmail.com>

	* gnutls.c (Qgnutls_log_level, Qgnutls_code, Qgnutls_anon)
	(Qgnutls_x509pki, Qgnutls_e_interrupted, Qgnutls_e_again)
	(Qgnutls_e_invalid_session, Qgnutls_e_not_ready_for_handshake)
	(gnutls_global_initialized, Qgnutls_bootprop_priority)
	(Qgnutls_bootprop_trustfiles, Qgnutls_bootprop_keyfiles)
	(Qgnutls_bootprop_callbacks, Qgnutls_bootprop_loglevel)
	(Qgnutls_bootprop_hostname, Qgnutls_bootprop_verify_flags)
	(Qgnutls_bootprop_verify_error, Qgnutls_bootprop_verify_hostname_error)
	(Qgnutls_bootprop_callbacks_verify): Make static.

2011-05-01  Andreas Schwab  <schwab@linux-m68k.org>

	* callproc.c: Indentation fixup.

	* sysdep.c (wait_for_termination_1): Make static.
	(wait_for_termination, interruptible_wait_for_termination):
	Move after wait_for_termination_1.

2011-05-01  Lars Magne Ingebrigtsen  <larsi@gnus.org>

	* sysdep.c (interruptible_wait_for_termination): New function
	which is like wait_for_termination, but allows keyboard
	interruptions.

	* callproc.c (Fcall_process): Add (:file "file") as an option for
	the STDOUT buffer.
	(Fcall_process_region): Ditto.

2011-04-30  Eli Zaretskii  <eliz@gnu.org>

	* dosfns.c (Fint86, Fdos_memget, Fdos_memput): Use `ASIZE (FOO)'
	rather than `XVECTOR (FOO)->size'.

	* process.c: Remove HAVE_INTTYPES_H condition from inclusion of
	inttypes.h, as a gnulib replacement is used if it not available in
	system headers.

2011-04-21  Eli Zaretskii  <eliz@gnu.org>

	Lift the MOST_POSITIVE_FIXNUM/4 limitation on visited files.
	* fileio.c (Finsert_file_contents): Don't limit file size to 1/4
	of MOST_POSITIVE_FIXNUM.  (Bug#8528)

	* coding.c (coding_alloc_by_realloc): Error out if destination
	will grow beyond MOST_POSITIVE_FIXNUM.
	(decode_coding_emacs_mule): Abort if there isn't enough place in
	charbuf for the composition carryover bytes.  Reserve an extra
	space for up to 2 characters produced in a loop.
	(decode_coding_iso_2022): Abort if there isn't enough place in
	charbuf for the composition carryover bytes.

2011-04-21  Eli Zaretskii  <eliz@gnu.org>

	* doprnt.c (doprnt) [!HAVE_LONG_LONG_INT]: Error out instead of
	aborting when %lld or %lll format is passed.
	[!HAVE_UNSIGNED_LONG_LONG_INT]: Error out instead of aborting when
	%llo or %llx format is passed.  (Bug#8545)

	* window.c (window_scroll_line_based): Use a marker instead of
	simple variables to record original value of point.  (Bug#7952)

	* doprnt.c (doprnt): Fix the case where a multibyte sequence
	produced by %s or %c overflows available buffer space.  (Bug#8545)

2011-04-28  Paul Eggert  <eggert@cs.ucla.edu>

	* doprnt.c (doprnt): Omit useless test; int overflow check (Bug#8545).
	(SIZE_MAX): Move defn after all includes, as they might #define it.

2011-04-28  Juanma Barranquero  <lekktu@gmail.com>

	* w32.c (init_environment): Warn about defaulting HOME to C:\.

2011-04-28  Juanma Barranquero  <lekktu@gmail.com>

	* keyboard.c (Qdelayed_warnings_hook): Define.
	(command_loop_1): Run `delayed-warnings-hook'
	if Vdelayed_warnings_list is non-nil.
	(syms_of_keyboard) <delayed-warnings-hook>: DEFSYM it.
	(syms_of_keyboard) <delayed-warnings-list>: DEFVAR_LISP it.

2011-04-28  Eli Zaretskii  <eliz@gnu.org>

	* doprnt.c (doprnt): Don't return value smaller than the buffer
	size if the message was truncated.  (Bug#8545).

2011-04-28  Juanma Barranquero  <lekktu@gmail.com>

	* w32fns.c (Fx_change_window_property, Fx_delete_window_property)
	(Fx_window_property): #if-0 the whole functions, not just the bodies.

2011-04-27  Paul Eggert  <eggert@cs.ucla.edu>

	* doprnt.c (doprnt): Support "ll" length modifier, for long long.

2011-04-27  Juanma Barranquero  <lekktu@gmail.com>

	* makefile.w32-in: Update dependencies.

2011-04-27  Eli Zaretskii  <eliz@gnu.org>

	Improve `doprnt' and its usage.  (Bug#8545)
	* doprnt.c (doprnt): Make sure `format' is never accessed beyond
	`format_end'.  Remove support for %l as a conversion specifier.
	Don't use xrealloc.  Improve diagnostics when the %l size modifier
	is used.  Update the commentary.

	* eval.c (verror): Simplify calculation of size_t.

	* coding.c (Ffind_operation_coding_system): Fix diagnostic error
	messages.

2011-04-27  Yoshiaki Kasahara  <kasahara@nc.kyushu-u.ac.jp>  (tiny change)

	* buffer.c (init_buffer) [USE_MMAP_FOR_BUFFERS]: Adjust to aliasing
	change.

2011-04-27  Paul Eggert  <eggert@cs.ucla.edu>

	* nsmenu.m: Replace all uses of XVECTOR with ASIZE and AREF.
	This makes this file independent of the recent pseudovector change.

2011-04-26  Paul Eggert  <eggert@cs.ucla.edu>

	* keyboard.c (handle_user_signal): Fix pointer signedness problem.

	* gnutls.c (emacs_gnutls_handle_error): Remove unused local.
	(Fgnutls_boot): gnutls_certificate_verify_peers2 wants unsigned *.
	Remove unused local.
	(emacs_gnutls_write): Don't use uninitialized rtnval if nbyte <= 0.

	* lisp.h: Fix a problem with aliasing and vector headers.  (Bug#8546)
	GCC 4.6.0 optimizes based on type-based alias analysis.
	For example, if b is of type struct buffer * and v of type struct
	Lisp_Vector *, then gcc -O2 was incorrectly assuming that &b->size
	!= &v->size, and therefore "v->size = 1; b->size = 2; return
	v->size;" must therefore return 1.  This assumption is incorrect
	for Emacs, since it type-puns struct Lisp_Vector * with many other
	types.  To fix this problem, this patch adds a new type struct
	vectorlike_header that documents the constraints on layout of vectors
	and pseudovectors, and helps optimizing compilers not get fooled
	by Emacs's type punning.  It also adds the macros XSETTYPED_PVECTYPE
	XSETTYPED_PSEUDOVECTOR, TYPED_PSEUDOVECTORP, for similar reasons.
	* lisp.h (XSETTYPED_PVECTYPE): New macro, specifying the name of
	the size member.
	(XSETPVECTYPE): Rewrite in terms of new macro.
	(XSETPVECTYPESIZE): New macro, specifying both type and size.
	This is a bit clearer, and further avoids the possibility of
	undesirable aliasing.
	(XSETTYPED_PSEUDOVECTOR): New macro, specifying the size.
	(XSETPSEUDOVECTOR): Rewrite in terms of XSETTYPED_PSEUDOVECTOR.
	(XSETSUBR): Rewrite in terms of XSETTYPED_PSEUDOVECTOR and XSIZE,
	since Lisp_Subr is a special case (no "next" field).
	(ASIZE): Now uses header.size rather than size.
	All previous uses of XVECTOR (foo)->size replaced to use this macro,
	to avoid the hassle of writing XVECTOR (foo)->header.size.
	(struct vectorlike_header): New type.
	(TYPED_PSEUDOVECTORP): New macro, also specifying the C type of the
	object, to help avoid aliasing.
	(PSEUDOVECTORP): Rewrite in terms of TYPED_PSEUDOVECTORP.
	(SUBRP): Likewise, since Lisp_Subr is a special case.
	* lisp.h (struct Lisp_Vector, struct Lisp_Char_Table):
	(struct Lisp_Sub_Char_Table, struct Lisp_Bool_Vector):
	(struct Lisp_Hash_Table): Combine first two members into a single
	struct vectorlike_header member.  All uses of "size" and "next" members
	changed to be "header.size" and "header.next".
	* buffer.h (struct buffer): Likewise.
	* font.h (struct font_spec, struct font_entity, struct font): Likewise.
	* frame.h (struct frame): Likewise.
	* process.h (struct Lisp_Process): Likewise.
	* termhooks.h (struct terminal): Likewise.
	* window.c (struct save_window_data, struct saved_window): Likewise.
	* window.h (struct window): Likewise.
	* alloc.c (allocate_buffer, Fmake_bool_vector, allocate_pseudovector):
	Use XSETPVECTYPESIZE, not XSETPVECTYPE, to avoid aliasing problems.
	* buffer.c (init_buffer_once): Likewise.
	* lread.c (defsubr): Use XSETTYPED_PVECTYPE, since Lisp_Subr is a
	special case.
	* process.c (Fformat_network_address): Use local var for size,
	for brevity.

	* bytecode.c (exec_byte_code): Don't use XVECTOR before CHECK_VECTOR.

	Make the Lisp reader and string-to-float more consistent (Bug#8525)
	* data.c (atof): Remove decl; no longer used or needed.
	(digit_to_number): Move to lread.c.
	(Fstring_to_number): Use new string_to_number function, to be
	consistent with how the Lisp reader treats infinities and NaNs.
	Do not assume that floating-point numbers represent EMACS_INT
	without losing information; this is not true on most 64-bit hosts.
	Avoid double-rounding errors, by insisting on integers when
	parsing non-base-10 numbers, as the documentation specifies.
	* lisp.h (string_to_number): New decl, replacing ...
	(isfloat_string): Remove.
	* lread.c: Include <inttypes.h>, for uintmax_t and strtoumax.
	(read1): Do not accept +. and -. as integers; this
	appears to have been a coding error.  Similarly, do not accept
	strings like +-1e0 as floating point numbers.  Do not report
	overflow for integer overflows unless the base is not 10 which
	means we have no simple and reliable way to continue.
	Break out the floating-point parsing into a new
	function string_to_number, so that Fstring_to_number parses
	floating point numbers consistently with the Lisp reader.
	(digit_to_number): Move here from data.c.  Make it static inline.
	(E_CHAR, EXP_INT): Remove, replacing with ...
	(E_EXP): New macro, to solve the "1.0e+" problem mentioned below.
	(string_to_number): New function, replacing isfloat_string.
	This function checks for valid syntax and produces the resulting
	Lisp float number too.  Rework it so that string-to-number
	no longer mishandles examples like "1.0e+".  Use strtoumax,
	so that overflow for non-base-10 numbers is reported only when
	there's no portable and simple way to convert to floating point.

	* textprop.c (set_text_properties_1): Rewrite for clarity,
	and to avoid GCC warning about integer overflow.

	* intervals.h (struct interval): Use EMACS_INT for members
	where EMACS_UINT might cause problems.  See
	<http://lists.gnu.org/archive/html/emacs-devel/2011-04/msg00514.html>.
	(CHECK_TOTAL_LENGTH): Remove cast to EMACS_INT; no longer needed.
	* intervals.c (interval_deletion_adjustment): Now returns EMACS_INT.
	All uses changed.
	(offset_intervals): Tell GCC not to worry about length overflow
	when negating a negative length.

	* alloc.c (overrun_check_malloc, overrun_check_realloc): Now static.
	(overrun_check_free): Likewise.

	* alloc.c (SDATA_SIZE) [!GC_CHECK_STRING_BYTES]: Avoid runtime check
	in the common case where SDATA_DATA_OFFSET is a multiple of Emacs
	word size.

	* gnutls.c: Fix problems found by GCC 4.6.0 on Ubuntu 10.10.
	(gnutls_make_error): Rename local to avoid shadowing.
	(gnutls_emacs_global_deinit): ifdef out; not used.
	(Fgnutls_boot): Use const for pointer to readonly storage.
	Comment out unused local.  Fix pointer signedness problems.

	* lread.c (openp): Don't stuff size_t into an 'int'.
	Use <= on length, not < on length + 1, to avoid GCC 4.6.0 warning
	about possible signed overflow.

	* gtkutil.c: Fix problems found by GCC 4.6.0 on Ubuntu 10.10.
	(GDK_KEY_g): Don't define if already defined.
	(xg_prepare_tooltip): Avoid pointer signedness problem.
	(xg_set_toolkit_scroll_bar_thumb): Redo to avoid two casts.

	* process.c (Fnetwork_interface_info): Avoid left-shift undefined
	behavior with 1 << 31.  GCC 4.6.0 warns about this on 32-bit hosts.

	* xfns.c (Fx_window_property): Simplify a bit,
	to make a bit faster and to avoid GCC 4.6.0 warning.
	* xselect.c (x_get_window_property, x_handle_dnd_message): Likewise.

	* fns.c (internal_equal): Don't assume size_t fits in int.

	* alloc.c (compact_small_strings): Tighten assertion a little.

	Replace pEd with more-general pI, and fix some printf arg casts.
	* lisp.h (pI): New macro, generalizing old pEd macro to other
	conversion specifiers.  For example, use "...%"pI"d..." rather
	than "...%"pEd"...".
	(pEd): Remove.  All uses replaced with similar uses of pI.
	* m/amdx86-64.h, m/ia64.h, m/ibms390x.h: Likewise.
	* alloc.c (check_pure_size): Don't overflow by converting size to int.
	* bidi.c (bidi_dump_cached_states): Use pI to avoid cast.
	* data.c (Fnumber_to_string): Use pI instead of if-then-else-abort.
	* dbusbind.c (xd_append_arg): Use pI to avoid cast.
	(Fdbus_method_return_internal, Fdbus_method_error_internal): Likewise.
	* font.c (font_unparse_xlfd): Avoid potential buffer overrun on
	64-bit hosts.
	(font_unparse_xlfd, font_unparse_fcname): Use pI to avoid casts.
	* keyboard.c (record_char, modify_event_symbol): Use pI to avoid casts.
	* print.c (safe_debug_print, print_object): Likewise.
	(print_object): Don't overflow by converting EMACS_INT or EMACS_UINT
	to int.
	Use pI instead of if-then-else-abort.  Use %p to avoid casts,
	avoiding the 0 flag, which is not portable.
	* process.c (Fmake_network_process): Use pI to avoid cast.
	* region-cache.c (pp_cache): Likewise.
	* xdisp.c (decode_mode_spec): Likewise.
	* xrdb.c (x_load_resources) [USE_MOTIF]: Use pI to avoid undefined
	behavior on 64-bit hosts with printf arg.
	* xselect.c (x_queue_event): Use %p to avoid casts, avoiding 0 flag.
	(x_stop_queuing_selection_requests): Likewise.
	(x_get_window_property): Don't truncate byte count to an 'int'
	when tracing.

	* frame.c (frame_name_fnn_p): Get rid of strtol, which isn't right
	here, since it parses constructs like leading '-' and spaces,
	which are not wanted; and it overflows with large numbers.
	Instead, simply match F[0-9]+, which is what is wanted anyway.

	* alloc.c: Remove unportable assumptions about struct layout.
	(SDATA_SELECTOR, SDATA_DATA_OFFSET): New macros.
	(SDATA_OF_STRING, SDATA_SIZE, allocate_string_data):
	(allocate_vectorlike, make_pure_vector): Use the new macros,
	plus offsetof, to remove unportable assumptions about struct layout.
	These assumptions hold on all porting targets that I know of, but
	they are not guaranteed, they're easy to remove, and removing them
	makes further changes easier.

	* alloc.c (BLOCK BYTES): Fix typo by changing "ablock" to "ablocks".
	This doesn't fix a bug but makes the code clearer.
	(string_overrun_cookie): Now const.  Use initializers that
	don't formally overflow signed char, to avoid warnings.
	(allocate_string_data) [GC_CHECK_STRING_OVERRUN]: Fix typo that
	can cause Emacs to crash when string overrun checking is enabled.
	(allocate_buffer): Don't assume sizeof (struct buffer) is a
	multiple of sizeof (EMACS_INT); it need not be, if
	alignof(EMACS_INT) < sizeof (EMACS_INT).
	(check_sblock, check_string_bytes, check_string_free_list): Protoize.

2011-04-26  Juanma Barranquero  <lekktu@gmail.com>

	* keyboard.c (QCrtl): Rename from Qrtl.  All uses changed.

2011-04-26  Teodor Zlatanov  <tzz@lifelogs.com>

	* gnutls.c (emacs_gnutls_handshake): Return an error if we're not
	supposed to be handshaking.  (Bug#8556)
	Reported by Paul Eggert <eggert@cs.ucla.edu>.

2011-04-26  Daniel Colascione  <dan.colascione@gmail.com>

	* lisp.h (Qdebug): List symbol.
	* eval.c (Qdebug): Restore global linkage.
	* keyboard.c (debug-on-event): New variable.
	(handle_user_signal): Break into debugger when debug-on-event
	matches the current signal symbol.

2011-04-25  Dan Nicolaescu  <dann@ics.uci.edu>

	* alloc.c (check_sblock, check_string_bytes)
	(check_string_free_list): Convert to standard C.

2011-04-25  Teodor Zlatanov  <tzz@lifelogs.com>

	* w32.c (emacs_gnutls_push): Fix typo.

2011-04-25  Eli Zaretskii  <eliz@gnu.org>

	* gnutls.c (emacs_gnutls_handshake): Avoid compiler warnings about
	"cast to pointer from integer of different size".

	Improve doprnt and its use in verror.  (Bug#8545)
	* doprnt.c (doprnt): Document the set of format control sequences
	supported by the function.  Use SAFE_ALLOCA instead of always
	using `alloca'.

	* eval.c (verror): Don't limit the buffer size at size_max-1, that
	is one byte too soon.  Don't use xrealloc; instead xfree and
	xmalloc anew.

2011-04-24  Teodor Zlatanov  <tzz@lifelogs.com>

	* gnutls.h: Add GNUTLS_STAGE_CALLBACKS enum to denote we're in the
	callbacks stage.

	* gnutls.c: Renamed global_initialized to
	gnutls_global_initialized.  Added internals for the
	:verify-hostname-error, :verify-error, and :verify-flags
	parameters of `gnutls-boot' and documented those parameters in the
	docstring.  Start callback support.
	(emacs_gnutls_handshake): Add Woe32 support.  Retry handshake
	unless a fatal error occurred.  Call gnutls_alert_send_appropriate
	on error.  Return error code.
	(emacs_gnutls_write): Call emacs_gnutls_handle_error.
	(emacs_gnutls_read): Likewise.
	(Fgnutls_boot): Return handshake error code.
	(emacs_gnutls_handle_error): New function.
	(wsaerror_to_errno): Likewise.

	* w32.h (emacs_gnutls_pull): Add prototype.
	(emacs_gnutls_push): Likewise.

	* w32.c (emacs_gnutls_pull): New function for GnuTLS on Woe32.
	(emacs_gnutls_push): Likewise.

2011-04-24  Claudio Bley  <claudio.bley@gmail.com>  (tiny change)

	* process.c (wait_reading_process_output): Check if GnuTLS
	buffered some data internally if no FDs are set for TLS
	connections.

	* makefile.w32-in (OBJ2): Add gnutls.$(O).
	(LIBS): Link to USER_LIBS.
	($(BLD)/gnutls.$(0)): New target.

2011-04-24  Eli Zaretskii  <eliz@gnu.org>

	* xdisp.c (handle_single_display_spec): Rename the
	display_replaced_before_p argument into display_replaced_p, to
	make it consistent with the commentary.  Fix typos in the
	commentary.

	* textprop.c (syms_of_textprop): Remove dead code.
	(copy_text_properties): Delete obsolete commentary about an
	interface that was deleted long ago.  Fix typos in the description
	of arguments.

	* msdos.c (XMenuActivate, XMenuAddSelection): Adjust argument list
	to changes in oldXMenu/XMenu.h from 2011-04-16.
	<menu_help_message, prev_menu_help_message>: Constify.
	(IT_menu_make_room): menu->help_text is now `const char **';
	adjust.

	* msdos.h (XMenuActivate, XMenuAddSelection): Adjust prototypes
	to changes in oldXMenu/XMenu.h from 2011-04-16.
	(struct XMenu): Declare `help_text' `const char **'.

	* xfaces.c <Qunspecified>: Make extern again.

	* syntax.c: Include sys/types.h before including regex.h, as
	required by POSIX.

	* doc.c (get_doc_string): Improve the format passed to `error'.

	* doprnt.c (doprnt): Improve commentary.

	* term.c (init_tty) [MSDOS]: Fix 1st argument to maybe_fatal.

	* Makefile.in (TAGS): Depend on $(M_FILE) and $(S_FILE), and scan
	them with etags.

	* makefile.w32-in (globals.h): Add a dummy recipe, to make any
	changes in globals.h immediately force recompilation.
	(TAGS): Depend on $(CURDIR)/m/intel386.h and
	$(CURDIR)/s/ms-w32.h.
	(TAGS-gmake): Scan $(CURDIR)/m/intel386.h and $(CURDIR)/s/ms-w32.h.

	* character.c (Fchar_direction): Function deleted.
	(syms_of_character): Don't defsubr it.
	<char-direction-table>: Deleted.

2011-04-23  Eli Zaretskii  <eliz@gnu.org>

	Fix doprnt so it could be used again safely in `verror'.  (Bug#8435)
	* doprnt.c: Include limits.h.
	(SIZE_MAX): New macro.
	(doprnt): Return a size_t value.  2nd arg is now size_t.
	Many local variables are now size_t instead of int or unsigned.
	Improve overflow protection.  Support `l' modifier for integer
	conversions.  Support %l conversion.  Don't assume an EMACS_INT
	argument for integer conversions and for %c.

	* lisp.h (doprnt): Restore prototype.

	* makefile.w32-in ($(BLD)/callint.$(O)): Depend on
	$(SRC)/character.h.

	* Makefile.in (base_obj): Add back doprnt.o.

	* deps.mk (doprnt.o): Add back prerequisites.
	(callint.o): Depend on character.h.

	* eval.c (internal_lisp_condition_case): Include the handler
	representation in the error message.
	(verror): Call doprnt instead of vsnprintf.  Fix an off-by-one bug
	when breaking from the loop.

	* xdisp.c (vmessage): Call doprnt instead of vsnprintf.

	* callint.c (Fcall_interactively): When displaying error message
	about invalid control letter, pass the character's codepoint, not
	a pointer to its multibyte form.  Improve display of the character
	in octal and display also its hex code.

	* character.c (char_string): Use %x to display the (unsigned)
	codepoint of an invalid character, to avoid displaying a bogus
	negative value.

	* font.c (check_otf_features): Pass SDATA of SYMBOL_NAME to
	`error', not SYMBOL_NAME itself.

	* coding.c (Fencode_sjis_char, Fencode_big5_char): Use %c for
	character arguments to `error'.

	* charset.c (check_iso_charset_parameter): Fix incorrect argument
	to `error' in error message about FINAL_CHAR argument.  Make sure
	FINAL_CHAR is a character, and use %c when it is passed as
	argument to `error'.

2011-04-23  Eli Zaretskii  <eliz@gnu.org>

	* s/ms-w32.h (localtime): Redirect to sys_localtime.

	* w32.c: Include <time.h>.
	(sys_localtime): New function.

2011-04-23  Chong Yidong  <cyd@stupidchicken.com>

	* xdisp.c (init_xdisp): Initialize echo_area_window (Bug#6451).

	* buffer.c (syms_of_buffer): Doc fix (Bug#6902).

2011-04-23  Samuel Thibault  <sthibault@debian.org>  (tiny change)

	* sysdep.c (wait_for_termination): On GNU Hurd, kill returns -1 on
	zombies (Bug#8467).

2011-04-19  Eli Zaretskii  <eliz@gnu.org>

	* syntax.h (SETUP_SYNTAX_TABLE_FOR_OBJECT): Fix setting of
	gl_state.e_property when gl_state.object is Qt.

	* insdel.c (make_gap_larger): Remove limitation of buffer size
	to <= INT_MAX.

2011-04-18  Chong Yidong  <cyd@stupidchicken.com>

	* xdisp.c (lookup_glyphless_char_display)
	(produce_glyphless_glyph): Handle cons cell entry in
	glyphless-char-display.
	(Vglyphless_char_display): Document it.

	* term.c (produce_glyphless_glyph): Handle cons cell entry in
	glyphless-char-display.

2011-04-17  Chong Yidong  <cyd@stupidchicken.com>

	* xdisp.c (get_next_display_element): Remove unnecessary ifdefs.

	* termhooks.h (FRAME_WINDOW_P): Remove duplicated definitions.

	* dispextern.h (FACE_SUITABLE_FOR_ASCII_CHAR_P): Add missing
	definition for no-X builds.

2011-04-16  Paul Eggert  <eggert@cs.ucla.edu>

	Static checks with GCC 4.6.0 and non-default toolkits.

	* s/sol2-6.h, s/unixware.h (PTY_TTY_NAME_SPRINTF): Protoize decl.

	* process.c (keyboard_bit_set): Define only if SIGIO.
	(send_process_trap): Mark it with NO_RETURN if it doesn't return.
	(send_process): Repair possible setjmp clobbering.

	* s/usg5-4-common.h (SETUP_SLAVE_PTY): Don't pass extra arg to 'fatal'.

	* eval.c: Include <stdio.h>, for vsnprintf on non-GNU/Linux hosts.

	* data.c (arith_error): Mark with NO_RETURN if it doesn't return.

	* alloc.c (bytes_used_when_full, SPARE_MEMORY, BYTES_USED):
	Define only if needed.

	* sysdep.c (_FILE_OFFSET_BITS): Make this hack even uglier
	by pacifying GCC about it.  Maybe it's time to retire it?
	* xfaces.c (USG, __TIMEVAL__): Likewise.

	* dispextern.h (struct redisplay_interface): Rename param
	to avoid shadowing.
	* termhooks.h (struct terminal): Likewise.
	* xterm.c (xembed_send_message): Likewise.

	* insdel.c (make_gap_smaller): Define only if
	USE_MMAP_FOR_BUFFERS || REL_ALLOC || DOUG_LEA_MALLOC.

	* keyboard.c (read_char): Make a var volatile so longjmp won't clobber
	it.

	* emacs.c (MAX_HEAP_BSS_DIFF, my_edata): Move to where they're used,
	so that we aren't warned about unused symbols.

	* xfns.c (Fx_file_dialog): Rename local to avoid shadowing.

	* xdisp.c (x_produce_glyphs): Mark var as initialized (Bug#8512).

	* xfns.c (x_real_positions): Mark locals as initialized.

	* xmenu.c (xmenu_show): Don't use uninitialized vars.

	* xterm.c: Fix problems found by static analysis with other toolkits.
	(toolkit_scroll_bar_interaction): Define and use only if USE_X_TOOLKIT.
	(x_dispatch_event): Declare static if USE_GTK, and
	define if USE_GTK || USE_X_TOOLKIT.
	(SET_SAVED_BUTTON_EVENT): Define only if USE_X_TOOLKIT || USE_GTK.
	* xterm.h (x_dispatch_event): Extern only if USE_X_TOOLKIT.
	* xterm.c, xterm.h (x_mouse_leave): Bring this function back, but only
	if defined HAVE_MENUS && !defined USE_X_TOOLKIT && !defined USE_GTK.

	* xmenu.c (menu_help_callback): Pointer type fixes.
	Use const pointers when pointing at readonly data.  Avoid pointer
	signedness clashes.
	(FALSE): Remove unused macro.
	(update_frame_menubar): Remove unused decl.

	* xfns.c (Fx_hide_tip): Move locals to avoid shadowing.

	* menu.c (push_submenu_start, push_submenu_end): Do not define unless
	USE_X_TOOLKIT || USE_GTK || HAVE_NS || defined HAVE_NTGUI.
	(single_menu_item): Rename local to avoid shadowing.

	* keyboard.c (make_lispy_event): Remove unused local var.

	* frame.c, frame.h (x_get_resource_string): Bring this back, but
	only if HAVE_X_WINDOWS && !USE_X_TOOLKIT.

	* bitmaps: Change bitmaps from unsigned char back to the X11
	compatible char.  Avoid the old compiler warnings about
	out-of-range initializers by using, for example, '\xab' rather
	than 0xab.

	* xgselect.c (xgselect_initialize): Check vs interface
	even if ! (defined (USE_GTK) || defined (HAVE_GCONF)).

	* xmenu.c (xmenu_show): Rename parm to avoid shadowing.

	* xterm.c (x_create_toolkit_scroll_bar): Use const * for pointers
	to read-only memory.

	* fns.c (vector): Remove; this old hack is no longer needed.

	* xsmfns.c (create_client_leader_window): Rename shadowing arg.
	Remove unused var.
	(gdk_x11_set_sm_client_id) [!USE_GTK]: Don't define.

	* xrdb.c (x_load_resources): Omit unused local.

	* xfns.c (free_frame_menubar, atof): Remove duplicate decls.
	(x_window): Rename locals to avoid shadowing.
	(USG): Use the kludged USG macro, to pacify gcc.

	* xterm.c (x_alloc_nearest_color_for_widget): Remove; unused.
	(x_term_init): Remove local to avoid shadowing.

	* xfns.c, xterm.c (_XEditResCheckMessages): Protoize decl.

	* xdisp.c, dispextern.h (set_vertical_scroll_bar): Now extern if
	USE_TOOLKIT_SCROLL_BARS && !USE_GTK, as xterm.c needs it then.

2011-04-16  Eli Zaretskii  <eliz@gnu.org>

	* gnutls.c (Fgnutls_boot): Don't pass Lisp_Object to `error'.

	Fix regex.c, syntax.c and friends for buffers > 2GB.
	* syntax.h (struct gl_state_s): Declare character position members
	EMACS_INT.

	* syntax.c (update_syntax_table): Declare 2nd argument EMACS_INT.

	* textprop.c (verify_interval_modification, interval_of):
	Declare arguments EMACS_INT.

	* intervals.c (adjust_intervals_for_insertion): Declare arguments
	EMACS_INT.

	* intervals.h (CHECK_TOTAL_LENGTH): Cast to EMACS_INT, not `int'.

	* indent.c (Fvertical_motion): Local variable it_start is now
	EMACS_INT.

	* regex.c (re_match, re_match_2, re_match_2_internal)
	(bcmp_translate, regcomp, regexec, print_double_string)
	(group_in_compile_stack, re_search, re_search_2, regex_compile)
	(re_compile_pattern, re_exec): Declare arguments and local
	variables `size_t' and `ssize_t' and return values `regoff_t', as
	appropriate.
	(POP_FAILURE_REG_OR_COUNT) <pfreg>: Declare `long'.
	(CHECK_INFINITE_LOOP) <failure>: Declare `ssize_t'.
	<compile_stack_type>: `size' and `avail' are now `size_t'.

	* regex.h <regoff_t>: Use ssize_t, not int.
	(re_search, re_search_2, re_match, re_match_2): Arguments that
	specify buffer/string position and length are now ssize_t and
	size_t.  Return type is regoff_t.

2011-04-16  Ben Key  <bkey76@gmail.com>

	* nsfont.m: Fixed bugs in ns_get_family and
	ns_descriptor_to_entity that were caused by using free to
	deallocate memory blocks that were allocated by xmalloc (via
	xstrdup).  This caused Emacs to crash when compiled with
	XMALLOC_OVERRUN_CHECK defined (when Emacs was configured with
	--enable-checking=xmallocoverrun).  xfree is now used to
	deallocate these memory blocks.

2011-04-15  Paul Eggert  <eggert@cs.ucla.edu>

	* sysdep.c (emacs_read): Remove unnecessary check vs MAX_RW_COUNT.

	emacs_write: Accept and return EMACS_INT for sizes.
	See http://lists.gnu.org/archive/html/emacs-devel/2011-04/msg00514.html
	et seq.
	* gnutls.c, gnutls.h (emacs_gnutls_read, emacs_gnutls_write):
	Accept and return EMACS_INT.
	(emacs_gnutls_write): Return the number of bytes written on
	partial writes.
	* sysdep.c, lisp.h (emacs_read, emacs_write): Likewise.
	(emacs_read, emacs_write): Remove check for negative size, as the
	Emacs source code has been audited now.
	* sysdep.c (MAX_RW_COUNT): New macro, to work around kernel bugs.
	(emacs_read, emacs_write): Use it.
	* process.c (send_process): Adjust to the new signatures of
	emacs_write and emacs_gnutls_write.  Do not attempt to store
	a byte offset into an 'int'; it might overflow.
	See http://lists.gnu.org/archive/html/emacs-devel/2011-04/msg00483.html

	* sound.c: Don't assume sizes fit in 'int'.
	(struct sound_device.period_size, alsa_period_size):
	Return EMACS_INT, not int.
	(struct sound_device.write, vox_write, alsa_write):
	Accept EMACS_INT, not int.
	(wav_play, au_play): Use EMACS_INT to store sizes and to
	record read return values.

2011-04-15  Ben Key  <bkey76@gmail.com>

	* keyboard.c (Qundefined): Don't declare static since it is used
	in nsfns.m.
	* xfaces.c (Qbold, Qexpanded, Qitalic, Qcondensed): Don't declare
	static since they are used in nsfont.m.

2011-04-15  Stefan Monnier  <monnier@iro.umontreal.ca>

	* process.c (Qprocessp): Don't declare static.
	* lisp.h (Qprocessp): Declare again.

2011-04-15  Juanma Barranquero  <lekktu@gmail.com>

	* font.c (Qopentype): Don't make static (used from w32uniscribe.c).

2011-04-14  Paul Eggert  <eggert@cs.ucla.edu>

	Improve C-level modularity by making more things 'static'.

	Don't publish debugger-only interfaces to other modules.
	* lisp.h (safe_debug_print, debug_output_compilation_hack):
	(verify_bytepos, count_markers): Move decls to the only modules
	that need them.
	* region-cache.h (pp_cache): Likewise.
	* window.h (check_all_windows): Likewise.
	* marker.c, print.c, region-cache.c, window.c: Decls moved here.

	* sysdep.c (croak): Now static, if
	defined TIOCNOTTY || defined USG5 || defined CYGWIN.
	* syssignal.h (croak): Declare only if not static.

	* alloc.c (refill_memory_reserve): Now static if
	!defined REL_ALLOC || defined SYSTEM_MALLOC.
	* lisp.h (refill_memory_reserve): Declare only if not static.

	* xsettings.c, xsettings.h (xsettings_get_system_normal_font):
	Define only if USE_LUCID.

	* xrdb.c (x_customization_string, x_rm_string): Now static.

	* xmenu.c (x_menu_wait_for_event): Export only if USE_MOTIF.
	* xterm.h (x_menu_wait_for_event): Declare only if USE_MOTIF.

	* xdisp.c (draw_row_with_mouse_face): Now static.
	* dispextern.h (draw_row_with_mouse_fave): Remove decl.

	* window.h (check_all_windows): Mark externally visible.

	* window.c (window_deletion_count): Now static.

	* undo.c: Make symbols static if they're not exported.
	(last_undo_buffer, last_boundary_position, pending_boundary):
	Now static.

	* textprop.c (interval_insert_behind_hooks): Now static.
	(interval_insert_in_front_hooks): Likewise.

	* term.c: Make symbols static if they're not exported.
	(tty_turn_off_highlight, get_tty_terminal, max_frame_cols):
	(max_frame_lines, tty_set_terminal_modes):
	(tty_reset_terminal_modes, tty_turn_off_highlight):
	(get_tty_terminal): Now static.
	(term_mouse_moveto): Do not define if HAVE_WINDOW_SYSTEM.
	* termhooks.h (term_mouse_moveto): Do not declare if
	HAVE_WINDOW_SYSTEM.
	* dispextern.h (tty_set_terminal_modes, tty_reset_terminal_modes):
	(tty_turn_off_highlight, get_tty_terminal): Remove decls.

	* sysdep.c: Make symbols static if they're not exported.
	(emacs_get_tty, emacs_set_tty, old_fcntl_flags, old_fcntl_owner):
	Now static.
	(sigprocmask_set, full_mask): Remove; unused.
	(wait_debugging): Mark as visible.
	* syssignal.h (SIGFULLMASK, full_mask): Remove decls.
	* systty.h (emacs_get_tty, emacs_set_tty): Remove decls.

	* syntax.c (syntax_temp): Define only if !__GNUC__.

	* sound.c (current_sound_device, current_sound): Now static.

	* search.c (searchbufs, searchbuf_head): Now static.

	* scroll.c (scroll_cost): Remove; unused.
	* dispextern.h (scroll_cost): Remove decl.

	* region-cache.h (pp_cache): Mark as externally visible.

	* process.c: Make symbols static if they're not exported.
	(process_tick, update_tick, create_process, chan_process):
	(Vprocess_alist, proc_buffered_char, datagram_access):
	(fd_callback_data, send_process_frame, process_sent_to): Now static.
	(deactivate_process): Mark defn as static, as well as decl.
	* lisp.h (create_process): Remove decl.
	* process.h (chan_process, Vprocess_alist): Remove decls.

	* print.c: Make symbols static if they're not exported.
	(print_depth, new_backquote_output, being_printed, print_buffer):
	(print_buffer_size, print_buffer_pos, print_buffer_pos_byte):
	(print_interval, print_number_index, initial_stderr_stream):
	Now static.
	* lisp.h (Fprinc): Remove decl.
	(debug_output_compilation_hack): Mark as externally visible.

	* sysdep.c (croak): Move decl from here to syssignal.h.
	* syssignal.h (croak): Put it here, so the API can be checked when
	'croak' is called from dissociate_if_controlling_tty.

	* minibuf.c: Make symbols static if they're not exported.
	(minibuf_save_list, choose_minibuf_frame): Now static.
	* lisp.h (choose_minibuf_frame): Remove decl.

	* lisp.h (verify_bytepos, count_markers): Mark as externally visible.

	* lread.c: Make symbols static if they're not exported.
	(read_objects, initial_obarray, oblookup_last_bucket_number):
	Now static.
	(make_symbol): Remove; unused.
	* lisp.h (initial_obarray, make_symbol): Remove decls.

	* keyboard.c: Make symbols static if they're not exported.
	(single_kboard, recent_keys_index, total_keys, recent_keys):
	(this_command_key_count_reset, raw_keybuf, raw_keybuf_count):
	(this_single_command_key_start, echoing, last_auto_save):
	(read_key_sequence_cmd, dribble, recursive_edit_unwind):
	(command_loop, echo_now, keyboard_init_hook, help_char_p):
	(quit_throw_to_read_char, command_loop_2, top_level_1, poll_timer):
	(Vlispy_mouse_stem, double_click_count):
	Now static.
	(force_auto_save_soon): Define only if SIGDANGER.
	(ignore_mouse_drag_p): Now static if
	!defined HAVE_WINDOW_SYSTEM || defined USE_GTK || defined HAVE_NS.
	(print_help): Remove; unused.
	(stop_character, last_timer_event): Mark as externally visible.
	* keyboard.h (ignore_mouse_drag_p): Declare only if
	defined HAVE_WINDOW_SYSTEM && !defined USE_GTK && !defined HAVE_NS.
	(echo_now, help_char_p, quit_throw_to_read_char): Remove decls.
	* lisp.h (echoing): Remove decl.
	(force_auto_save_soon): Declare only if SIGDANGER.
	* xdisp.c (redisplay_window): Simplify code, to make it more
	obvious that ignore_mouse_drag_p is not accessed if !defined
	USE_GTK && !defined HAVE_NS.

	* intervals.c: Make symbols static if they're not exported.
	(merge_properties_sticky, merge_interval_right, delete_interval):
	Now static.
	* intervals.h (merge_interval_right, delete_interval): Remove decls.

	* insdel.c: Make symbols static if they're not exported.
	However, leave prepare_to_modify_buffer alone.  It's never
	called from outside this function, but that appears to be a bug.
	(combine_after_change_list, combine_after_change_buffer):
	(adjust_after_replace, signal_before_change): Now static.
	(adjust_after_replace_noundo): Remove; unused.
	* lisp.h (adjust_after_replace, adjust_after_replace_noundo):
	(signal_before_change): Remove decls.

	* indent.c (val_compute_motion, val_vmotion): Now static.

	* image.c: Make symbols static if they're not exported.
	* dispextern.h (x_create_bitmap_from_xpm_data): Do not declare
	if USE_GTK.
	* image.c (x_create_bitmap_from_xpm_data): Do not define if USE_GTK.
	(xpm_color_cache, ct_table, ct_colors_allocated): Now static.

	* fringe.c (standard_bitmaps): Now static.
	(max_used_fringe_bitmap): Now static, unless HAVE_NS.

	* frame.c: Make symbols static if they're not exported.
	(x_report_frame_params, make_terminal_frame): Now static.
	(get_frame_param): Now static, unless HAVE_NS.
	(x_fullscreen_adjust): Define if WINDOWSNT, not if HAVE_WINDOW_SYSTEM.
	(x_get_resource_string): Remove; not used.
	* frame.h (make_terminal_frame, x_report_frame_params):
	(x_get_resource_string); Remove decls.
	(x_fullscreen_adjust): Declare only if WINDOWSNT.
	* lisp.h (get_frame_param): Declare only if HAVE_NS.

	* font.c, fontset.c: Make symbols static if they're not exported.
	* dispextern.h (FACE_SUITABLE_FOR_ASCII_CHAR_P): New macro.
	(FACE_SUITABLE_FOR_CHAR_P): Use it.
	* font.c (font_close_object): Now static.
	* font.h (font_close_object): Remove.
	* fontset.c (FONTSET_OBJLIST): Remove.
	(free_realized_fontset) #if-0 the body, which does nothing.
	(face_suitable_for_char_p): #if-0, as it's never called.
	* fontset.h (face_suitable_for_char_p): Remove decl.
	* xfaces.c (face_at_string_position):
	Use FACE_SUITABLE_FOR_ASCII_CHAR_P, not FACE_SUITABLE_FOR_CHAR_P,
	since 0 is always ASCII.

	* fns.c (weak_hash_tables): Now static.

	* fileio.c: Make symbols static if they're not exported.
	(auto_saving, auto_save_mode_bits, auto_save_error_occurred):
	(Vwrite_region_annotation_buffers): Now static.

	* eval.c: Make symbols static if they're not exported.
	(backtrace_list, lisp_eval_depth, when_entered_debugger): Now static.
	* lisp.h (backtrace_list): Remove decl.

	* emacs.c: Make symbols static if they're not exported.
	(malloc_state_ptr, malloc_using_checking, syms_of_emacs):
	(fatal_error_code, fatal_error_signal_hook, standard_args):
	Now static.
	(fatal_error_signal): Now static, unless FLOAT_CATCH_SIGKILL.
	(DEFINE_DUMMY_FUNCTION): Mark function as externally visible.
	(__CTOR_LIST__, __DTOR_LIST__): Now externally visible.
	* lisp.h (fatal_error_signal_hook): Remove decl.
	(fatal_error_signal): Declare only if FLOAT_CATCH_SIGKILL.

	* editfns.c: Move a (normally-unused) function to its only use.
	* editfns.c, lisp.h (get_operating_system_release): Remove.
	* process.c (init_process) [DARWIN_OS]: Do it inline, as it is not
	worth the hassle of breaking this out.

	* xterm.c: Make symbols static if they're not exported.
	(x_raise_frame, x_lower_frame, x_wm_set_window_state):
	(x_wm_set_icon_pixmap, x_initialize, XTread_socket_fake_io_error):
	(x_destroy_window, x_delete_display):
	Now static.
	(x_dispatch_event): Now static if ! (USE_MOTIF || USE_X_TOOLKIT).
	(x_mouse_leave): Remove; unused.
	* xterm.h (x_display_info_for_name, x_raise_frame, x_lower_frame):
	(x_destroy_window, x_wm_set_window_state, x_wm_set_icon_pixmap):
	(x_delete_display, x_initialize, x_set_border_pixel, x_screen_planes):
	Remove decls.
	(x_mouse_leave): Declare only if WINDOWSNT.
	(x_dispatch_event): Declare only if USE_MOTIF or USE_X_TOOLKIT.
	(xic_create_fontsetname): Declare only if HAVE_X_WINDOWS &&
	USE_X_TOOLKIT.

	* ftxfont.c: Make symbols static if they're not exported.
	(ftxfont_driver): Export only if !defined HAVE_XFT && def8ined
	HAVE_FREETYPE.
	* font.h (ftxfont_driver): Likewise.

	* xfns.c: Make symbols static if they're not exported.
	(x_last_font_name, x_display_info_for_name):
	(x_set_foreground_color, x_set_background_color, x_set_mouse_color):
	(x_set_cursor_color, x_set_border_pixel, x_set_border_color):
	(x_set_cursor_type, x_set_icon_type, x_set_icon_name):
	(x_set_scroll_bar_foreground, x_set_scroll_bar_background):
	(x_explicitly_set_name, x_set_title, xic_defaut_fontset, tip_timer):
	(last_show_tip_args): Now static.
	(xic_defaut_fontset, xic_create_fontsetname): Define only if
	defined HAVE_X_WINDOWS && defined USE_X_TOOLKIT
	(x_screen_planes): Remove; unused.
	* dispextern.h (x_screen_planes): Remove decl.

	* dispnew.c: Make symbols static if they're not exported.
	* dispextern.h (redraw_garbaged_frames, scrolling):
	(increment_row_positions): Remove.
	* dispnew.c (new_glyph_matrix, increment_row_positions, scrolling):
	(delayed_size_change, glyph_matrix_count, glyph_pool_count):
	Now static.
	(redraw_garbaged_frames): Remove; unused.

	* xfaces.c: Make symbols static if they're not exported.
	* dispextern.h (ascii_face_of_lisp_face, free_realized_face):
	Remove decls.
	* xterm.h (defined_color): Remove decls.
	(x_free_dpy_colors): Declare only if USE_X_TOOLKIT.
	* xfaces.c (tty_suppress_bold_inverse_default_colors_p):
	(menu_face_changed_default, defined_color, free_realized_face):
	(x_free_dpy_colors): Define only if USE_X_TOOLKIT.
	(ascii_face_of_lisp_face): Remove; unused.

	* xdisp.c: Make symbols static if they're not exported.
	* dispextern.h (scratch_glyph_row, window_box_edges):
	(glyph_to_pixel_coords, set_cursor_from_row):
	(get_next_display_element, set_iterator_to_next):
	(highlight_trailing_whitespace, frame_to_window_pixel_xy):
	(show_mouse_face): Remove decls
	* frame.h (message_buf_print): Likewise.
	* lisp.h (pop_message, set_message, check_point_in_composition):
	Likewise.
	* xterm.h (set_vertical_scroll_bar): Likewise.
	* xdisp.c (list_of_error, Vmessage_stack, line_number_displayed):
	(message_buf_print, scratch_glyph_row, displayed_buffer):
	(set_iterator_to_next, pop_message, set_message, set_cursor_from_row):
	(get_next_display_element, show_mouse_face, window_box_edges):
	(frame_to_window_pixel_xy, check_point_in_composition):
	(set_vertical_scroll_bar, highlight_trailing_whitespace): Now static.
	(glyph_to_pixel_coords): Remove; unused.

	* dired.c (file_name_completion): Now static.

	* dbusbind.c (xd_in_read_queued_messages): Now static.

	* lisp.h (circular_list_error, FOREACH): Remove; unused.
	* data.c (circular_list_error): Remove.

	* commands.h (last_point_position, last_point_position_buffer):
	(last_point_position_window): Remove decls.
	* keyboard.c: Make these variables static.

	* coding.h (coding, code_convert_region, encode_coding_gap):
	Remove decls.
	* coding.c (Vsjis_coding_system, Vbig5_coding_system):
	(iso_code_class, detect_coding, code_convert_region): Now static.
	(encode_coding_gap): Remove; unused.

	* chartab.c (chartab_chars, chartab_bits): Now static.

	* charset.h (charset_iso_8859_1): Remove decl.
	* charset.c (charset_iso_8859_1, charset_emacs, map_charset_for_dump):
	Now static.

	* ccl.h (check_ccl_update, Vccl_program_table): Remove decls.
	* ccl.c (Vccl_program_table): Now static.
	(check_ccl_update): Remove; unused.

	* category.c (SET_CATEGORY_SET, set_category_set): Move here.
	* category.h: ... from here.
	* category.c (check_category_table, set_category_set): Now static.

	* casetab.c (Vascii_upcase_table, Vascii_eqv_table): Now static.
	* lisp.h: Remove these decls.

	* buffer.c (buffer_count): Remove unused var.

	* bidi.c (bidi_dump_cached_states): Mark as externally visible,
	so that it's not optimized away.
	(bidi_ignore_explicit_marks_for_paragraph_level): Likewise.
	* dispextern.h (bidi_dump_cached_states): Remove, since it's
	exported only to the debugger.

	* atimer.c (alarm_signal_handler, run_all_atimers): Now static.
	* atimer.h (run_all_atimers): Remove; not exported.

	font.c: Make copy_font_spec and merge_font_spec ordinary C functions.
	* font.c (copy_font_spec): Rename from Fcopy_font_spec, since it
	was inaccessible from Lisp.
	(merge_font_spec): Likewise, renaming from Fmerge_font_spec.
	* font.c, font.h, fontset.c, xfaces.c, xfont.c: Change all uses.

	alloc.c: Import and export fewer symbols, and remove unused items.
	* lisp.h (suppress_checking, die): Declare only if ENABLE_CHECKING
	is defined.
	(suppress_checking): Add EXTERNALLY_VISIBLE attribute, so that
	it's not optimized away by whole-program optimization.
	(message_enable_multibyte, free_misc): Remove.
	(catchlist, handlerlist, mark_backtrace):
	Declare only if BYTE_MARK_STACK.
	(mark_byte_stack): Likewise, fixing a ifdef-vs-if typo.
	* alloc.c (pure): Export only if VIRT_ADDR_VARIES is defined.
	(message_enable_multibyte): Remove decl.
	(free_misc, interval_free_list, float_block, float_block_index):
	(n_float_blocks, float_free_list, cons_block, cons_block_index):
	(cons_free_list, last_marked_index):
	Now static.
	(suppress_checking, die): Define only if ENABLE_CHECKING is defined.
	* eval.c (catchlist, handlerlist): Export only if BYTE_MARK_STACK.
	(mark_backtrace): Define only if BYTE_MARK_STACK.
	* xdisp.c (message_enable_multibyte): Now static.

	Declare Lisp_Object Q* variables to be 'static' if not exported.
	This makes it easier for human readers (and static analyzers)
	to see whether these variables are used from other modules.
	* alloc.c, buffer.c, bytecode.c, callint.c, casetab.c, category.c:
	* ccl.c, character.c, charset.c, cmds.c, coding.c, composite.c:
	* data.c, dbusbind.c, dired.c, editfns.c, eval.c, fileio.c, fns.c:
	* font.c, frame.c, fringe.c, ftfont.c, image.c, keyboard.c, keymap.c:
	* lread.c, macros.c, minibuf.c, print.c, process.c, search.c:
	* sound.c, syntax.c, textprop.c, window.c, xdisp.c, xfaces.c, xfns.c:
	* xmenu.c, xselect.c:
	Declare Q* vars static if they are not used in other modules.
	* ccl.h, character.h, charset.h, coding.h, composite.h, font.h:
	* frame.h, intervals.h, keyboard.h, lisp.h, process.h, syntax.h:
	Remove decls of unexported vars.
	* keyboard.h (EVENT_HEAD_UNMODIFIED): Remove now-unused macro.

	* lisp.h (DEFINE_FUNC): Make sname 'static'.

	Make Emacs functions such as Fatom 'static' by default.
	This makes it easier for human readers (and static analyzers)
	to see whether these functions can be called from other modules.
	DEFUN now defines a static function.  To make the function external
	so that it can be used in other C modules, use the new macro DEFUE.
	* lisp.h (Funibyte_char_to_multibyte, Fsyntax_table_p):
	(Finit_image_library):
	(Feval_region, Fbacktrace, Ffetch_bytecode, Fswitch_to_buffer):
	(Ffile_executable_p, Fmake_symbolic_link, Fcommand_execute):
	(Fget_process, Fdocumentation_property, Fbyte_code, Ffile_attributes):
	Remove decls, since these functions are now static.
	(Funintern, Fget_internal_run_time): New decls, since these functions
	were already external.

	* alloc.c, buffer.c, callint.c, callproc.c, casefiddle.c, casetab.c:
	* ccl.c, character.c, chartab.c, cmds.c, coding.c, data.c, dispnew.c:
	* doc.c, editfns.c, emacs.c, eval.c, fileio.c, filelock.c, floatfns.c:
	* fns.c, font.c, fontset.c, frame.c, image.c, indent.c:
	* keyboard.c, keymap.c, lread.c:
	* macros.c, marker.c, menu.c, minibuf.c, print.c, process.c, search.c:
	* syntax.c, term.c, terminal.c, textprop.c, undo.c:
	* window.c, xdisp.c, xfaces.c, xfns.c, xmenu.c, xsettings.c:
	Mark functions with DEFUE instead of DEFUN,
	if they are used in other modules.
	* buffer.c (Fset_buffer_major_mode, Fdelete_overlay): New forward
	decls for now-static functions.
	* buffer.h (Fdelete_overlay): Remove decl.
	* callproc.c (Fgetenv_internal): Mark as internal.
	* composite.c (Fremove_list_of_text_properties): Remove decl.
	(Fcomposition_get_gstring): New forward static decl.
	* composite.h (Fcomposite_get_gstring): Remove decl.
	* dired.c (Ffile_attributes): New forward static decl.
	* doc.c (Fdocumntation_property): New forward static decl.
	* eval.c (Ffetch_bytecode): New forward static decl.
	(Funintern): Remove extern decl; now in .h file where it belongs.
	* fileio.c (Fmake_symbolic_link): New forward static decl.
	* image.c (Finit_image_library): New forward static decl.
	* insdel.c (Fcombine_after_change_execute): Make forward decl static.
	* intervals.h (Fprevious_property_change):
	(Fremove_list_of_text_properties): Remove decls.
	* keyboard.c (Fthis_command_keys): Remove decl.
	(Fcommand_execute): New forward static decl.
	* keymap.c (Flookup_key): New forward static decl.
	(Fcopy_keymap): Now static.
	* keymap.h (Flookup_key): Remove decl.
	* process.c (Fget_process): New forward static decl.
	(Fprocess_datagram_address): Mark as internal.
	* syntax.c (Fsyntax_table_p): New forward static decl.
	(skip_chars): Remove duplicate decl.
	* textprop.c (Fprevious_property_change): New forward static decl.
	* window.c (Fset_window_fringes, Fset_window_scroll_bars):
	Now internal.
	(Fset_window_margins, Fset_window_vscroll): New forward static decls.
	* window.h (Fset_window_vscroll, Fset_window_margins): Remove decls.

	* editfns.c (Fformat): Remove unreachable code.

2011-04-14  Andreas Schwab  <schwab@linux-m68k.org>

	* fileio.c (Finsert_file_contents): Fix typo in 2005-05-13
	change.  (Bug#8496)

2011-04-13  Eli Zaretskii  <eliz@gnu.org>

	* xdisp.c (handle_invisible_prop): Don't call bidi_paragraph_init
	when at ZV.  (Bug#8487)

2011-04-12  Andreas Schwab  <schwab@linux-m68k.org>

	* charset.c (Fclear_charset_maps): Use xfree instead of free.
	(Bug#8437)
	* keyboard.c (parse_tool_bar_item): Likewise.
	* sound.c (sound_cleanup, alsa_close): Likewise.
	* termcap.c (tgetent): Likewise.
	* xfns.c (x_default_font_parameter): Likewise.
	* xsettings.c (read_and_apply_settings): Likewise.

	* alloc.c (overrun_check_malloc, overrun_check_realloc)
	(overrun_check_free): Protoize.

2011-04-12  Paul Eggert  <eggert@cs.ucla.edu>

	* sysdep.c (emacs_read, emacs_write): Check for negative sizes
	since callers should never pass a negative size.
	Change the signature to match that of plain 'read' and 'write'; see
	<http://lists.gnu.org/archive/html/emacs-devel/2011-04/msg00397.html>.
	* lisp.h: Update prototypes of emacs_write and emacs_read.

2011-04-11  Eli Zaretskii  <eliz@gnu.org>

	* xdisp.c (redisplay_window): Don't try to determine the character
	position of the scroll margin if the window start point w->startp
	is outside the buffer's accessible region.  (Bug#8468)

2011-04-10  Eli Zaretskii  <eliz@gnu.org>

	Fix write-region and its subroutines for buffers > 2GB.
	* fileio.c (a_write, e_write): Modify declaration of arguments and
	local variables to support buffers larger than 2GB.
	(Fcopy_file): Use EMACS_INT for return value of emacs_read.

	* sysdep.c (emacs_write, emacs_read): Use ssize_t for last
	argument, local variables, and return value.

	* lisp.h: Update prototypes of emacs_write and emacs_read.

	* sound.c (vox_write): Use ssize_t for return value of emacs_write.

2011-04-10  Paul Eggert  <eggert@cs.ucla.edu>

	* xdisp.c (vmessage): Use memchr, not strnlen, which some hosts lack.

	Fix more problems found by GCC 4.6.0's static checks.

	* xdisp.c (vmessage): Use a better test for character truncation.

	* charset.c (load_charset_map): <, not <=, for optimization,
	and to avoid potential problems with integer overflow.
	* chartab.c (sub_char_table_set_range, char_table_set_range): Likewise.
	* casetab.c (set_identity, shuffle): Likewise.
	* editfns.c (Fformat): Likewise.
	* syntax.c (skip_chars): Likewise.

	* xmenu.c (set_frame_menubar): Allocate smaller local vectors.
	This also lets GCC 4.6.0 generate slightly better loop code.

	* callint.c (Fcall_interactively): <, not <=, for optimization.
	(Fcall_interactively): Count the number of arguments produced,
	not the number of arguments given.  This is simpler and lets GCC
	4.6.0 generate slightly better code.

	* ftfont.c: Distingish more carefully between FcChar8 and char.
	The previous code passed unsigned char * to a functions like
	strlen and xstrcasecmp that expect char *, which does not
	conform to the C standard.
	(get_adstyle_property, ftfont_pattern_entity): Use FcChar8 for
	arguments to FcPatternGetString, and explicitly cast FcChar8 * to
	char * when the C standard requires it.

	* keyboard.c (read_char): Remove unused var.

	* eval.c: Port to Windows vsnprintf (Bug#8435).
	Include <limits.h>.
	(SIZE_MAX): Define if the headers do not.
	(verror): Do not give up if vsnprintf returns a negative count.
	Instead, grow the buffer.  This ports to Windows vsnprintf, which
	does not conform to C99.  Problem reported by Eli Zaretskii.
	Also, simplify the allocation scheme, by avoiding the need for
	calling realloc, and removing the ALLOCATED variable.

	* eval.c (verror): Initial buffer size is 4000 (not 200) bytes.

	Remove invocations of doprnt, as Emacs now uses vsnprintf.
	But keep the doprint source code for now, as we might revamp it
	and use it again (Bug#8435).
	* lisp.h (doprnt): Remove.
	* Makefile.in (base_obj): Remove doprnt.o.
	* deps.mk (doprnt.o): Remove.

	error: Print 32- and 64-bit integers portably (Bug#8435).
	Without this change, on typical 64-bit hosts error ("...%d...", N)
	was used to print both 32- and 64-bit integers N, which relied on
	undefined behavior.
	* lisp.h, m/amdx86-64.h, m/ia64.h, m/ibms390x.h (pEd): New macro.
	* lisp.h (error, verror): Mark as printf-like functions.
	* eval.c (verror): Use vsnprintf, not doprnt, to do the real work.
	Report overflow in size calculations when allocating printf buffer.
	Do not truncate output string at its first null byte.
	* xdisp.c (vmessage): Use vsnprintf, not doprnt, to do the real work.
	Truncate the output at a character boundary, since vsnprintf does not
	do that.
	* charset.c (check_iso_charset_parameter): Convert internal
	character to string before calling 'error', since %c now has the
	printf meaning.
	* coding.c (Fdecode_sjis_char, Fdecode_big5_char): Avoid int
	overflow when computing char to be passed to 'error'.  Do not
	pass Lisp_Object to 'error'; pass the integer instead.
	* nsfns.m (Fns_do_applescript): Use int, not long, since it's
	formatted with plain %d.

	* eval.c (internal_lisp_condition_case): Don't pass spurious arg.

	* keyboard.c (access_keymap_keyremap): Print func name, not garbage.

	* coding.c (Fdecode_sjis_char): Don't assume CODE fits in int.

	* xterm.c (x_catch_errors): Remove duplicate declaration.

	* term.c (maybe_fatal): Mark its 3rd arg as a printf format, too.

	* xdisp.c, lisp.h (message_nolog): Remove; unused.

2011-04-10  Jim Meyering  <meyering@redhat.com>

	use ssize_t and size_t for read- and write-like emacs_gnutls_* functions
	* gnutls.c (emacs_gnutls_read): Adjust signature to be more read-like:
	return ssize_t not "int", and use size_t as the buffer length.
	(emacs_gnutls_write): Likewise, and make the buffer pointer "const".
	* gnutls.h: Update declarations.
	* process.c (read_process_output): Use ssize_t, to match.
	(send_process): Likewise.

2011-04-09  Chong Yidong  <cyd@stupidchicken.com>

	* image.c (Fimagemagick_types): Doc fix, and comment cleanup.

2011-04-09  Chong Yidong  <cyd@stupidchicken.com>

	* ftfont.c (get_adstyle_property, ftfont_pattern_entity):
	Use unsigned char, to match FcChar8 type definition.

	* xterm.c (handle_one_xevent):
	* xmenu.c (create_and_show_popup_menu):
	* xselect.c (x_decline_selection_request)
	(x_reply_selection_request): Avoid type-punned deref of X events.

2011-04-09  Eli Zaretskii  <eliz@gnu.org>

	Fix some uses of `int' instead of EMACS_INT.
	* search.c (string_match_1, fast_string_match)
	(fast_c_string_match_ignore_case, fast_string_match_ignore_case)
	(scan_buffer, find_next_newline_no_quit)
	(find_before_next_newline, search_command, Freplace_match)
	(Fmatch_data): Make some `int' variables be EMACS_INT.

	* xdisp.c (display_count_lines): 3rd argument and return value now
	EMACS_INT.  All callers changed.
	(pint2hrstr): Last argument is now EMACS_INT.

	* coding.c (detect_coding_utf_8, detect_coding_emacs_mule)
	(detect_coding_iso_2022, detect_coding_sjis, detect_coding_big5)
	(detect_coding_ccl, detect_coding_charset, decode_coding_utf_8)
	(decode_coding_utf_16, decode_coding_emacs_mule)
	(decode_coding_iso_2022, decode_coding_sjis, decode_coding_big5)
	(decode_coding_ccl, decode_coding_charset)
	<consumed_chars, consumed_chars_base>: Declare EMACS_INT.
	(decode_coding_iso_2022, decode_coding_emacs_mule)
	(decode_coding_sjis, decode_coding_big5, decode_coding_charset)
	<char_offset, last_offset>: Declare EMACS_INT.
	(encode_coding_utf_8, encode_coding_utf_16)
	(encode_coding_emacs_mule, encode_invocation_designation)
	(encode_designation_at_bol, encode_coding_iso_2022)
	(encode_coding_sjis, encode_coding_big5, encode_coding_ccl)
	(encode_coding_raw_text, encode_coding_charset) <produced_chars>:
	Declare EMACS_INT.
	(ASSURE_DESTINATION): Declare more_bytes EMACS_INT.
	(encode_invocation_designation): Last argument P_NCHARS is now
	EMACS_INT.
	(decode_eol): Declare pos_byte, pos, and pos_end EMACS_INT.
	(produce_chars): from_nchars and to_nchars are now EMACS_INT.

	* coding.h (struct coding_system) <head_ascii>: Declare EMACS_INT.
	All users changed.

	* ccl.c (Fccl_execute_on_string): Declare some variables
	EMACS_INT.

2011-04-08  Samuel Thibault  <sthibault@debian.org>  (tiny change)

	* term.c (init_tty): Fix incorrect ifdef placement (Bug#8450).

2011-03-19  Christoph Scholtes  <cschol2112@googlemail.com>

	* process.c (Fformat_network_address): Doc fix.

2011-04-08  T.V. Raman  <tv.raman.tv@gmail.com>  (tiny change)

	* xml.c (parse_region): Avoid creating spurious whitespace nodes.

2011-04-08  Chong Yidong  <cyd@stupidchicken.com>

	* keyboard.c (read_char): Call Lisp function help-form-show,
	instead of using internal_with_output_to_temp_buffer.
	(Qhelp_form_show): New var.
	(syms_of_keyboard): Use DEFSYM macro.

	* print.c (internal_with_output_to_temp_buffer): Function deleted.

	* lisp.h (internal_with_output_to_temp_buffer): Remove prototype.

2011-04-06  Chong Yidong  <cyd@stupidchicken.com>

	* process.c (Flist_processes): Remove to Lisp.
	(list_processes_1): Delete.

2011-04-06  Eli Zaretskii  <eliz@gnu.org>

	* msdos.c (careadlinkat, careadlinkatcwd): MS-DOS replacements.

	* w32.c (careadlinkat, careadlinkatcwd): New always-fail stubs.

2011-04-06  Paul Eggert  <eggert@cs.ucla.edu>

	Fix more problems found by GCC 4.6.0's static checks.

	* xmenu.c (Fx_popup_dialog): Don't assume string is free of formats.

	* menu.c (Fx_popup_menu): Don't assume error_name lacks printf formats.

	* lisp.h (message, message_nolog, fatal): Mark as printf-like.

	* xdisp.c (vmessage): Mark as a printf-like function.

	* term.c (vfatal, maybe_fatal): Mark as printf-like functions.

	* sound.c (sound_warning): Don't crash if arg contains a printf format.

	* image.c (tiff_error_handler, tiff_warning_handler): Mark as
	printf-like functions.
	(tiff_load): Add casts to remove these marks before passing them
	to system-supplied API.

	* eval.c (Fsignal): Remove excess argument to 'fatal'.

	* coding.c (EMIT_ONE_BYTE, EMIT_TWO_BYTES): Use unsigned, not int.
	This avoids several warnings with gcc -Wstrict-overflow.
	(DECODE_COMPOSITION_RULE): If the rule is invalid, goto invalid_code
	directly, rather than having caller test rule sign.  This avoids
	some unnecessary tests.
	* composite.h (COMPOSITION_ENCODE_RULE_VALID): New macro.
	(COMPOSITION_ENCODE_RULE): Arguments now must be valid.  This
	affects only one use, in DECODE_COMPOSITION_RULE, which is changed.

	* xfont.c (xfont_text_extents): Remove var that was set but not used.
	(xfont_open): Avoid unnecessary tests.

	* composite.c (composition_gstring_put_cache): Use unsigned integer.

	* composite.h, composite.c (composition_gstring_put_cache):
	Use EMACS_INT, not int, for length.

	* composite.h (COMPOSITION_DECODE_REFS): New macro,
	breaking out part of COMPOSITION_DECODE_RULE.
	(COMPOSITION_DECODE_RULE): Use it.
	* composite.c (get_composition_id): Remove unused local vars,
	by using the new macro.

	* textprop.c (set_text_properties_1): Change while to do-while,
	since the condition is always true at first.

	* intervals.c (graft_intervals_into_buffer): Mark var as used.
	(interval_deletion_adjustment): Return unsigned value.
	All uses changed.

	* process.c (list_processes_1, create_pty, read_process_output):
	(exec_sentinel): Remove vars that were set but not used.
	(create_pty): Remove unnecessary "volatile"s.
	(Fnetwork_interface_info): Avoid possibility of int overflow.
	(read_process_output): Do adaptive read buffering even if carryover.
	(read_process_output): Simplify nbytes computation if buffered.

	* bytecode.c (exec_byte_code): Rename local to avoid shadowing.

	* syntax.c (scan_words): Remove var that was set but not used.
	(update_syntax_table): Use unsigned instead of int.

	* lread.c (lisp_file_lexically_bound_p): Use ints rather than endptrs.
	(lisp_file_lexically_bound_p, read1): Use unsigned instead of int.
	(safe_to_load_p): Make the end-of-loop test the inverse of the in-loop.

	* print.c (print_error_message): Avoid int overflow.

	* font.c (font_list_entities): Redo for clarity,
	so that reader need not know FONT_DPI_INDEX + 1 == FONT_SPACING_INDEX.

	* font.c (font_find_for_lface, Ffont_get_glyphs): Remove unused vars.
	(font_score): Avoid potential overflow in diff calculation.

	* fns.c (substring_both): Remove var that is set but not used.
	(sxhash): Redo loop for clarity and to avoid wraparound warning.

	* eval.c (funcall_lambda): Rename local to avoid shadowing.

	* alloc.c (mark_object_loop_halt, mark_object): Use size_t, not int.
	Otherwise, GCC 4.6.0 optimizes the loop check away since the check
	can always succeed if overflow has undefined behavior.

	* search.c (boyer_moore, wordify): Remove vars set but not used.
	(wordify): Omit three unnecessary tests.

	* indent.c (MULTIBYTE_BYTES_WIDTH): Don't compute wide_column.
	All callers changed.  This avoids the need for an unused var.

	* casefiddle.c (casify_region): Remove var that is set but not used.

	* dired.c (file_name_completion): Remove var that is set but not used.

	* fileio.c (Finsert_file_contents): Make EOF condition clearer.

	* fileio.c (Finsert_file_contents): Avoid signed integer overflow.
	(Finsert_file_contents): Remove unnecessary code checking fd.

	* minibuf.c (read_minibuf_noninteractive): Use size_t for sizes.
	Check for integer overflow on size calculations.

	* buffer.c (Fprevious_overlay_change): Remove var that is set
	but not used.

	* keyboard.c (menu_bar_items, read_char_minibuf_menu_prompt):
	Remove vars that are set but not used.
	(timer_check_2): Don't assume timer-list and idle-timer-list are lists.
	(timer_check_2): Mark vars as initialized.

	* gtkutil.c (xg_get_file_with_chooser): Mark var as initialized.

	* image.c (lookup_image): Remove var that is set but not used.
	(xbm_load): Use parse_p, for gcc -Werror=unused-but-set-variable.

	* fontset.c (Finternal_char_font, Ffontset_info): Remove vars
	that are set but not used.

	* xfns.c (make_invisible_cursor): Don't return garbage
	if XCreateBitmapFromData fails (Bug#8410).

	* xselect.c (x_get_local_selection, x_handle_property_notify):
	Remove vars that are set but not used.

	* xfns.c (x_create_tip_frame): Remove var that is set but not used.
	(make_invisible_cursor): Initialize a possibly-uninitialized variable.

	* xterm.c (x_scroll_bar_to_input_event) [!USE_GTK]:
	Remove var that is set but not used.
	(scroll_bar_windows_size): Now size_t, not int.
	(x_send_scroll_bar_event): Use size_t, not int, for sizes.
	Check for overflow.

	* xfaces.c (realize_named_face): Remove vars that are set but not used.
	(map_tty_color) [!defined MSDOS]: Likewise.

	* term.c (tty_write_glyphs): Use size_t; this avoids overflow warning.

	* coding.c: Remove vars that are set but not used.
	(DECODE_COMPOSITION_RULE): Remove 2nd arg, which is unused.
	All callers changed.
	(decode_coding_utf_8, decode_coding_utf_16 decode_coding_emacs_mule):
	(decode_coding_iso_2022, encode_coding_sjis, encode_coding_big5):
	(decode_coding_charset): Remove vars that are set but not used.

	* bytecode.c (Fbyte_code) [!defined BYTE_CODE_SAFE]: Remove var
	that is set but not used.

	* print.c (print_object): Remove var that is set but not used.

	Replace 2 copies of readlink code with 1 gnulib version (Bug#8401).
	The gnulib version avoids calling malloc in the usual case,
	and on 64-bit hosts doesn't have some arbitrary 32-bit limits.
	* fileio.c (Ffile_symlink_p): Use emacs_readlink.
	* filelock.c (current_lock_owner): Likewise.
	* lisp.h (READLINK_BUFSIZE, emacs_readlink): New function.
	* sysdep.c: Include allocator.h, careadlinkat.h.
	(emacs_no_realloc_allocator): New static constant.
	(emacs_readlink): New function.
	* deps.mk (sysdep.o): Depend on ../lib/allocator.h and on
	../lib/careadlinkat.h.

2011-04-04  Stefan Monnier  <monnier@iro.umontreal.ca>

	* keyboard.c (safe_run_hook_funcall): Fix last change (don't stop at the
	first non-nil return value).

2011-04-03  Jan Djärv  <jan.h.d@swipnet.se>

	* nsterm.m (ns_update_auto_hide_menu_bar): Define MAC_OS_X_VERSION_10_6
	if not defined (Bug#8403).

2011-04-02  Juanma Barranquero  <lekktu@gmail.com>

	* xdisp.c (display_count_lines): Remove parameter `start',
	unused since 1998-01-01T02:27:27Z!rms@gnu.org.  All callers changed.
	(get_char_face_and_encoding): Remove parameter `multibyte_p',
	unused since 2008-05-14T01:40:23Z!handa@m17n.org.  All callers changed.
	(fill_stretch_glyph_string): Remove parameters `row' and `area',
	unused at least since Kim's GUI unification at 2003-03-16T20:45:46Z!storm@cua.dk
	and thereabouts.  All callers changed.
	(get_per_char_metric): Remove parameter `f', unused since
	2008-05-14T01:40:23Z!handa@m17n.org.  All callers changed.

2011-04-02  Jim Meyering  <meyering@redhat.com>

	do not dereference NULL upon failed strdup
	* nsfont.m (ns_descriptor_to_entity): Use xstrdup, not strdup.
	(ns_get_family): Likewise.

2011-04-02  Juanma Barranquero  <lekktu@gmail.com>

	* eval.c (unwind_to_catch) [DEBUG_GCPRO]: Remove redundant assignment.

2011-04-02  Jan Djärv  <jan.h.d@swipnet.se>

	* nsterm.m (ns_update_auto_hide_menu_bar): Only for OSX 10.6 or
	later (Bug#8403).

2011-04-01  Stefan Monnier  <monnier@iro.umontreal.ca>

	Add lexical binding.

	* window.c (Ftemp_output_buffer_show): New fun.
	(Fsave_window_excursion):
	* print.c (Fwith_output_to_temp_buffer): Move to subr.el.

	* lread.c (lisp_file_lexically_bound_p): New function.
	(Fload): Bind Qlexical_binding.
	(readevalloop): Remove `evalfun' arg.
	Bind Qinternal_interpreter_environment.
	(Feval_buffer): Bind Qlexical_binding.
	(defvar_int, defvar_bool, defvar_lisp_nopro, defvar_kboard):
	Mark as dynamic.
	(syms_of_lread): Declare `lexical-binding'.

	* lisp.h (struct Lisp_Symbol): New field `declared_special'.

	* keyboard.c (eval_dyn): New fun.
	(menu_item_eval_property): Use it.

	* image.c (parse_image_spec): Use Ffunctionp.

	* fns.c (concat, mapcar1): Accept byte-code-functions.

	* eval.c (Fsetq): Handle lexical vars.
	(Fdefun, Fdefmacro, Ffunction): Make closures when needed.
	(Fdefconst, Fdefvaralias, Fdefvar): Mark as dynamic.
	(FletX, Flet): Obey lexical binding.
	(Fcommandp): Handle closures.
	(Feval): New `lexical' arg.
	(eval_sub): New function extracted from Feval.  Use it almost
	everywhere where Feval was used.  Look up vars in lexical env.
	Handle closures.
	(Ffunctionp): Move from subr.el.
	(Ffuncall): Handle closures.
	(apply_lambda): Remove `eval_flags'.
	(funcall_lambda): Handle closures and new byte-code-functions.
	(Fspecial_variable_p): New function.
	(syms_of_eval): Initialize the Vinternal_interpreter_environment var,
	but without exporting it to Lisp.

	* doc.c (Fdocumentation, store_function_docstring):
	* data.c (Finteractive_form): Handle closures.

	* callint.c (Fcall_interactively): Preserve lexical-binding mode for
	interactive spec.

	* bytecode.c (Bstack_ref, Bstack_set, Bstack_set2, BdiscardN):
	New byte-codes.
	(exec_byte_code): New function extracted from Fbyte_code to handle new
	calling convention for byte-code-functions.  Add new byte-codes.

	* buffer.c (defvar_per_buffer): Set new `declared_special' field.

	* alloc.c (Fmake_symbol): Init new `declared_special' field.

2011-03-31  Juanma Barranquero  <lekktu@gmail.com>

	* xdisp.c (redisplay_internal): Fix prototype.

2011-03-31  Eli Zaretskii  <eliz@gnu.org>

	* xdisp.c (SCROLL_LIMIT): New macro.
	(try_scrolling): Use it when setting scroll_limit.
	Limit scrolling to 100 screen lines.
	(redisplay_window): Even when falling back on "recentering",
	position point in the window according to scroll-conservatively,
	scroll-margin, and scroll-*-aggressively variables.  (Bug#6671)

	(try_scrolling): When point is above the window, allow searching
	as far as scroll_max, or one screenful, to compute vertical
	distance from PT to the scroll margin position.  This prevents
	try_scrolling from unnecessarily failing when
	scroll-conservatively is set to a value slightly larger than the
	window height.  Clean up the case of PT below the margin at bottom
	of window: scroll_max can no longer be INT_MAX.  When aggressive
	scrolling is in use, don't let point enter the opposite scroll
	margin as result of the scroll.
	(syms_of_xdisp) <scroll-conservatively>: Document the
	threshold of 100 lines for never-recentering scrolling.

2011-03-31  Juanma Barranquero  <lekktu@gmail.com>

	* dispextern.h (move_it_by_lines):
	* xdisp.c (move_it_by_lines): Remove parameter `need_y_p', unused
	since 2000-12-29T14:24:09Z!gerd@gnu.org.  All callers changed.
	(message_log_check_duplicate): Remove parameters `prev_bol' and
	`this_bol', unused since 1998-01-01T02:27:27Z!rms@gnu.org.  All callers changed.
	(redisplay_internal): Remove parameter `preserve_echo_area',
	unused since 1999-07-21T21:43:52Z!gerd@gnu.org.  All callers changed.

	* indent.c (Fvertical_motion):
	* window.c (window_scroll_pixel_based, Frecenter):
	Don't pass `need_y_p' to `move_it_by_lines'.

2011-03-30  Stefan Monnier  <monnier@iro.umontreal.ca>

	* eval.c (struct backtrace): Don't cheat with negative numbers, but do
	steal a few bits to be more compact.
	(interactive_p, Fbacktrace, Fbacktrace_frame, mark_backtrace):
	Remove unneeded casts.

	* bytecode.c (Fbyte_code): CAR and CDR can GC.

2011-03-30  Zachary Kanfer  <zkanfer@gmail.com>  (tiny change)

	* keyboard.c (Fexecute_extended_command): Do log the "suggest key
	binding" message (bug#7967).

2011-03-30  Paul Eggert  <eggert@cs.ucla.edu>

	Fix more problems found by GCC 4.6.0's static checks.

	* unexelf.c (unexec) [! (defined _SYSTYPE_SYSV || defined __sgi)]:
	Remove unused local var.

	* editfns.c (Fmessage_box): Remove unused local var.

	* xdisp.c (try_window_reusing_current_matrix, x_produce_glyphs):
	(note_mode_line_or_margin_highlight, note_mouse_highlight):
	Omit unused local vars.
	* window.c (shrink_windows): Omit unused local var.
	* menu.c (digest_single_submenu): Omit unused local var.
	* dispnew.c (update_window) [PERIODIC_PREEMPTION_CHECKING]:
	Omit unused local var.

	* keyboard.c (parse_modifiers_uncached, parse_modifiers):
	Don't assume string length fits in int.
	(keyremap_step, read_key_sequence): Use size_t for sizes.
	(read_key_sequence): Don't check last_real_key_start redundantly.

	* callproc.c (Fcall_process, Fcall_process_region): Use SAFE_ALLOCA
	instead of alloca (Bug#8344).

	* eval.c (Fbacktrace): Don't assume nargs fits in int.
	(Fbacktrace_frame): Don't assume nframes fits in int.

	* syntax.c (scan_sexps_forward): Avoid pointer wraparound.

	* xterm.c (x_make_frame_visible, same_x_server): Redo to avoid overflow
	concerns.

	* term.c (produce_glyphless_glyph): Remove unnecessary test.

	* cm.c (calccost): Turn while-do into do-while, for clarity.

	* keyboard.c (syms_of_keyboard): Use the same style as later
	in this function when indexing through an array.  This also
	works around GCC bug 48267.

	* image.c (tiff_load): Fix off-by-one image count (Bug#8336).

	* xselect.c (x_check_property_data): Return correct size (Bug#8335).

	* chartab.c (sub_char_table_ref_and_range): Redo for slight
	efficiency gain, and to bypass a gcc -Wstrict-overflow warning.

	* keyboard.c, keyboard.h (num_input_events): Now size_t.
	This avoids undefined behavior on integer overflow, and is a bit
	more convenient anyway since it is compared to a size_t variable.

	Variadic C functions now count arguments with size_t, not int.
	This avoids an unnecessary limitation on 64-bit machines, which
	caused (substring ...) to crash on large vectors (Bug#8344).
	* lisp.h (struct Lisp_Subr.function.aMANY): Now takes size_t, not int.
	(DEFUN_ARGS_MANY, internal_condition_case_n, safe_call): Likewise.
	All variadic functions and their callers changed accordingly.
	(struct gcpro.nvars): Now size_t, not int.  All uses changed.
	* data.c (arith_driver, float_arith_driver): Likewise.
	* editfns.c (general_insert_function): Likewise.
	* eval.c (struct backtrace.nargs, interactive_p)
	(internal_condition_case_n, run_hook_with_args, apply_lambda)
	(funcall_lambda, mark_backtrace): Likewise.
	* fns.c (concat): Likewise.
	* frame.c (x_set_frame_parameters): Likewise.
	* fns.c (get_key_arg): Now accepts and returns size_t, and returns
	0 if not found, not -1.  All callers changed.

	* alloc.c (garbage_collect): Don't assume stack size fits in int.
	(stack_copy_size): Now size_t, not int.
	(stack_copy, stack_copy_size): Define only if MAX_SAVE_STACK > 0.

2011-03-28  Juanma Barranquero  <lekktu@gmail.com>

	* coding.c (encode_designation_at_bol): Remove parameter `charbuf_end',
	unused since 2002-03-01T01:17:24Z!handa@m17n.org and 2008-02-01T16:01:31Z!miles@gnu.org.
	All callers changed.

	* lisp.h (multibyte_char_to_unibyte):
	* character.c (multibyte_char_to_unibyte): Remove parameter `rev_tbl',
	unused since 2002-03-01T01:16:34Z!handa@m17n.org and 2008-02-01T16:01:31Z!miles@gnu.org.
	* character.h (CHAR_TO_BYTE8):
	* cmds.c (internal_self_insert):
	* editfns.c (general_insert_function):
	* keymap.c (push_key_description):
	* search.c (Freplace_match):
	* xdisp.c (message_dolog, set_message_1): All callers changed.

2011-03-28  Stefan Monnier  <monnier@iro.umontreal.ca>

	* keyboard.c (safe_run_hook_funcall): New function.
	(safe_run_hooks_1, safe_run_hooks_error, safe_run_hooks): On error,
	don't set the hook to nil, but remove the offending function instead.
	(Qcommand_hook_internal): Remove, unused.
	(syms_of_keyboard): Don't initialize Qcommand_hook_internal nor define
	Vcommand_hook_internal.

	* eval.c (enum run_hooks_condition): Remove.
	(funcall_nil, funcall_not): New functions.
	(run_hook_with_args): Call each function through a `funcall' argument.
	Remove `cond' argument, now redundant.
	(Frun_hooks, Frun_hook_with_args, Frun_hook_with_args_until_success)
	(Frun_hook_with_args_until_failure): Adjust accordingly.
	(run_hook_wrapped_funcall, Frun_hook_wrapped): New functions.

2011-03-28  Juanma Barranquero  <lekktu@gmail.com>

	* dispextern.h (string_buffer_position): Remove declaration.

	* print.c (strout): Remove parameter `multibyte', unused since
	1999-08-21T19:30:21Z!gerd@gnu.org.  All callers changed.

	* search.c (boyer_moore): Remove parameters `len', `pos' and `lim',
	never used since function introduction in 1998-02-08T21:33:56Z!rms@gnu.org.
	All callers changed.

	* w32.c (_wsa_errlist): Use braces for struct initializers.

	* xdisp.c (string_buffer_position_lim): Remove parameter `w',
	never used since function introduction in 2001-03-09T18:41:50Z!gerd@gnu.org.
	All callers changed.
	(string_buffer_position): Likewise.  Also, make static (it's never
	used outside xdisp.c).
	(cursor_row_p): Remove parameter `w', unused since
	2000-10-17T16:08:57Z!gerd@gnu.org.  All callers changed.
	(decode_mode_spec): Remove parameter `precision', introduced during
	Gerd Moellmann's rewrite at 1999-07-21T21:43:52Z!gerd@gnu.org, but never used.
	All callers changed.

2011-03-27  Jan Djärv  <jan.h.d@swipnet.se>

	* nsterm.m (syms_of_nsterm): Use doc: for ns-auto-hide-menu-bar.

2011-03-27  Anders Lindgren  <andlind@gmail.com>

	* nsterm.m (ns_menu_bar_is_hidden): New variable.
	(ns_constrain_all_frames, ns_menu_bar_should_be_hidden)
	(ns_update_auto_hide_menu_bar): New functions.
	(ns_update_begin): Call ns_update_auto_hide_menu_bar.
	(applicationDidBecomeActive): Call ns_update_auto_hide_menu_bar and
	ns_constrain_all_frames.
	(constrainFrameRect): Return at once if ns_menu_bar_should_be_hidden.
	(syms_of_nsterm): DEFVAR ns-auto-hide-menu-bar, init to Qnil.

2011-03-27  Jan Djärv  <jan.h.d@swipnet.se>

	* nsmenu.m (runDialogAt): Remove argument to timer_check.

2011-03-27  Glenn Morris  <rgm@gnu.org>

	* syssignal.h: Replace RETSIGTYPE with void.
	* atimer.c, data.c, dispnew.c, emacs.c, floatfns.c, keyboard.c:
	* keyboard.h, lisp.h, process.c, sysdep.c, xterm.c:
	Replace SIGTYPE with void everywhere.
	* s/usg5-4-common.h (SIGTYPE): Remove definition.
	* s/template.h (SIGTYPE): Remove commented out definition.

2011-03-26  Eli Zaretskii  <eliz@gnu.org>

	* xdisp.c (redisplay_window): Don't check buffer's clip_changed
	flag as a prerequisite for invoking try_scrolling.  (Bug#6671)

2011-03-26  Juanma Barranquero  <lekktu@gmail.com>

	* w32.c (read_unc_volume): Use parameter `henum', instead of
	global variable `wget_enum_handle'.

	* keymap.c (describe_vector): Remove parameters `indices' and
	`char_table_depth', unused since 2002-03-01T01:43:26Z!handa@m17n.org.
	(describe_map, Fdescribe_vector): Adjust calls to `describe_vector'.

	* keyboard.h (timer_check, show_help_echo): Remove unused parameters.

	* keyboard.c (timer_check): Remove parameter `do_it_now',
	unused since 1996-04-12T06:01:29Z!rms@gnu.org.
	(show_help_echo): Remove parameter `ok_to_overwrite_keystroke_echo',
	unused since 2008-04-19T19:30:53Z!monnier@iro.umontreal.ca.

	* keyboard.c (read_char):
	* w32menu.c (w32_menu_display_help):
	* xmenu.c (show_help_event, menu_help_callback):
	Adjust calls to `show_help_echo'.

	* gtkutil.c (xg_maybe_add_timer):
	* keyboard.c (readable_events):
	* process.c (wait_reading_process_output):
	* xmenu.c (x_menu_wait_for_event): Adjust calls to `timer_check'.

	* insdel.c (adjust_markers_gap_motion):
	Remove; no-op since 1998-01-02T21:29:48Z!rms@gnu.org.
	(gap_left, gap_right): Don't call it.

2011-03-25  Chong Yidong  <cyd@stupidchicken.com>

	* xdisp.c (handle_fontified_prop): Discard changes to clip_changed
	incurred during fontification.

2011-03-25  Juanma Barranquero  <lekktu@gmail.com>

	* buffer.c (defvar_per_buffer): Remove unused parameter `doc'.
	(DEFVAR_PER_BUFFER): Don't pass it.

	* dispnew.c (row_equal_p, add_row_entry): Remove unused parameter `w'.
	(scrolling_window): Don't pass it.

2011-03-25  Juanma Barranquero  <lekktu@gmail.com>

	* dispextern.h (glyph_matric): Use #if GLYPH_DEBUG, not #ifdef.

	* fileio.c (check_executable) [DOS_NT]: Remove unused variables `len'
	and `suffix'.
	(Fset_file_selinux_context) [HAVE_LIBSELINUX]: Move here declaration
	of variables specific to SELinux and computation of `encoded_absname'.

	* image.c (XPutPixel): Remove unused variable `height'.

	* keyboard.c (make_lispy_event): Remove unused variable `hpos'.

	* unexw32.c (get_section_info): Remove unused variable `section'.

	* w32.c (stat): Remove unused variables `drive_root' and `devtype'.
	(system_process_attributes): Remove unused variable `sess'.
	(sys_read): Remove unused variable `err'.

	* w32fns.c (top): Wrap variables with #if GLYPH_DEBUG, not #ifdef.
	(w32_wnd_proc): Remove unused variable `isdead'.
	(unwind_create_frame): Use #if GLYPH_DEBUG, not #ifdef.
	(Fx_server_max_request_size): Remove unused variable `dpyinfo'.
	(x_create_tip_frame): Remove unused variable `tem'.

	* w32inevt.c (w32_console_read_socket):
	Remove unused variable `no_events'.

	* w32term.c (x_draw_composite_glyph_string_foreground):
	Remove unused variable `width'.

2011-03-24  Juanma Barranquero  <lekktu@gmail.com>

	* w32term.c (x_set_glyph_string_clipping):
	Don't pass uninitialized region to CombineRgn.

2011-03-23  Juanma Barranquero  <lekktu@gmail.com>

	* w32fns.c (x_set_menu_bar_lines): Remove unused variable `olines'.
	(w32_wnd_proc): Pass NULL to Windows API, not uninitialized buffer.
	(Fx_close_connection): Remove unused variable `i'.

	* w32font.c (w32font_draw): Return number of glyphs.
	(w32font_open_internal): Remove unused variable `i'.
	(w32font_driver): Add missing initializer.

	* w32menu.c (utf8to16): Remove unused variable `utf16'.
	(fill_in_menu): Remove unused variable `items_added'.

	* w32term.c (last_mouse_press_frame): Remove static global variable.
	(w32_clip_to_row): Remove unused variable `f'.
	(x_delete_terminal): Remove unused variable `i'.

	* w32uniscribe.c (uniscribe_shape): Remove unused variable `nclusters'.
	(NOTHING): Remove unused static global variable.
	(uniscribe_check_otf): Remove unused variable `table'.
	(uniscribe_font_driver): Add missing initializers.

2011-03-23  Julien Danjou  <julien@danjou.info>

	* term.c (Fsuspend_tty, Fresume_tty):
	* minibuf.c (read_minibuf, run_exit_minibuf_hook):
	* window.c (temp_output_buffer_show):
	* insdel.c (signal_before_change):
	* frame.c (Fhandle_switch_frame):
	* fileio.c (Fdo_auto_save):
	* emacs.c (Fkill_emacs):
	* editfns.c (save_excursion_restore):
	* cmds.c (internal_self_insert):
	* callint.c (Fcall_interactively):
	* buffer.c (Fkill_all_local_variables):
	* keyboard.c (Fcommand_execute, Fsuspend_emacs, safe_run_hooks_1):
	Use Frun_hooks.
	(command_loop_1): Use Frun_hooks.  Call safe_run_hooks
	unconditionally since it does the check itself.

2011-03-23  Paul Eggert  <eggert@cs.ucla.edu>

	Fix more problems found by GCC 4.5.2's static checks.

	* coding.c (encode_coding_raw_text): Avoid unnecessary test
	the first time through the loop, since we know p0 < p1 then.
	This also avoids a gcc -Wstrict-overflow warning.

	* lisp.h (SAFE_ALLOCA, SAFE_ALLOCA_LISP): Avoid 'int' overflow
	leading to a memory leak, possible in functions like
	load_charset_map_from_file that can allocate an unbounded number
	of objects (Bug#8318).

	* xmenu.c (set_frame_menubar): Use EMACS_UINT, not int, for indexes
	that could (at least in theory) be that large.

	* xdisp.c (message_log_check_duplicate): Return unsigned long, not int.
	This is less likely to overflow, and avoids undefined behavior if
	overflow does occur.  All callers changed.  Use strtoul to scan
	for the unsigned long integer.
	(pint2hrstr): Simplify and tune code slightly.
	This also avoids a (bogus) GCC warning with gcc -Wstrict-overflow.

	* scroll.c (do_scrolling): Work around GCC bug 48228.
	See <http://gcc.gnu.org/bugzilla/show_bug.cgi?id=48228>.

	* frame.c (Fmodify_frame_parameters): Simplify loop counter.
	This also avoids a warning with gcc -Wstrict-overflow.
	(validate_x_resource_name): Simplify count usage.
	This also avoids a warning with gcc -Wstrict-overflow.

	* fileio.c (Fcopy_file): Report error if fchown or fchmod
	fail (Bug#8306).

	* emacs.c (Fdaemon_initialized): Do not ignore I/O errors (Bug#8303).

	* process.c (Fmake_network_process): Use socklen_t, not int,
	where POSIX says socklen_t is required in portable programs.
	This fixes a porting bug on hosts like 64-bit HP-UX, where
	socklen_t is wider than int (Bug#8277).
	(Fmake_network_process, server_accept_connection):
	(wait_reading_process_output, read_process_output):
	Likewise.

	* process.c: Rename or move locals to avoid shadowing.
	(list_processes_1, Fmake_network_process):
	(read_process_output_error_handler, exec_sentinel_error_handler):
	Rename or move locals.
	(Fmake_network_process): Define label "retry_connect" only if needed.
	(Fnetwork_interface_info): Fix pointer signedness.
	(process_send_signal): Add cast to avoid pointer signedness problem.
	(FIRST_PROC_DESC, IF_NON_BLOCKING_CONNECT): Remove unused macros.
	(create_process): Use 'volatile' to avoid vfork clobbering (Bug#8298).

	Make tparam.h and terminfo.c consistent.
	* cm.c (tputs, tgoto, BC, UP): Remove extern decls.
	Include tparam.h instead, since it declares them.
	* cm.h (PC): Remove extern decl; tparam.h now does this.
	* deps.mk (cm.o, terminfo.o): Depend on tparam.h.
	* terminfo.c: Include tparam.h, to check interfaces.
	(tparm): Make 1st arg a const pointer in decl.  Put it at top level.
	(tparam): Adjust signature to match interface in tparam.h;
	this removes some undefined behavior.  Check that outstring and len
	are zero, which they always are with Emacs.
	* tparam.h (PC, BC, UP): New extern decls.

	* xftfont.c (xftfont_shape): Now static, and defined only if needed.
	(xftfont_open): Rename locals to avoid shadowing.

	* ftfont.c (ftfont_resolve_generic_family): Fix pointer signedness.
	(ftfont_otf_capability, ftfont_shape): Omit decls if not needed.
	(OTF_TAG_SYM): Omit macro if not needed.
	(ftfont_list): Remove unused local.
	(get_adstyle_property, ftfont_pattern_entity):
	(ftfont_lookup_cache, ftfont_open, ftfont_anchor_point):
	Rename locals to avoid shadowing.

	* xfont.c (xfont_list_family): Mark var as initialized.

	* xml.c (make_dom): Now static.

	* composite.c (composition_compute_stop_pos): Rename local to
	avoid shadowing.
	(composition_reseat_it): Remove unused locals.
	(find_automatic_composition, composition_adjust_point): Likewise.
	(composition_update_it): Mark var as initialized.
	(find_automatic_composition): Mark vars as initialized,
	with a FIXME (Bug#8290).

	character.h: Rename locals to avoid shadowing.
	* character.h (PREV_CHAR_BOUNDARY, FETCH_STRING_CHAR_ADVANCE):
	(FETCH_STRING_CHAR_AS_MULTIBYTE_ADVANCE, FETCH_CHAR_ADVANCE):
	(FETCH_CHAR_ADVANCE_NO_CHECK, INC_POS, DEC_POS, BUF_INC_POS):
	(BUF_DEC_POS): Be more systematic about renaming local temporaries
	to avoid shadowing.

	* textprop.c (property_change_between_p): Remove; unused.

	* intervals.c (interval_start_pos): Now static.

	* intervals.h (CHECK_TOTAL_LENGTH): Avoid empty "else".

	* atimer.c (start_atimer, append_atimer_lists, set_alarm):
	Rename locals to avoid shadowing.

	* sound.c (wav_play, au_play, Fplay_sound_internal):
	Fix pointer signedness.
	(alsa_choose_format): Remove unused local var.
	(wav_play): Initialize a variable to 0, to prevent undefined
	behavior (Bug#8278).

	* region-cache.c (insert_cache_boundary): Redo var to avoid shadowing.

	* region-cache.h (pp_cache): New decl, for gcc -Wmissing-prototypes.

	* callproc.c (Fcall_process): Use 'volatile' to avoid vfork
	clobbering (Bug#8298).
	* sysdep.c (sys_subshell): Likewise.
	Previously, the sys_subshell 'volatile' was incorrectly IF_LINTted out.

	* lisp.h (child_setup): Now NO_RETURN unless DOS_NT.
	This should get cleaned up, so that child_setup has the
	same signature on all platforms.

	* callproc.c (call_process_cleanup): Now static.
	(relocate_fd): Rename locals to avoid shadowing.

2011-03-22  Chong Yidong  <cyd@stupidchicken.com>

	* xterm.c (x_clear_frame): Remove XClearWindow call.  This appears
	not to be necessary, and produces flickering.

2011-03-20  Glenn Morris  <rgm@gnu.org>

	* config.in: Remove file.

2011-03-20  Juanma Barranquero  <lekktu@gmail.com>

	* minibuf.c (Vcompleting_read_function): Don't declare, global variables
	are now in src/globals.h.
	(syms_of_minibuf): Remove spurious & from previous change.

2011-03-20  Leo Liu  <sdl.web@gmail.com>

	* minibuf.c (completing-read-function): New variable.
	(completing-read-default): Rename from completing-read.
	(completing-read): Call completing-read-function.

2011-03-19  Juanma Barranquero  <lekktu@gmail.com>

	* xfaces.c (Fx_load_color_file):
	Read color file from absolute filename (bug#8250).

2011-03-19  Juanma Barranquero  <lekktu@gmail.com>

	* makefile.w32-in: Update dependencies.

2011-03-17  Eli Zaretskii  <eliz@gnu.org>

	* makefile.w32-in ($(BLD)/unexw32.$(O)): Depend on $(SRC)/unexec.h.

2011-03-17  Paul Eggert  <eggert@cs.ucla.edu>

	Fix more problems found by GCC 4.5.2's static checks.

	* process.c (make_serial_process_unwind, send_process_trap):
	(sigchld_handler): Now static.

	* process.c (allocate_pty): Let PTY_ITERATION declare iteration vars.
	That way, the code declares only the vars that it needs.
	* s/aix4-2.h (PTY_ITERATION): Declare iteration vars.
	* s/cygwin.h (PTY_ITERATION): Likewise.
	* s/darwin.h (PTY_ITERATION): Likewise.
	* s/gnu-linux.h (PTY_ITERATION): Likewise.

	* s/irix6-5.h (PTY_OPEN): Declare stb, to loosen coupling.
	* process.c (allocate_pty): Don't declare stb unless it's needed.

	* bytecode.c (MAYBE_GC): Rewrite so as not to use empty "else".
	(CONSTANTLIM): Remove; unused.
	(METER_CODE, Bscan_buffer, Bread_char, Bset_mark):
	Define only if needed.

	* unexelf.c (unexec): Name an expression,
	to avoid gcc -Wbad-function-cast warning.
	Use a different way to cause a compilation error if anyone uses
	n rather than nn, a way that does not involve shadowing.
	(ELF_BSS_SECTION_NAME, OLD_PROGRAM_H): Remove; unused.

	* deps.mk (unexalpha.o): Remove; unused.

	New file unexec.h, the (simple) interface for unexec (Bug#8267).
	* unexec.h: New file.
	* deps.mk (emacs.o, unexaix.o, unexcw.o, unexcoff.o, unexelf.o):
	(unexhp9k800.o, unexmacosx.o, unexsol.o, unexw32.o):
	Depend on unexec.h.
	* emacs.c [!defined CANNOT_DUMP]: Include unexec.h.
	* unexaix.c, unexcoff.c, unexcw.c, unexelf.c, unexhp9k800.c:
	* unexmacosx.c, unexsol.c, unexw32.c: Include unexec.h.
	Change as necessary to match prototype in unexec.h.

	* syntax.c (Fforward_comment, scan_lists): Rename locals to avoid
	shadowing.
	(back_comment, skip_chars): Mark vars as initialized.

	* character.h (FETCH_STRING_CHAR_ADVANCE_NO_CHECK, BUF_INC_POS):
	Rename locals to avoid shadowing.

	* lread.c (read1): Rewrite so as not to use empty "else".
	(Fload, readevalloop, read1): Rename locals to avoid shadowing.

	* print.c (Fredirect_debugging_output): Fix pointer signedess.

	* lisp.h (debug_output_compilation_hack): Add decl here, to avoid
	warning when compiling print.c.

	* font.c (font_unparse_fcname): Abort in an "impossible" situation
	instead of using an uninitialized var.
	(font_sort_entities): Mark var as initialized.

	* character.h (FETCH_CHAR_ADVANCE): Rename locals to avoid shadowing.

	* font.c (font_unparse_xlfd): Don't mix pointers to variables with
	pointers to constants.
	(font_parse_fcname): Remove unused vars.
	(font_delete_unmatched): Now static.
	(font_get_spec): Remove; unused.
	(font_style_to_value, font_prop_validate_style, font_unparse_fcname):
	(font_update_drivers, Ffont_get_glyphs, font_add_log):
	Rename or move locals to avoid shadowing.

	* fns.c (require_nesting_list, require_unwind): Now static.
	(Ffillarray): Rename locals to avoid shadowing.

	* floatfns.c (domain_error2): Define only if needed.
	(Ffrexp, Fldexp): Rename locals to avoid shadowing.

	* alloc.c (mark_backtrace): Move decl from here ...
	* lisp.h: ... to here, so that it can be checked.

	* eval.c (call_debugger, do_debug_on_call, grow_specpdl): Now static.
	(Fdefvar): Rewrite so as not to use empty "else".
	(lisp_indirect_variable): Name an expression,
	to avoid gcc -Wbad-function-cast warning.
	(Fdefvar): Rename locals to avoid shadowing.

	* callint.c (quotify_arg, quotify_args): Now static.
	(Fcall_interactively): Rename locals to avoid shadowing.
	Use const pointer when appropriate.

	* lisp.h (get_system_name, get_operating_system_release):
	Move decls here, to check interfaces.
	* process.c (get_operating_system_release): Move decl to lisp.h.
	* xrdb.c (get_system_name): Likewise.
	* editfns.c (init_editfns, Fuser_login_name, Fuser_uid):
	(Fuser_real_uid, Fuser_full_name): Remove unnecessary casts,
	some of which prompt warnings from gcc -Wbad-function-cast.
	(Fformat_time_string, Fencode_time, Finsert_char):
	(Ftranslate_region_internal, Fformat):
	Rename or remove local vars to avoid shadowing.
	(Ftranslate_region_internal): Mark var as initialized.

	* doc.c (Fdocumentation, Fsnarf_documentation): Move locals to
	avoid shadowing.

	* lisp.h (eassert): Check that the argument compiles, even if
	ENABLE_CHECKING is not defined.

	* data.c (Findirect_variable): Name an expression, to avoid
	gcc -Wbad-function-cast warning.
	(default_value, arithcompare, arith_driver, arith_error): Now static.
	(store_symval_forwarding): Rename local to avoid shadowing.
	(Fmake_variable_buffer_local, Fmake_local_variable):
	Mark variables as initialized.
	(do_blv_forwarding, do_symval_forwarding): Remove; unused.

	* alloc.c (check_cons_list): Do not define unless GC_CHECK_CONS_LIST.
	(Fmake_vector, Fvector, Fmake_byte_code, Fgarbage_collect):
	Rename locals to avoid shadowing.
	(mark_stack): Move local variables into the #ifdef region where
	they're used.
	(BLOCK_INPUT_ALLOC, UNBLOCK_INPUT_ALLOC): Define only if
	! defined SYSTEM_MALLOC && ! defined SYNC_INPUT, as they are not
	needed otherwise.
	(CHECK_ALLOCATED): Define only if GC_CHECK_MARKED_OBJECTS.
	(GC_STRING_CHARS): Remove; not used.
	(Fmemory_limit): Cast sbrk's returned value to char *.

	* lisp.h (check_cons_list): Declare if GC_CHECK_CONS_LIST; this
	avoids undefined behavior in theory.

	* regex.c (IF_LINT): Add defn, for benefit of ../lib-src.

	Use functions, not macros, for up- and down-casing (Bug#8254).
	* buffer.h (DOWNCASE_TABLE, UPCASE_TABLE, DOWNCASE, UPPERCASEP):
	(NOCASEP, LOWERCASEP, UPCASE, UPCASE1): Remove.  All callers changed
	to use the following functions instead of these macros.
	(downcase): Adjust to lack of DOWNCASE_TABLE.  Return int, not
	EMACS_INT, since callers assume the returned value fits in int.
	(upcase1): Likewise, for UPCASE_TABLE.
	(uppercasep, lowercasep, upcase): New static inline functions.
	* editfns.c (Fchar_equal): Remove no-longer-needed workaround for
	the race-condition problem in the old DOWNCASE.

	* regex.c (CHARSET_LOOKUP_RANGE_TABLE_RAW, POP_FAILURE_REG_OR_COUNT):
	Rename locals to avoid shadowing.
	(regex_compile, re_match_2_internal): Move locals to avoid shadowing.
	(regex_compile, re_search_2, re_match_2_internal):
	Remove unused local vars.
	(FREE_VAR): Rewrite so as not to use empty "else",
	which gcc can warn about.
	(regex_compile, re_match_2_internal): Mark locals as initialized.
	(RETALLOC_IF): Define only if needed.
	(WORDCHAR_P): Likewise.  This one is never needed, but is used
	only in a comment talking about a compiler bug, so put inside
	the #if 0 of that comment.
	(CHARSET_LOOKUP_BITMAP, FAIL_STACK_FULL, RESET_FAIL_STACK):
	(PUSH_FAILURE_ELT, BUF_PUSH_3, STOP_ADDR_VSTRING):
	Remove; unused.

	* search.c (boyer_moore): Rename locals to avoid shadowing.
	* character.h (FETCH_STRING_CHAR_AS_MULTIBYTE_ADVANCE):
	(PREV_CHAR_BOUNDARY): Likewise.

	* search.c (simple_search): Remove unused var.

	* dired.c (compile_pattern): Move decl from here ...
	* lisp.h: ... to here, so that it can be checked.
	(struct re_registers): New forward decl.

	* character.h (INC_POS, DEC_POS): Rename locals to avoid shadowing.

	* indent.c (MULTIBYTE_BYTES_WIDTH): New args bytes, width.
	All uses changed.
	(MULTIBYTE_BYTES_WIDTH, scan_for_column, compute_motion):
	Rename locals to avoid shadowing.
	(Fvertical_motion): Mark locals as initialized.

	* casefiddle.c (casify_object, casify_region): Now static.
	(casify_region): Mark local as initialized.

	* cmds.c (internal_self_insert): Rename local to avoid shadowing.

	* lisp.h (GCPRO2_VAR, GCPRO3_VAR, GCPRO4_VAR, GCPRO5_VAR, GCPRO6_VAR):
	New macros, so that the caller can use some names other than
	gcpro1, gcpro2, etc.
	(GCPRO2, GCPRO3, GCPRO4, GCPRO5, GCPRO6): Reimplement in terms
	of the new macros.
	(GCPRO1_VAR, UNGCPRO_VAR): Change the meaning of the second
	argument, for consistency with GCPRO2_VAR, etc: it is now the
	prefix of the variable, not the variable itself.  All uses
	changed.
	* dired.c (directory_files_internal, file_name_completion):
	Rename locals to avoid shadowing.

	Fix a race condition diagnosed by gcc -Wsequence-point (Bug#8254).
	An expression of the form (DOWNCASE (x) == DOWNCASE (y)), found in
	dired.c's scmp function, had undefined behavior.
	* lisp.h (DOWNCASE_TABLE, UPCASE_TABLE, DOWNCASE, UPPERCASEP):
	(NOCASEP, LOWERCASEP, UPCASE, UPCASE1): Move from here ...
	* buffer.h: ... to here, because these macros use current_buffer,
	and the new implementation with inline functions needs to have
	current_buffer in scope now, rather than later when the macros
	are used.
	(downcase, upcase1): New static inline functions.
	(DOWNCASE, UPCASE1): Reimplement using these functions.
	This avoids undefined behavior in expressions like
	DOWNCASE (x) == DOWNCASE (y), which previously suffered
	from race conditions in accessing the global variables
	case_temp1 and case_temp2.
	* casetab.c (case_temp1, case_temp2): Remove; no longer needed.
	* lisp.h (case_temp1, case_temp2): Remove their decls.
	* character.h (ASCII_CHAR_P): Move from here ...
	* lisp.h: ... to here, so that the inline functions mentioned
	above can use them.

	* dired.c (directory_files_internal_unwind): Now static.

	* fileio.c (file_name_as_directory, directory_file_name):
	(barf_or_query_if_file_exists, auto_save_error, auto_save_1):
	Now static.
	(file_name_as_directory): Use const pointers when appropriate.
	(Fexpand_file_name): Likewise.  In particular, newdir might
	point at constant storage, so make it a const pointer.
	(Fmake_directory_internal, Fread_file_name): Remove unused vars.
	(Ffile_selinux_context, Fset_file_selinux_context): Fix pointer
	signedness issues.
	(Fset_file_times, Finsert_file_contents, auto_save_error):
	Rename locals to avoid shadowing.

	* minibuf.c (choose_minibuf_frame_1): Now static.
	(Ftry_completion, Fall_completions): Rename or remove locals
	to avoid shadowing.

	* marker.c (bytepos_to_charpos): Remove; unused.

	* lisp.h (verify_bytepos, count_markers): New decls,
	so that gcc does not warn that these functions aren't declared.

	* insdel.c (check_markers, make_gap_larger, make_gap_smaller):
	(reset_var_on_error, Fcombine_after_change_execute_1): Now static.
	(CHECK_MARKERS): Redo to avoid gcc -Wempty-body diagnostic.
	(copy_text): Remove unused local var.

	* filelock.c (within_one_second): Now static.
	(lock_file_1): Rename local to avoid shadowing.

	* buffer.c (fix_overlays_before): Mark locals as initialized.
	(fix_start_end_in_overlays): Likewise.  This function should be
	simplified by using pointers-to-pointers, but that's a different
	matter.
	(switch_to_buffer_1): Now static.
	(Fkill_buffer, record_buffer, Fbury_buffer, Fset_buffer_multibyte):
	(report_overlay_modification): Rename locals to avoid shadowing.

	* sysdep.c (system_process_attributes): Rename vars to avoid shadowing.
	Fix pointer signedness issue.
	(sys_subshell): Mark local as volatile if checking for lint,
	to suppress a gcc -Wclobbered warning that does not seem to be right.
	(MAXPATHLEN): Define only if needed.

	* process.c (serial_open, serial_configure): Move decls from here ...
	* systty.h: ... to here, so that they can be checked.

	* fns.c (get_random, seed_random): Move extern decls from here ...
	* lisp.h: ... to here, so that they can be checked.

	* sysdep.c (reset_io): Now static.
	(wait_for_termination_signal): Remove; unused.

	* keymap.c (keymap_parent, keymap_memberp, map_keymap_internal):
	(copy_keymap_item, append_key, push_text_char_description):
	Now static.
	(Fwhere_is_internal): Don't test CONSP (sequences) unnecessarily.
	(DENSE_TABLE_SIZE): Remove; unused.
	(get_keymap, access_keymap, Fdefine_key, Fwhere_is_internal):
	(describe_map_tree):
	Rename locals to avoid shadowing.

	* keyboard.c: Declare functions static if they are not used elsewhere.
	(echo_char, echo_dash, cmd_error, top_level_2):
	(poll_for_input, handle_async_input): Now static.
	(read_char, kbd_buffer_get_event, make_lispy_position):
	(make_lispy_event, make_lispy_movement, apply_modifiers):
	(decode_keyboard_code, tty_read_avail_input, menu_bar_items):
	(parse_tool_bar_item, read_key_sequence, Fread_key_sequence):
	(Fread_key_sequence_vector): Rename locals to avoid shadowing.
	(read_key_sequence, read_char): Mark locals as initialized.
	(Fexit_recursive_edit, Fabort_recursive_edit): Mark with NO_RETURN.

	* keyboard.h (make_ctrl_char): New decl.
	(mark_kboards): Move decl here ...
	* alloc.c (mark_kboards): ... from here.

	* lisp.h (force_auto_save_soon): New decl.

	* emacs.c (init_cmdargs): Rename local to avoid shadowing.
	(DEFINE_DUMMY_FUNCTION): New macro.
	(__do_global_ctors, __do_global_ctors_aux, __do_global_dtors, __main):
	Use it.
	(main): Add casts to avoid warnings
	if GCC considers string literals to be constants.

	* lisp.h (fatal_error_signal): Add decl, since it's exported.

	* dbusbind.c: Pointer signedness fixes.
	(xd_signature, xd_append_arg, xd_initialize):
	(Fdbus_call_method, Fdbus_call_method_asynchronously):
	(Fdbus_method_return_internal, Fdbus_method_error_internal):
	(Fdbus_send_signal, xd_read_message_1, Fdbus_register_service):
	(Fdbus_register_signal): Use SSDATA when the context wants char *.

	* dbusbind.c (Fdbus_init_bus): Add cast to avoid warning
	if GCC considers string literals to be constants.
	(Fdbus_register_service, Fdbus_register_method): Remove unused vars.

2011-03-16  Stefan Monnier  <monnier@iro.umontreal.ca>

	* print.c (PRINT_CIRCLE_CANDIDATE_P): New macro.
	(print_preprocess, print_object): New macro to fix last change.

	* print.c (print_preprocess): Don't forget font objects.

2011-03-16  Juanma Barranquero  <lekktu@gmail.com>

	* emacs.c (USAGE3): Doc fixes.

2011-03-15  Andreas Schwab  <schwab@linux-m68k.org>

	* coding.c (detect_coding_iso_2022): Reorganize code to clarify
	structure.

2011-03-14  Juanma Barranquero  <lekktu@gmail.com>

	* lisp.h (VWindow_system, Qfile_name_history):
	* keyboard.h (lispy_function_keys) [WINDOWSNT]:
	* w32term.h (w32_system_caret_hwnd, w32_system_caret_height)
	(w32_system_caret_x, w32_system_caret_y): Declare extern.

	* w32select.c: Don't #include "keyboard.h".
	(run_protected): Add extern declaration for waiting_for_input.

	* w32.c (Qlocal, noninteractive1, inhibit_window_system):
	* w32console.c (detect_input_pending, read_input_pending)
	(encode_terminal_code):
	* w32fns.c (quit_char, lispy_function_keys, Qtooltip)
	(w32_system_caret_hwnd, w32_system_caret_height, w32_system_caret_x)
	(w32_system_caret_y, Qfile_name_history):
	* w32font.c (w32font_driver, QCantialias, QCotf, QClang):
	* w32inevt.c (reinvoke_input_signal, lispy_function_keys):
	* w32menu.c (Qmenu_bar, QCtoggle, QCradio, Qoverriding_local_map)
	(Qoverriding_terminal_local_map, Qmenu_bar_update_hook):
	* w32proc.c (Qlocal, report_file_error):
	* w32term.c (Vwindow_system, updating_frame):
	* w32uniscribe.c (initialized, uniscribe_font_driver):
	Remove unneeded extern declarations.

2011-03-14  Chong Yidong  <cyd@stupidchicken.com>

	* buffer.c (Fmake_indirect_buffer): Fix incorrect assertions.

2011-03-13  Chong Yidong  <cyd@stupidchicken.com>

	* buffer.h (BUF_BEGV, BUF_BEGV_BYTE, BUF_ZV, BUF_ZV_BYTE, BUF_PT)
	(BUF_PT_BYTE): Rewrite to handle indirect buffers (Bug#8219).
	These macros can no longer be used for assignment.

	* buffer.c (Fget_buffer_create, Fmake_indirect_buffer):
	Assign struct members directly, instead of using BUF_BEGV etc.
	(record_buffer_markers, fetch_buffer_markers): New functions for
	recording and fetching special buffer markers.
	(set_buffer_internal_1, set_buffer_temp): Use them.

	* lread.c (unreadchar): Use SET_BUF_PT_BOTH.

	* insdel.c (adjust_point): Use SET_BUF_PT_BOTH.

	* intervals.c (temp_set_point_both): Use SET_BUF_PT_BOTH.
	(get_local_map): Use SET_BUF_BEGV_BOTH and SET_BUF_ZV_BOTH.

	* xdisp.c (hscroll_window_tree):
	(reconsider_clip_changes): Use PT instead of BUF_PT.

2011-03-13  Eli Zaretskii  <eliz@gnu.org>

	* makefile.w32-in ($(BLD)/editfns.$(O)): Depend on
	$(EMACS_ROOT)/lib/intprops.h.

2011-03-13  Paul Eggert  <eggert@cs.ucla.edu>

	Fix more problems found by GCC 4.5.2's static checks.

	* gtkutil.c (xg_get_pixbuf_from_pixmap): Add cast from char *
	to unsigned char * to avoid compiler diagnostic.
	(xg_free_frame_widgets): Make it clear that a local variable is
	needed only if USE_GTK_TOOLTIP.
	(gdk_window_get_screen): Make it clear that this macro is needed
	only if USE_GTK_TOOLTIP.
	(int_gtk_range_get_value): New function, which avoids a diagnostic
	from gcc -Wbad-function-cast.
	(xg_set_toolkit_scroll_bar_thumb): Use it.
	(xg_tool_bar_callback, xg_tool_item_stale_p): Rewrite to avoid
	diagnostic from gcc -Wbad-function-cast.
	(get_utf8_string, xg_get_file_with_chooser):
	Rename locals to avoid shadowing.
	(create_dialog): Move locals to avoid shadowing.

	* xgselect.c (xg_select): Remove unused var.

	* image.c (four_corners_best): Mark locals as initialized.
	(gif_load): Initialize transparent_p to zero (Bug#8238).
	Mark another local as initialized.
	(my_png_error, my_error_exit): Mark with NO_RETURN.

	* image.c (clear_image_cache): Now static.
	(DIM, HAVE_STDLIB_H_1): Remove unused macros.
	(xpm_load): Redo to avoid "discards qualifiers" gcc warning.
	(x_edge_detection): Remove unnecessary cast that
	gcc -Wbad-function-cast diagnoses.
	(gif_load): Fix pointer signedness.
	(clear_image_cache, xbm_read_bitmap_data, x_detect_edges):
	(jpeg_load, gif_load): Rename locals to avoid shadowing.

2011-03-12  Paul Eggert  <eggert@cs.ucla.edu>

	Improve quality of tests for time stamp overflow.
	For example, without this patch (encode-time 0 0 0 1 1
	1152921504606846976) returns the obviously-bogus value (-948597
	62170) on my RHEL 5.5 x86-64 host.  With the patch, it correctly
	reports time overflow.  See
	<http://lists.gnu.org/archive/html/emacs-devel/2011-03/msg00470.html>.
	* deps.mk (editfns.o): Depend on ../lib/intprops.h.
	* editfns.c: Include limits.h and intprops.h.
	(TIME_T_MIN, TIME_T_MAX): New macros.
	(time_overflow): Move earlier, to before first use.
	(hi_time, lo_time): New functions, for an accurate test for
	out-of-range times.
	(Fcurrent_time, Fget_internal_run_time, make_time): Use them.
	(Fget_internal_run_time): Don't assume time_t fits in int.
	(make_time): Use list2 instead of Fcons twice.
	(Fdecode_time): More accurate test for out-of-range times.
	(check_tm_member): New function.
	(Fencode_time): Use it, to test for out-of-range times.
	(lisp_time_argument): Don't rely on undefined left-shift and
	right-shift behavior when checking for time stamp overflow.

	* editfns.c (time_overflow): New function, refactoring common code.
	(Fformat_time_string, Fdecode_time, Fencode_time):
	(Fcurrent_time_string): Use it.

	Move 'make_time' to be next to its inverse 'lisp_time_argument'.
	* dired.c (make_time): Move to ...
	* editfns.c (make_time): ... here.
	* systime.h: Note the move.

2011-03-12  YAMAMOTO Mitsuharu  <mituharu@math.s.chiba-u.ac.jp>

	* fringe.c (update_window_fringes): Remove unused variables.

	* unexmacosx.c (copy_data_segment): Also copy __got section.
	(Bug#8223)

2011-03-12  Eli Zaretskii  <eliz@gnu.org>

	* termcap.c [MSDOS]: Include "msdos.h".
	(find_capability, tgetnum, tgetflag, tgetstr, tputs, tgetent):
	Constify `char *' arguments and their references according to
	prototypes in tparam.h.

	* deps.mk (termcap.o): Depend on tparam.h and msdos.h.

	* msdos.c (XMenuAddPane): 3rd argument is `const char *' now.
	Adapt all references accordingly.

	* msdos.h (XMenuAddPane): 3rd argument is `const char *' now.

2011-03-11  Tom Tromey  <tromey@redhat.com>

	* buffer.c (syms_of_buffer): Remove obsolete comment.

2011-03-11  Eli Zaretskii  <eliz@gnu.org>

	* termhooks.h (encode_terminal_code): Declare prototype.

	* msdos.c (encode_terminal_code): Don't declare prototype.

	* term.c (encode_terminal_code): Now external again, used by
	w32console.c and msdos.c.

	* makefile.w32-in ($(BLD)/term.$(O), ($(BLD)/tparam.$(O)):
	Depend on $(SRC)/tparam.h, see 2011-03-11T07:24:21Z!eggert@cs.ucla.edu.

2011-03-11  Paul Eggert  <eggert@cs.ucla.edu>

	Fix some minor problems found by GCC 4.5.2's static checks.

	* fringe.c (update_window_fringes): Mark locals as initialized
	(Bug#8227).
	(destroy_fringe_bitmap, init_fringe_bitmap): Now static.

	* alloc.c (mark_fringe_data): Move decl from here ...
	* lisp.h (mark_fringe_data) [HAVE_WINDOW_SYSTEM]: ... to here,
	to check its interface.
	(init_fringe_once): Do not declare unless HAVE_WINDOW_SYSTEM.

	* fontset.c (free_realized_fontset): Now static.
	(Fset_fontset_font): Rename local to avoid shadowing.
	(fontset_font): Mark local as initialized.
	(FONTSET_SPEC, FONTSET_REPERTORY, RFONT_DEF_REPERTORY): Remove; unused.

	* xrdb.c: Include "xterm.h", to check x_load_resources's interface.

	* xselect.c (x_disown_buffer_selections): Remove; not used.
	(TRACE3) [!defined TRACE_SELECTION]: Remove; not used.
	(x_own_selection, Fx_disown_selection_internal): Rename locals
	to avoid shadowing.
	(x_handle_dnd_message): Remove local to avoid shadowing.

	* lisp.h (GCPRO1_VAR, UNGCPRO_VAR): New macros,
	so that the caller can use some name other than gcpro1.
	(GCPRO1, UNGCPRO): Reimplement in terms of the new macros.
	* xfns.c (Fx_create_frame, x_create_tip_frame, Fx_show_tip):
	(Fx_backspace_delete_keys_p):
	Use them to avoid shadowing, and rename vars to avoid shadowing.
	(x_decode_color, x_set_name, x_window): Now static.
	(Fx_create_frame): Add braces to silence GCC warning.
	(Fx_file_dialog, Fx_select_font): Fix pointer signedness.
	(x_real_positions, xg_set_icon_from_xpm_data, x_create_tip_frame):
	Remove unused locals.
	(Fx_create_frame, x_create_tip_frame, Fx_show_tip):
	(Fx_backspace_delete_keys_p): Rename locals to avoid shadowing.
	Some of these renamings use the new GCPRO1_VAR and UNGCPRO_VAR
	macros.

	* xterm.h (x_mouse_leave): New decl.

	* xterm.c (x_copy_dpy_color, x_focus_on_frame, x_unfocus_frame):
	Remove unused functions.
	(x_shift_glyphs_for_insert, XTflash, XTring_bell):
	(x_calc_absolute_position): Now static.
	(XTread_socket): Don't define label "out" unless it's used.
	Don't declare local "event" unless it's used.
	(x_iconify_frame, x_free_frame_resources): Don't declare locals
	unless they are used.
	(XEMBED_VERSION, xembed_set_info): Don't define unless needed.
	(x_fatal_error_signal): Remove; not used.
	(x_draw_image_foreground, redo_mouse_highlight, XTmouse_position):
	(x_scroll_bar_report_motion, handle_one_xevent, x_draw_bar_cursor):
	(x_error_catcher, x_connection_closed, x_error_handler):
	(x_error_quitter, xembed_send_message, x_iconify_frame):
	(my_log_handler): Rename locals to avoid shadowing.
	(x_delete_glyphs, x_ins_del_lines): Mark with NO_RETURN.
	(x_connection_closed): Tell GCC not to suggest NO_RETURN.

	* xfaces.c (clear_face_cache, Fx_list_fonts, Fface_font):
	Rename or move locals to avoid shadowing.
	(tty_defined_color, merge_face_heights): Now static.
	(free_realized_faces_for_fontset): Remove; not used.
	(Fx_list_fonts): Mark variable that gcc -Wuninitialized
	does not deduce is never used uninitialized.
	(STRDUPA, LSTRDUPA, FONT_POINT_SIZE_QUANTUM): Remove; not used.
	(LFACEP): Define only if XASSERTS, as it's not needed otherwise.

	* terminal.c (store_terminal_param): Now static.

	* xmenu.c (menu_highlight_callback): Now static.
	(set_frame_menubar): Remove unused local.
	(xmenu_show): Rename parameter to avoid shadowing.
	(xmenu_show, xdialog_show, xmenu_show): Make local pointers "const"
	since they might point to immutable storage.
	(next_menubar_widget_id): Declare only if USE_X_TOOLKIT,
	since it's unused otherwise.

	* xdisp.c (produce_glyphless_glyph): Initialize lower_xoff.
	Add a FIXME, since the code still doesn't look right.  (Bug#8215)
	(Fcurrent_bidi_paragraph_direction): Simplify slightly; this
	avoids a gcc -Wuninitialized diagnostic.
	(display_line, BUILD_COMPOSITE_GLYPH_STRING, draw_glyphs):
	(note_mouse_highlight): Mark variables that gcc -Wuninitialized
	does not deduce are never used uninitialized.

	* lisp.h (IF_LINT): New macro, copied from ../lib-src/emacsclient.c.

	* xdisp.c (redisplay_window): Rename local to avoid shadowing.
	* window.c (window_loop, size_window):
	(run_window_configuration_change_hook, enlarge_window): Likewise.

	* window.c (display_buffer): Now static.
	(size_window): Mark variables that gcc -Wuninitialized
	does not deduce are never used uninitialized.
	* window.h (check_all_windows): New decl, to forestall
	gcc -Wmissing-prototypes diagnostic.
	* dispextern.h (bidi_dump_cached_states): Likewise.

	* charset.h (CHECK_CHARSET_GET_CHARSET): Rename locals to avoid
	shadowing.
	* charset.c (map_charset_for_dump, Fchar_charset): Likewise.
	Include <limits.h>.
	(Fsort_charsets): Redo min/max calculation to shorten the code a bit
	and to avoid gcc -Wuninitialized warning.
	(load_charset_map): Mark variables that gcc -Wuninitialized
	does not deduce are never used uninitialized.
	(load_charset): Abort instead of using uninitialized var (Bug#8229).

	* coding.c (coding_set_source, coding_set_destination):
	Use "else { /* comment */ }" rather than "else /* comment */;"
	for clarity, and to avoid gcc -Wempty-body warning.
	(Fdefine_coding_system_internal): Don't redeclare 'i' inside
	a block, when the outer 'i' will do.
	(decode_coding_utf_8, decode_coding_utf_16, detect_coding_emacs_mule):
	(emacs_mule_char, decode_coding_emacs_mule, detect_coding_iso_2022):
	(decode_coding_iso_2022, decode_coding_sjis, decode_coding_big5):
	(decode_coding_raw_text, decode_coding_charset, get_translation_table):
	(Fdecode_sjis_char, Fdefine_coding_system_internal):
	Rename locals to avoid shadowing.
	* character.h (FETCH_STRING_CHAR_ADVANCE): Likewise.
	* coding.c (emacs_mule_char, encode_invocation_designation):
	Now static, since they're not used elsewhere.
	(decode_coding_iso_2022): Add "default: abort ();" as a safety check.
	(decode_coding_object, encode_coding_object, detect_coding_system):
	(decode_coding_emacs_mule): Mark variables that gcc
	-Wuninitialized does not deduce are never used uninitialized.
	(detect_coding_iso_2022): Initialize a local variable that might
	be used uninitialized.  Leave a FIXME because it's not clear that
	this initialization is needed.  (Bug#8211)
	(ISO_CODE_LF, ISO_CODE_CR, CODING_ISO_FLAG_EUC_TW_SHIFT):
	(ONE_MORE_BYTE_NO_CHECK, UTF_BOM, UTF_16_INVALID_P):
	(SHIFT_OUT_OK, ENCODE_CONTROL_SEQUENCE_INTRODUCER):
	(ENCODE_DIRECTION_R2L, ENCODE_DIRECTION_L2R):
	Remove unused macros.

	* category.c (hash_get_category_set): Remove unused local var.
	(copy_category_table): Now static, since it's not used elsewhere.
	* character.c (string_count_byte8): Likewise.

	* ccl.c (CCL_WRITE_STRING, CCL_ENCODE_CHAR, Fccl_execute_on_string):
	(Fregister_code_conversion_map): Rename locals to avoid shadowing.

	* chartab.c (copy_sub_char_table): Now static, since it's not used
	elsewhere.
	(sub_char_table_ref_and_range, char_table_ref_and_range):
	Rename locals to avoid shadowing.
	(ASET_RANGE, GET_SUB_CHAR_TABLE): Remove unused macros.

	* bidi.c (bidi_check_type): Now static, since it's not used elsewhere.
	(BIDI_BOB): Remove unused macro.

	* cm.c (cmgoto): Mark variables that gcc -Wuninitialized does not
	deduce are never used uninitialized.
	* term.c (encode_terminal_code): Likewise.

	* term.c (encode_terminal_code): Now static.  Remove unused local.

	* tparam.h: New file.
	* term.c, tparam.h: Include it.
	* deps.mk (term.o, tparam.o): Depend on tparam.h.
	* term.c (tputs, tgetent, tgetflag, tgetnum, tparam, tgetstr):
	Move these decls to tparam.h, and make them agree with what
	is actually in tparam.c.  The previous trick of using incompatible
	decls in different modules does not conform to the C standard.
	All callers of tparam changed to use tparam's actual API.
	* tparam.c (tparam1, tparam, tgoto):
	Use const pointers where appropriate.

	* cm.c (calccost, cmgoto): Use const pointers where appropriate.
	* cm.h (struct cm): Likewise.
	* dispextern.h (do_line_insertion_deletion_costs): Likewise.
	* scroll.c (ins_del_costs, do_line_insertion_deletion_costs): Likewise.
	* term.c (tty_ins_del_lines, calculate_costs, struct fkey_table):
	(term_get_fkeys_1, append_glyphless_glyph, produce_glyphless_glyph):
	(turn_on_face, init_tty): Likewise.
	* termchar.h (struct tty_display_info): Likewise.

	* term.c (term_mouse_position): Rename local to avoid shadowing.

	* alloc.c (mark_ttys): Move decl from here ...
	* lisp.h (mark_ttys): ... to here, so that it's checked against defn.

2011-03-11  Andreas Schwab  <schwab@linux-m68k.org>

	* .gdbinit (pwinx, xbuffer): Fix access to buffer name.

2011-03-09  Juanma Barranquero  <lekktu@gmail.com>

	* search.c (compile_pattern_1): Remove argument regp, unused since
	revid:rms@gnu.org-19941211082627-3x1g1wyqkjmwloig.
	(compile_pattern): Don't pass it.

2011-03-08  Jan Djärv  <jan.h.d@swipnet.se>

	* xterm.h (DEFAULT_GDK_DISPLAY): New define.
	(GDK_WINDOW_XID, gtk_widget_get_preferred_size): New defines
	for ! HAVE_GTK3.
	(GTK_WIDGET_TO_X_WIN): Use GDK_WINDOW_XID.

	* xmenu.c (menu_position_func): Call gtk_widget_get_preferred_size.

	* gtkutil.c: Include gtkx.h if HAVE_GTK3.  If ! HAVE_GTK3, define
	gdk_window_get_screen, gdk_window_get_geometry,
	gdk_x11_window_lookup_for_display and GDK_KEY_g.
	(xg_set_screen): Use DEFAULT_GDK_DISPLAY.
	(xg_get_pixbuf_from_pixmap): New function.
	(xg_get_pixbuf_from_pix_and_mask): Change parameters from GdkPixmap
	to Pixmap, take frame as parameter, remove GdkColormap parameter.
	Call xg_get_pixbuf_from_pixmap instead of
	gdk_pixbuf_get_from_drawable.
	(xg_get_image_for_pixmap): Do not make GdkPixmaps, call
	xg_get_pixbuf_from_pix_and_mask with Pixmap parameters instead.
	(xg_check_special_colors): Use GtkStyleContext and its functions
	for HAVE_GTK3.
	(xg_prepare_tooltip, xg_hide_tooltip): Call gdk_window_get_screen.
	(xg_prepare_tooltip, create_dialog, menubar_map_cb)
	(xg_update_frame_menubar, xg_tool_bar_detach_callback)
	(xg_tool_bar_attach_callback, xg_update_tool_bar_sizes):
	Call gtk_widget_get_preferred_size.
	(xg_frame_resized): gdk_window_get_geometry only takes 5
	parameters.
	(xg_win_to_widget, xg_event_is_for_menubar):
	Call gdk_x11_window_lookup_for_display.
	(xg_set_widget_bg): New function.
	(delete_cb): New function.
	(xg_create_frame_widgets): Connect delete-event to delete_cb.
	Call xg_set_widget_bg.  Only set background pixmap for ! HAVE_GTK3
	(xg_set_background_color): Call xg_set_widget_bg.
	(xg_set_frame_icon): Call xg_get_pixbuf_from_pix_and_mask.
	(xg_create_scroll_bar): vadj is a GtkAdjustment for HAVE_GTK3.
	Only call gtk_range_set_update_policy if ! HAVE_GTK3.
	(xg_make_tool_item): Only connect xg_tool_bar_item_expose_callback
	if ! HAVE_GTK3.
	(update_frame_tool_bar): Call gtk_widget_hide.
	(xg_initialize): Use GDK_KEY_g.

	* xsmfns.c (gdk_set_sm_client_id): Define to gdk_set_sm_client_id
	if ! HAVE_GTK3
	(x_session_initialize): Call gdk_x11_set_sm_client_id.

	* xterm.c (XFillRectangle): Use cairo routines for HAVE_GTK3.
	(x_term_init): Disable Xinput(2) with GDK_CORE_DEVICE_EVENTS.
	Load ~/emacs.d/gtkrc only for ! HAVE_GTK3.

2011-03-08  Juanma Barranquero  <lekktu@gmail.com>

	* w32xfns.c (select_palette): Check success of RealizePalette against
	GDI_ERROR, not zero.

See ChangeLog.11 for earlier changes.

;; Local Variables:
;; coding: utf-8
;; End:

  Copyright (C) 2011-2012 Free Software Foundation, Inc.

  This file is part of GNU Emacs.

  GNU Emacs is free software: you can redistribute it and/or modify
  it under the terms of the GNU General Public License as published by
  the Free Software Foundation, either version 3 of the License, or
  (at your option) any later version.

  GNU Emacs is distributed in the hope that it will be useful,
  but WITHOUT ANY WARRANTY; without even the implied warranty of
  MERCHANTABILITY or FITNESS FOR A PARTICULAR PURPOSE.  See the
  GNU General Public License for more details.

  You should have received a copy of the GNU General Public License
  along with GNU Emacs.  If not, see <http://www.gnu.org/licenses/>.<|MERGE_RESOLUTION|>--- conflicted
+++ resolved
@@ -1,10 +1,8 @@
-<<<<<<< HEAD
-2012-04-22  Paul Eggert  <eggert@cs.ucla.edu>
-
+2012-05-25  Paul Eggert  <eggert@cs.ucla.edu>
+
+	Fix integer width and related bugs (Bug#9874).
 	* process.h (struct Lisp_Process): Members tick and update_tick
 	are now of type EMACS_INT, not int.
-
-	Fix integer width and related bugs (Bug#9874).
 	* alloc.c (pure_bytes_used_lisp, pure_bytes_used_non_lisp):
 	(allocate_vectorlike, buffer_memory_full, struct sdata, SDATA_SIZE)
 	(string_bytes, check_sblock, allocate_string_data):
@@ -48,433 +46,6 @@
 	(Foverlays_at, Fnext_overlay_change, Fprevious_overlay_change):
 	Omit pointer cast, which isn't needed anyway, and doesn't work
 	after the EMACS_INT -> ptrdiff_t change.
-	(Fmove_overlay): Delete an evaporating overlay
-=======
-2012-05-25  Stefan Monnier  <monnier@iro.umontreal.ca>
-
-	* fileio.c, character.h: Minor style tweaks.
-
-2012-05-24  Dmitry Antipov  <dmantipov@yandex.ru>
-
-	* window.h (clip_changed): Remove useless declaration.
-
-2012-05-22  Juanma Barranquero  <lekktu@gmail.com>
-
-	* makefile.w32-in: Follow-up to 2012-05-22T16:20:27Z!eggert@cs.ucla.edu.
-	(TAGS, TAGS-gmake, CONFIG_H): Remove further references to m/intel386.h.
-
-2012-05-22  Paul Eggert  <eggert@cs.ucla.edu>
-
-	Remove src/m/*.
-	This directory predates autoconf and is no longer needed nowadays.
-	Move its few remaining bits of functionality to where they're needed.
-	* m/README, m/alpha.h, m/amdx86-64.h, m/ia64.h, m/ibmrs6000.h:
-	* m/ibms390x.h, m/intel386.h, m/m68k.h, m/macppc.h, m/sparc.h:
-	* m/template.h: Remove.
-	* Makefile.in (M_FILE): Remove.  All uses removed.
-	* alloc.c (POINTERS_MIGHT_HIDE_IN_OBJECTS):
-	* lisp.h (USE_LSB_TAG):
-	* mem-limits.h (EXCEEDS_LISP_PTR):
-	Use VAL_MAX, not VALBITS, in #if.
-	* lisp.h (EMACS_INT_MAX): New macro, useful in #if.
-	(EMACS_UINT): Define unconditionally now.
-	(BITS_PER_CHAR, BITS_PER_SHORT, BITS_PER_INT, BITS_PER_LONG)
-	(BITS_PER_EMACS_INT): New constants, replacing
-	what used to be in config.h, but not useful in #if.
-	(GCTYPEBITS, VALBITS): Define unconditionally, since m/* files don't
-	define them any more.
-	(VAL_MAX): New macro.
-	(VALMASK): Use it.
-	* puresize.h (PURESIZE_RATIO): Use EMACS_INT_MAX, not
-	BITS_PER_EMACS_INT, in #if.
-	* s/aix4-2.h (BROKEN_FIONREAD, BROKEN_SIGAIO, BROKEN_SIGPTY)
-	(BROKEN_SIGPOLL): Move here from m/ibmrs6000.h, which was removed.
-	* s/gnu-linux.h (ULIMIT_BREAK_VALUE) [__i386__]:
-	* s/ms-w32.h (DATA_START):
-	Move here from removed file m/intel386.h.
-	* s/gnu.h (NLIST_STRUCT): Remove undef; 'configure' does this.
-	* s/irix6-5.h (_LP64): Remove; lisp.h no longer needs this.
-
-2012-05-21  Paul Eggert  <eggert@cs.ucla.edu>
-
-	Assume C89 or later.
-	* alloc.c, buffer.c, lisp.h: Replace POINTER_TYPE with void.
-	* alloc.c (overrun_check_malloc, overrun_check_realloc, xmalloc)
-	(xrealloc):
-	* buffer.c (mmap_free_1, mmap_enlarge): Omit needless casts.
-	* editfns.c, fns.c, gmalloc.c, insdel.c, sysdep.c, termcap.c (NULL):
-	* textprop.c, tparam.c (NULL): Remove.
-	* ralloc.c, vm-limit.c (POINTER): Assume void * works.
-	* regex.c (SIGN_EXTEND_CHAR): Assume signed char works.
-	* regex.h (_RE_ARGS): Remove.  All uses rewritten to use prototypes.
-	* unexelf.c (ElfBitsW): Assume c89 preprocessor or better.
-	* xterm.c (input_signal_count): Assume volatile works.
-
-2012-05-21  Ken Brown  <kbrown@cornell.edu>
-
-	* xgselect.c (xg_select): Fix first argument in call to 'select'
-	(bug#11508).
-
-2012-05-20  Ken Brown  <kbrown@cornell.edu>
-
-	* gmalloc.c (_free_internal_nolock, _realloc_internal_nolock)
-	[CYGWIN]: Cast ptr to (char *) before comparing to _heapbase.
-
-2012-05-19  Ken Brown  <kbrown@cornell.edu>
-
-	* xfns.c (x_in_use): Remove `static' qualifier.
-	* xterm.h (x_in_use): Declare.
-	* xgselect.c: Include xterm.h.
-	(xg_select): Test `x_in_use' instead of `inhibit_window_system'
-	and `display_arg' (bug#9754).
-
-2012-05-19  Paul Eggert  <eggert@cs.ucla.edu>
-
-	* s/ms-w32.h (HAVE_GETDOMAINNAME): Remove; not needed.
-
-	* m/vax.h: Remove; no longer needed since HAVE_FTIME is being removed.
-	* s/ms-w32.h (HAVE_FTIME): Remove; not needed.
-
-2012-05-18  Eli Zaretskii  <eliz@gnu.org>
-
-	Fix compilation with -DGLYPH_DEBUG=1 on MS-Windows.
-
-	* w32term.c [GLYPH_DEBUG]: Add prototype for x_check_font.
-	(x_check_font) [GLYPH_DEBUG]: New function, copied from xterm.c
-
-	* w32fns.c (unwind_create_frame) [GLYPH_DEBUG]: Fix broken
-	reference to image_cache->refcount.
-	(x_create_tip_frame): Fix broken use of FRAME_IMAGE_CACHE.
-
-2012-05-17  Juri Linkov  <juri@jurta.org>
-
-	* search.c (Fword_search_regexp, Fword_search_backward)
-	(Fword_search_forward, Fword_search_backward_lax)
-	(Fword_search_forward_lax): Move functions to isearch.el
-	(bug#10145, bug#11381).
-
-2012-05-16  Paul Eggert  <eggert@cs.ucla.edu>
-
-	* xgselect.c (xg_select): Just invoke 'select' if -nw (Bug#9754).
-
-2012-05-15  Stefan Monnier  <monnier@iro.umontreal.ca>
-
-	* lread.c (init_obarray): Declare Qt and Qnil as special.
-
-2012-05-14  Glenn Morris  <rgm@gnu.org>
-
-	* nsterm.m (ns_init_paths): Fix typo ("libexec" not "lib-exec").
-	Put "libexec" before "bin", for the sake of init_callproc_1.
-
-2012-05-14  Paul Eggert  <eggert@cs.ucla.edu>
-
-	* keyboard.c (kbd_buffer_get_event) [!HAVE_DBUS]: Omit unused local.
-
-	* unexaix.c: Port to more-recent AIX compilers.
-	(report_error, report_error_1, make_hdr, copy_sym)
-	(mark_x, adjust_lnnoptrs, unrelocate_symbols):
-	Make arguments const char *, not char *, to avoid violations of C
-	standard and to fix some AIX warnings reported by Gilles Pion.
-
-2012-05-14  Eli Zaretskii  <eliz@gnu.org>
-
-	* xdisp.c (handle_stop): Don't call get_overlay_strings_1 if we
-	already have overlays loaded.
-	(handle_single_display_spec): Before returning without displaying
-	fringe bitmap, synchronize the bidi iterator with the main display
-	iterator, by calling iterate_out_of_display_property.
-	(iterate_out_of_display_property): Detect buffer iteration by
-	testing that it->string is a Lisp string.
-	(get_next_display_element): When the current object is exhausted,
-	and there's something on it->stack, call set_iterator_to_next to
-	proceed with what's on the stack, instead of returning zero.
-	(set_iterator_to_next): If called at the end of a Lisp string,
-	proceed to consider_string_end without incrementing string
-	position.  Don't increment display vector index past the end of
-	the display vector.  (Bug#11417)
-	(pos_visible_p): Don't report a position visible when move_it_to
-	stopped at the last line of window, which happens to be scanned
-	backwards by the bidi iteration.  (Bug#11464)
-
-2012-05-14  Eli Zaretskii  <eliz@gnu.org>
-
-	* xdisp.c (handle_single_display_spec): Return 1 for left-margin
-	and right-margin display specs even if the spec is invalid or we
-	are on a TTY, and thus unable to display on the fringes.  That's
-	because the text with the property will not be displayed anyway,
-	so we need to signal to the caller that this is a "replacing"
-	display spec.  This fixes display when the spec is invalid or we
-	are on a TTY.
-
-2012-05-14  Paul Eggert  <eggert@cs.ucla.edu>
-
-	* unexaix.c (make_hdr): Fix typo in prototype.
-	This bug broke the build on AIX.  Problem reported by Gilles Pion.
-
-2012-05-14  Michael Albinus  <michael.albinus@gmx.de>
-
-	* keyboard.c (kbd_buffer_get_event): Read special events also in
-	batch mode.  (Bug#11415)
-
-2012-05-12  Glenn Morris  <rgm@gnu.org>
-
-	* ns.mk: Update for ns_appbindir no longer having trailing "/".
-
-2012-05-12  Eli Zaretskii  <eliz@gnu.org>
-
-	* lisp.mk (lisp): Add newcomment.elc.
-
-2012-05-12  Glenn Morris  <rgm@gnu.org>
-
-	* Makefile.in (MKDIR_P): New, set by configure.
-	* ns.mk (${ns_appdir}, ${ns_appbindir}Emacs): Use $MKDIR_P.
-
-2012-05-11  Paul Eggert  <eggert@cs.ucla.edu>
-
-	Remove unused function hourglass_started.
-	* dispextern.h (hourglass_started):
-	* w32fns.c (hourglass_started):
-	* xdisp.c (hourglass_started): Remove.
-
-2012-05-10  Juanma Barranquero  <lekktu@gmail.com>
-
-	* makefile.w32-in ($(BLD)/gmalloc.$(O), $(BLD)/w32menu.$(O)):
-	Update dependencies.
-
-2012-05-10  Paul Eggert  <eggert@cs.ucla.edu>
-
-	* xgselect.c (xg_select): Put maxfds+1 into a var.
-	This is slightly clearer, and pacifies Ubuntu 12.04 gcc.
-
-	* sound.c (DEFAULT_ALSA_SOUND_DEVICE): Define only if HAVE_ALSA.
-
-2012-05-10  Dave Abrahams  <dave@boostpro.com>
-
-	* filelock.c (syms_of_filelock): New boolean create-lockfiles.
-	(lock_file): If create_lockfiles is 0, do nothing.  (Bug#11227)
-
-2012-05-09  Michael Albinus  <michael.albinus@gmx.de>
-
-	* dbusbind.c (xd_registered_buses): New internal Lisp object.
-	Rename all occurences of Vdbus_registered_buses to xd_registered_buses.
-	(syms_of_dbusbind): Remove declaration of Vdbus_registered_buses.
-	Initialize xd_registered_buses.
-
-2012-05-09  Paul Eggert  <eggert@cs.ucla.edu>
-
-	Untag more efficiently if USE_LSB_TAG.
-	This is based on a proposal by YAMAMOTO Mitsuharu in
-	<http://lists.gnu.org/archive/html/emacs-devel/2008-01/msg01876.html>.
-	For an admittedly artificial (nth 8000 longlist) benchmark on
-	Fedora 15 x86-64, this yields a 25% CPU speedup.  Also, it shrinks
-	Emacs's overall text size by 1%.
-	* lisp.h (XUNTAG): New macro.
-	(XCONS, XVECTOR, XSTRING, XSYMBOL, XFLOAT, XMISC, XPROCESS, XWINDOW)
-	(XTERMINAL, XSUBR, XBUFFER, XCHAR_TABLE, XSUB_CHAR_TABLE, XBOOL_VECTOR)
-	(XSETTYPED_PSEUDOVECTOR, XHASH_TABLE, TYPED_PSEUDOVECTORP): Use it.
-	* eval.c (Fautoload):
-	* font.h (XFONT_SPEC, XFONT_ENTITY, XFONT_OBJECT):
-	* frame.h (XFRAME): Use XUNTAG.
-
-	Port recent dbusbind.c changes to 32-bit --with-wide-int.
-	* dbusbind.c (xd_append_arg, xd_retrieve_arg, Fdbus_message_internal):
-	Remove unportable assumptions about print widths of types like
-	dbus_uint32_t.
-	(xd_get_connection_address, Fdbus_init_bus): Cast Emacs integer to
-	intptr_t when converting between pointer and integer, to avoid GCC
-	warnings about wrong width.
-
-2012-05-09  Eli Zaretskii  <eliz@gnu.org>
-
-	* w32proc.c (new_child): Force Windows to reserve only 64KB of
-	stack for each reader_thread, instead of defaulting to 8MB
-	determined by the linker.  This avoids failures in creating
-	subprocesses on Windows 7, see the discussion in this thread:
-	http://lists.gnu.org/archive/html/emacs-devel/2012-03/msg00119.html.
-
-2012-05-07  Jérémy Compostella  <jeremy.compostella@gmail.com>
-
-	Fix up display of the *Minibuf-0* buffer in the mini window.
-	* keyboard.c (read_char): Don't clear the echo area if there's no
-	message to clear.
-	* xdisp.c (redisplay_internal): Redisplay the mini window (with the
-	contents of *Minibuf-0*) if there's no message displayed in its stead.
-
-2012-05-07  Michael Albinus  <michael.albinus@gmx.de>
-
-	* dbusbind.c (XD_DEBUG_MESSAGE): Don't print message twice in
-	batch mode.
-
-2012-05-06  Chong Yidong  <cyd@gnu.org>
-
-	* lisp.mk (lisp): Update.
-
-2012-05-05  Jim Meyering  <meyering@redhat.com>
-
-	* w32font.c (fill_in_logfont): NUL-terminate a string (Bug#11372).
-
-2012-05-04  Stefan Monnier  <monnier@iro.umontreal.ca>
-
-	* data.c (PUT_ERROR): New macro.
-	(syms_of_data): Use it.  Add new error type `user-error'.
-	* undo.c (user_error): New function.
-	(Fprimitive_undo): Use it.
-	* print.c (print_error_message): Adjust print style for `user-error'.
-	* keyboard.c (user_error): New function.
-	(Fexit_recursive_edit, Fabort_recursive_edit): Use it.
-
-2012-05-03  Paul Eggert  <eggert@cs.ucla.edu>
-
-	Do not limit current-time-string to years 1000..9999.
-	* editfns.c (TM_YEAR_IN_ASCTIME_RANGE): Remove.
-	(Fcurrent_time_string): Support any year that is supported by the
-	underlying localtime representation.  Don't use asctime, as it
-	has undefined behavior for years outside the range -999..9999.
-
-2012-05-02  Paul Eggert  <eggert@cs.ucla.edu>
-
-	Fix race conditions involving setenv, gmtime, localtime, asctime.
-	Without this fix, interrupts could mess up code that uses these
-	nonreentrant functions, since setting TZ invalidates existing
-	tm_zone or tzname values, and since most of these functions return
-	pointers to static storage.
-	* editfns.c (format_time_string, Fdecode_time, Fencode_time)
-	(Fcurrent_time_string, Fcurrent_time_zone, Fset_time_zone_rule):
-	Grow the critical sections to include not just invoking
-	localtime/gmtime, but also accessing these functions' results
-	including their tm_zone values if any, and any related TZ setting.
-	(format_time_string): Last arg is now struct tm *, not struct tm **,
-	so that the struct tm is saved in the critical section.
-	All callers changed.  Simplify allocation of initial buffer, partly
-	motivated by the fact that memory allocation needs to be outside
-	the critical section.
-
-2012-05-02  Dmitry Antipov  <dmantipov@yandex.ru>
-
-	* intervals.c (adjust_intervals_for_insertion): Initialize `newi'
-	with RESET_INTERVAL.
-
-	* buffer.c (Fget_buffer_create, Fmake_indirect_buffer):
-	Remove duplicated buffer name initialization.
-
-2012-05-02  Jim Meyering  <jim@meyering.net>
-
-	* xterm.c (x_term_init): Use memcpy instead of strncpy (Bug#11373).
-
-	* xfns.c (x_window): Use xstrdup (Bug#11375).
-
-2012-05-02  Eli Zaretskii  <eliz@gnu.org>
-
-	* xdisp.c (pos_visible_p): If already at a newline from the
-	display string before the 'while' loop, don't walk back the glyphs
-	from it3.glyph_row.  Solves assertion violation when the display
-	string begins with a newline (egg.el).  (Bug#11367)
-
-2012-05-01  Stefan Monnier  <monnier@iro.umontreal.ca>
-
-	* keyboard.c (Fexecute_extended_command, Vsuggest_key_bindings):
-	Move to simple.el.
-
-2012-05-01  Glenn Morris  <rgm@gnu.org>
-
-	* syssignal.h: Remove reference to BROKEN_SIGINFO (last used in
-	s/ptx4.h), BROKEN_SIGTSTP (last used in m/ustation.h, m/dpx2.h),
-	and BROKEN_SIGURG (was in s/gnu-linux.h prior to 2008-02-10).
-	All were removed before 23.1.
-
-	* dispnew.c: Remove HAVE_LIBNCURSES test;
-	it is always true on relevant platforms.
-
-	* Makefile.in (LD_SWITCH_X_SITE_RPATH):
-	Rename from LD_SWITCH_X_SITE_AUX_RPATH.
-
-	* Makefile.in (LD_SWITCH_X_SITE_AUX): Remove; no longer used.
-
-2012-04-30  Andreas Schwab  <schwab@linux-m68k.org>
-
-	* .gdbinit (xpr): Remove checks for no longer existing misc types.
-	(xintfwd, xboolfwd, xobjfwd, xbufobjfwd, xkbobjfwd, xbuflocal):
-	Remove.
-
-2012-04-28  Paul Eggert  <eggert@cs.ucla.edu>
-
-	Do not avoid creating empty evaporating overlays (Bug#9642).
-	* buffer.c (Fmove_overlay): Revert the change of 2012-04-23.
-	That is, do not delete an evaporating overlay if it becomes
-	empty after its bounds are adjusted to fit within its buffer.
-	This fix caused other problems, and I'm reverting it until we get
-	to the bottom of them.
-
-2012-04-27  Chong Yidong  <cyd@gnu.org>
-
-	* xselect.c (x_convert_selection): Initialize a pointer (Bug#11315).
-
-2012-04-27  Eli Zaretskii  <eliz@gnu.org>
-
-	* xdisp.c (pos_visible_p): If the window start position is beyond
-	ZV, start the display from buffer beginning.  Prevents assertion
-	violation in init_iterator when the minibuffer window is scrolled
-	via the scroll bar.
-
-	* window.c (window_scroll_pixel_based): Likewise.
-
-2012-04-27  Chong Yidong  <cyd@gnu.org>
-
-	* keymap.c (where_is_internal): Doc fix (Bug#10872).
-
-2012-04-27  Glenn Morris  <rgm@gnu.org>
-
-	* fileio.c (Fcopy_file, Fset_file_selinux_context):
-	Ignore ENOTSUP failures from setfilecon functions.  (Bug#11245)
-
-2012-04-27  Eli Zaretskii  <eliz@gnu.org>
-
-	* dispnew.c (swap_glyph_pointers, copy_row_except_pointers):
-	Don't overrun array limits of glyph row's used[] array.  (Bug#11288)
-
-2012-04-26  Eli Zaretskii  <eliz@gnu.org>
-
-	* xdisp.c (IT_DISPLAYING_WHITESPACE): In addition to the loaded
-	display element, check also the underlying string or buffer
-	character.  (Bug#11341)
-
-	* w32menu.c: Include w32heap.h.
-	(add_menu_item): If the call to AppendMenuW (via
-	unicode_append_menu) fails, disable Unicode menus only if we are
-	running on Windows 9X/Me.
-
-2012-04-24  Andreas Schwab  <schwab@linux-m68k.org>
-
-	* .gdbinit (xpr): Handle USE_2_TAGS_FOR_INTS.
-	(xgetint): Add missing shift for LSB tags.
-
-2012-04-24  Martin Rudalics  <rudalics@gmx.at>
-
-	* keyboard.c (read_char): Don't wipe echo area for select window
-	events: These might get delayed via `mouse-autoselect-window'
-	(Bug#11304).
-
-2012-04-24  Juanma Barranquero  <lekktu@gmail.com>
-
-	* gnutls.c (init_gnutls_functions): Protect against (unlikely)
-	manipulation of :loaded-from data.
-
-2012-04-23  Juanma Barranquero  <lekktu@gmail.com>
-
-	* gnutls.c (init_gnutls_functions): The value of :loaded-from is
-	now a cons (bug#11311).
-
-2012-04-23  Paul Eggert  <eggert@cs.ucla.edu>
-
-	Do not create empty overlays with the evaporate property (Bug#9642).
-	* buffer.c (Fmove_overlay): Delete an evaporating overlay
->>>>>>> a8d3cbf7
-	if it becomes empty after its bounds are adjusted to fit within
-	its buffer.  Without this fix, in a nonempty buffer (let ((o
-	(make-overlay 1 2))) (overlay-put o 'evaporate t) (move-overlay o 0 1))
-	yields an empty overlay that has the evaporate property, which is
-<<<<<<< HEAD
-	not supposed to happen.  (Bug#9642)
 	* buffer.h: Adjust decls to match defn changes elsewhere.
 	(struct buffer_text, struct buffer):
 	Use ptrdiff_t, not EMACS_INT, where ptrdiff_t is wide enough.
@@ -640,6 +211,7 @@
 	(Frem): Don't assume arg is nonnegative.
 	* dbusbind.c (xd_append_arg): Check for integers out of range.
 	(Fdbus_call_method): Don't overflow the timeout int.
+	(extract_signed, extract_unsigned): New functions.
 	* dired.c (directory_files_internal, file_name_completion, scmp)
 	(file_name_completion_stat):
 	Use ptrdiff_t, not int, to avoid needless 32-bit limit on 64-bit hosts.
@@ -1217,7 +789,429 @@
 	(struct scroll_bar): Use struct vectorlike_header
 	rather than rolling our own approximation.
 	(SCROLL_BAR_VEC_SIZE): Remove; not used.
-=======
+
+2012-05-25  Stefan Monnier  <monnier@iro.umontreal.ca>
+
+	* fileio.c, character.h: Minor style tweaks.
+
+2012-05-24  Dmitry Antipov  <dmantipov@yandex.ru>
+
+	* window.h (clip_changed): Remove useless declaration.
+
+2012-05-22  Juanma Barranquero  <lekktu@gmail.com>
+
+	* makefile.w32-in: Follow-up to 2012-05-22T16:20:27Z!eggert@cs.ucla.edu.
+	(TAGS, TAGS-gmake, CONFIG_H): Remove further references to m/intel386.h.
+
+2012-05-22  Paul Eggert  <eggert@cs.ucla.edu>
+
+	Remove src/m/*.
+	This directory predates autoconf and is no longer needed nowadays.
+	Move its few remaining bits of functionality to where they're needed.
+	* m/README, m/alpha.h, m/amdx86-64.h, m/ia64.h, m/ibmrs6000.h:
+	* m/ibms390x.h, m/intel386.h, m/m68k.h, m/macppc.h, m/sparc.h:
+	* m/template.h: Remove.
+	* Makefile.in (M_FILE): Remove.  All uses removed.
+	* alloc.c (POINTERS_MIGHT_HIDE_IN_OBJECTS):
+	* lisp.h (USE_LSB_TAG):
+	* mem-limits.h (EXCEEDS_LISP_PTR):
+	Use VAL_MAX, not VALBITS, in #if.
+	* lisp.h (EMACS_INT_MAX): New macro, useful in #if.
+	(EMACS_UINT): Define unconditionally now.
+	(BITS_PER_CHAR, BITS_PER_SHORT, BITS_PER_INT, BITS_PER_LONG)
+	(BITS_PER_EMACS_INT): New constants, replacing
+	what used to be in config.h, but not useful in #if.
+	(GCTYPEBITS, VALBITS): Define unconditionally, since m/* files don't
+	define them any more.
+	(VAL_MAX): New macro.
+	(VALMASK): Use it.
+	* puresize.h (PURESIZE_RATIO): Use EMACS_INT_MAX, not
+	BITS_PER_EMACS_INT, in #if.
+	* s/aix4-2.h (BROKEN_FIONREAD, BROKEN_SIGAIO, BROKEN_SIGPTY)
+	(BROKEN_SIGPOLL): Move here from m/ibmrs6000.h, which was removed.
+	* s/gnu-linux.h (ULIMIT_BREAK_VALUE) [__i386__]:
+	* s/ms-w32.h (DATA_START):
+	Move here from removed file m/intel386.h.
+	* s/gnu.h (NLIST_STRUCT): Remove undef; 'configure' does this.
+	* s/irix6-5.h (_LP64): Remove; lisp.h no longer needs this.
+
+2012-05-21  Paul Eggert  <eggert@cs.ucla.edu>
+
+	Assume C89 or later.
+	* alloc.c, buffer.c, lisp.h: Replace POINTER_TYPE with void.
+	* alloc.c (overrun_check_malloc, overrun_check_realloc, xmalloc)
+	(xrealloc):
+	* buffer.c (mmap_free_1, mmap_enlarge): Omit needless casts.
+	* editfns.c, fns.c, gmalloc.c, insdel.c, sysdep.c, termcap.c (NULL):
+	* textprop.c, tparam.c (NULL): Remove.
+	* ralloc.c, vm-limit.c (POINTER): Assume void * works.
+	* regex.c (SIGN_EXTEND_CHAR): Assume signed char works.
+	* regex.h (_RE_ARGS): Remove.  All uses rewritten to use prototypes.
+	* unexelf.c (ElfBitsW): Assume c89 preprocessor or better.
+	* xterm.c (input_signal_count): Assume volatile works.
+
+2012-05-21  Ken Brown  <kbrown@cornell.edu>
+
+	* xgselect.c (xg_select): Fix first argument in call to 'select'
+	(bug#11508).
+
+2012-05-20  Ken Brown  <kbrown@cornell.edu>
+
+	* gmalloc.c (_free_internal_nolock, _realloc_internal_nolock)
+	[CYGWIN]: Cast ptr to (char *) before comparing to _heapbase.
+
+2012-05-19  Ken Brown  <kbrown@cornell.edu>
+
+	* xfns.c (x_in_use): Remove `static' qualifier.
+	* xterm.h (x_in_use): Declare.
+	* xgselect.c: Include xterm.h.
+	(xg_select): Test `x_in_use' instead of `inhibit_window_system'
+	and `display_arg' (bug#9754).
+
+2012-05-19  Paul Eggert  <eggert@cs.ucla.edu>
+
+	* s/ms-w32.h (HAVE_GETDOMAINNAME): Remove; not needed.
+
+	* m/vax.h: Remove; no longer needed since HAVE_FTIME is being removed.
+	* s/ms-w32.h (HAVE_FTIME): Remove; not needed.
+
+2012-05-18  Eli Zaretskii  <eliz@gnu.org>
+
+	Fix compilation with -DGLYPH_DEBUG=1 on MS-Windows.
+
+	* w32term.c [GLYPH_DEBUG]: Add prototype for x_check_font.
+	(x_check_font) [GLYPH_DEBUG]: New function, copied from xterm.c
+
+	* w32fns.c (unwind_create_frame) [GLYPH_DEBUG]: Fix broken
+	reference to image_cache->refcount.
+	(x_create_tip_frame): Fix broken use of FRAME_IMAGE_CACHE.
+
+2012-05-17  Juri Linkov  <juri@jurta.org>
+
+	* search.c (Fword_search_regexp, Fword_search_backward)
+	(Fword_search_forward, Fword_search_backward_lax)
+	(Fword_search_forward_lax): Move functions to isearch.el
+	(bug#10145, bug#11381).
+
+2012-05-16  Paul Eggert  <eggert@cs.ucla.edu>
+
+	* xgselect.c (xg_select): Just invoke 'select' if -nw (Bug#9754).
+
+2012-05-15  Stefan Monnier  <monnier@iro.umontreal.ca>
+
+	* lread.c (init_obarray): Declare Qt and Qnil as special.
+
+2012-05-14  Glenn Morris  <rgm@gnu.org>
+
+	* nsterm.m (ns_init_paths): Fix typo ("libexec" not "lib-exec").
+	Put "libexec" before "bin", for the sake of init_callproc_1.
+
+2012-05-14  Paul Eggert  <eggert@cs.ucla.edu>
+
+	* keyboard.c (kbd_buffer_get_event) [!HAVE_DBUS]: Omit unused local.
+
+	* unexaix.c: Port to more-recent AIX compilers.
+	(report_error, report_error_1, make_hdr, copy_sym)
+	(mark_x, adjust_lnnoptrs, unrelocate_symbols):
+	Make arguments const char *, not char *, to avoid violations of C
+	standard and to fix some AIX warnings reported by Gilles Pion.
+
+2012-05-14  Eli Zaretskii  <eliz@gnu.org>
+
+	* xdisp.c (handle_stop): Don't call get_overlay_strings_1 if we
+	already have overlays loaded.
+	(handle_single_display_spec): Before returning without displaying
+	fringe bitmap, synchronize the bidi iterator with the main display
+	iterator, by calling iterate_out_of_display_property.
+	(iterate_out_of_display_property): Detect buffer iteration by
+	testing that it->string is a Lisp string.
+	(get_next_display_element): When the current object is exhausted,
+	and there's something on it->stack, call set_iterator_to_next to
+	proceed with what's on the stack, instead of returning zero.
+	(set_iterator_to_next): If called at the end of a Lisp string,
+	proceed to consider_string_end without incrementing string
+	position.  Don't increment display vector index past the end of
+	the display vector.  (Bug#11417)
+	(pos_visible_p): Don't report a position visible when move_it_to
+	stopped at the last line of window, which happens to be scanned
+	backwards by the bidi iteration.  (Bug#11464)
+
+2012-05-14  Eli Zaretskii  <eliz@gnu.org>
+
+	* xdisp.c (handle_single_display_spec): Return 1 for left-margin
+	and right-margin display specs even if the spec is invalid or we
+	are on a TTY, and thus unable to display on the fringes.  That's
+	because the text with the property will not be displayed anyway,
+	so we need to signal to the caller that this is a "replacing"
+	display spec.  This fixes display when the spec is invalid or we
+	are on a TTY.
+
+2012-05-14  Paul Eggert  <eggert@cs.ucla.edu>
+
+	* unexaix.c (make_hdr): Fix typo in prototype.
+	This bug broke the build on AIX.  Problem reported by Gilles Pion.
+
+2012-05-14  Michael Albinus  <michael.albinus@gmx.de>
+
+	* keyboard.c (kbd_buffer_get_event): Read special events also in
+	batch mode.  (Bug#11415)
+
+2012-05-12  Glenn Morris  <rgm@gnu.org>
+
+	* ns.mk: Update for ns_appbindir no longer having trailing "/".
+
+2012-05-12  Eli Zaretskii  <eliz@gnu.org>
+
+	* lisp.mk (lisp): Add newcomment.elc.
+
+2012-05-12  Glenn Morris  <rgm@gnu.org>
+
+	* Makefile.in (MKDIR_P): New, set by configure.
+	* ns.mk (${ns_appdir}, ${ns_appbindir}Emacs): Use $MKDIR_P.
+
+2012-05-11  Paul Eggert  <eggert@cs.ucla.edu>
+
+	Remove unused function hourglass_started.
+	* dispextern.h (hourglass_started):
+	* w32fns.c (hourglass_started):
+	* xdisp.c (hourglass_started): Remove.
+
+2012-05-10  Juanma Barranquero  <lekktu@gmail.com>
+
+	* makefile.w32-in ($(BLD)/gmalloc.$(O), $(BLD)/w32menu.$(O)):
+	Update dependencies.
+
+2012-05-10  Paul Eggert  <eggert@cs.ucla.edu>
+
+	* xgselect.c (xg_select): Put maxfds+1 into a var.
+	This is slightly clearer, and pacifies Ubuntu 12.04 gcc.
+
+	* sound.c (DEFAULT_ALSA_SOUND_DEVICE): Define only if HAVE_ALSA.
+
+2012-05-10  Dave Abrahams  <dave@boostpro.com>
+
+	* filelock.c (syms_of_filelock): New boolean create-lockfiles.
+	(lock_file): If create_lockfiles is 0, do nothing.  (Bug#11227)
+
+2012-05-09  Michael Albinus  <michael.albinus@gmx.de>
+
+	* dbusbind.c (xd_registered_buses): New internal Lisp object.
+	Rename all occurences of Vdbus_registered_buses to xd_registered_buses.
+	(syms_of_dbusbind): Remove declaration of Vdbus_registered_buses.
+	Initialize xd_registered_buses.
+
+2012-05-09  Paul Eggert  <eggert@cs.ucla.edu>
+
+	Untag more efficiently if USE_LSB_TAG.
+	This is based on a proposal by YAMAMOTO Mitsuharu in
+	<http://lists.gnu.org/archive/html/emacs-devel/2008-01/msg01876.html>.
+	For an admittedly artificial (nth 8000 longlist) benchmark on
+	Fedora 15 x86-64, this yields a 25% CPU speedup.  Also, it shrinks
+	Emacs's overall text size by 1%.
+	* lisp.h (XUNTAG): New macro.
+	(XCONS, XVECTOR, XSTRING, XSYMBOL, XFLOAT, XMISC, XPROCESS, XWINDOW)
+	(XTERMINAL, XSUBR, XBUFFER, XCHAR_TABLE, XSUB_CHAR_TABLE, XBOOL_VECTOR)
+	(XSETTYPED_PSEUDOVECTOR, XHASH_TABLE, TYPED_PSEUDOVECTORP): Use it.
+	* eval.c (Fautoload):
+	* font.h (XFONT_SPEC, XFONT_ENTITY, XFONT_OBJECT):
+	* frame.h (XFRAME): Use XUNTAG.
+
+	Port recent dbusbind.c changes to 32-bit --with-wide-int.
+	* dbusbind.c (xd_append_arg, xd_retrieve_arg, Fdbus_message_internal):
+	Remove unportable assumptions about print widths of types like
+	dbus_uint32_t.
+	(xd_get_connection_address, Fdbus_init_bus): Cast Emacs integer to
+	intptr_t when converting between pointer and integer, to avoid GCC
+	warnings about wrong width.
+
+2012-05-09  Eli Zaretskii  <eliz@gnu.org>
+
+	* w32proc.c (new_child): Force Windows to reserve only 64KB of
+	stack for each reader_thread, instead of defaulting to 8MB
+	determined by the linker.  This avoids failures in creating
+	subprocesses on Windows 7, see the discussion in this thread:
+	http://lists.gnu.org/archive/html/emacs-devel/2012-03/msg00119.html.
+
+2012-05-07  Jérémy Compostella  <jeremy.compostella@gmail.com>
+
+	Fix up display of the *Minibuf-0* buffer in the mini window.
+	* keyboard.c (read_char): Don't clear the echo area if there's no
+	message to clear.
+	* xdisp.c (redisplay_internal): Redisplay the mini window (with the
+	contents of *Minibuf-0*) if there's no message displayed in its stead.
+
+2012-05-07  Michael Albinus  <michael.albinus@gmx.de>
+
+	* dbusbind.c (XD_DEBUG_MESSAGE): Don't print message twice in
+	batch mode.
+
+2012-05-06  Chong Yidong  <cyd@gnu.org>
+
+	* lisp.mk (lisp): Update.
+
+2012-05-05  Jim Meyering  <meyering@redhat.com>
+
+	* w32font.c (fill_in_logfont): NUL-terminate a string (Bug#11372).
+
+2012-05-04  Stefan Monnier  <monnier@iro.umontreal.ca>
+
+	* data.c (PUT_ERROR): New macro.
+	(syms_of_data): Use it.  Add new error type `user-error'.
+	* undo.c (user_error): New function.
+	(Fprimitive_undo): Use it.
+	* print.c (print_error_message): Adjust print style for `user-error'.
+	* keyboard.c (user_error): New function.
+	(Fexit_recursive_edit, Fabort_recursive_edit): Use it.
+
+2012-05-03  Paul Eggert  <eggert@cs.ucla.edu>
+
+	Do not limit current-time-string to years 1000..9999.
+	* editfns.c (TM_YEAR_IN_ASCTIME_RANGE): Remove.
+	(Fcurrent_time_string): Support any year that is supported by the
+	underlying localtime representation.  Don't use asctime, as it
+	has undefined behavior for years outside the range -999..9999.
+
+2012-05-02  Paul Eggert  <eggert@cs.ucla.edu>
+
+	Fix race conditions involving setenv, gmtime, localtime, asctime.
+	Without this fix, interrupts could mess up code that uses these
+	nonreentrant functions, since setting TZ invalidates existing
+	tm_zone or tzname values, and since most of these functions return
+	pointers to static storage.
+	* editfns.c (format_time_string, Fdecode_time, Fencode_time)
+	(Fcurrent_time_string, Fcurrent_time_zone, Fset_time_zone_rule):
+	Grow the critical sections to include not just invoking
+	localtime/gmtime, but also accessing these functions' results
+	including their tm_zone values if any, and any related TZ setting.
+	(format_time_string): Last arg is now struct tm *, not struct tm **,
+	so that the struct tm is saved in the critical section.
+	All callers changed.  Simplify allocation of initial buffer, partly
+	motivated by the fact that memory allocation needs to be outside
+	the critical section.
+
+2012-05-02  Dmitry Antipov  <dmantipov@yandex.ru>
+
+	* intervals.c (adjust_intervals_for_insertion): Initialize `newi'
+	with RESET_INTERVAL.
+
+	* buffer.c (Fget_buffer_create, Fmake_indirect_buffer):
+	Remove duplicated buffer name initialization.
+
+2012-05-02  Jim Meyering  <jim@meyering.net>
+
+	* xterm.c (x_term_init): Use memcpy instead of strncpy (Bug#11373).
+
+	* xfns.c (x_window): Use xstrdup (Bug#11375).
+
+2012-05-02  Eli Zaretskii  <eliz@gnu.org>
+
+	* xdisp.c (pos_visible_p): If already at a newline from the
+	display string before the 'while' loop, don't walk back the glyphs
+	from it3.glyph_row.  Solves assertion violation when the display
+	string begins with a newline (egg.el).  (Bug#11367)
+
+2012-05-01  Stefan Monnier  <monnier@iro.umontreal.ca>
+
+	* keyboard.c (Fexecute_extended_command, Vsuggest_key_bindings):
+	Move to simple.el.
+
+2012-05-01  Glenn Morris  <rgm@gnu.org>
+
+	* syssignal.h: Remove reference to BROKEN_SIGINFO (last used in
+	s/ptx4.h), BROKEN_SIGTSTP (last used in m/ustation.h, m/dpx2.h),
+	and BROKEN_SIGURG (was in s/gnu-linux.h prior to 2008-02-10).
+	All were removed before 23.1.
+
+	* dispnew.c: Remove HAVE_LIBNCURSES test;
+	it is always true on relevant platforms.
+
+	* Makefile.in (LD_SWITCH_X_SITE_RPATH):
+	Rename from LD_SWITCH_X_SITE_AUX_RPATH.
+
+	* Makefile.in (LD_SWITCH_X_SITE_AUX): Remove; no longer used.
+
+2012-04-30  Andreas Schwab  <schwab@linux-m68k.org>
+
+	* .gdbinit (xpr): Remove checks for no longer existing misc types.
+	(xintfwd, xboolfwd, xobjfwd, xbufobjfwd, xkbobjfwd, xbuflocal):
+	Remove.
+
+2012-04-28  Paul Eggert  <eggert@cs.ucla.edu>
+
+	Do not avoid creating empty evaporating overlays (Bug#9642).
+	* buffer.c (Fmove_overlay): Revert the change of 2012-04-23.
+	That is, do not delete an evaporating overlay if it becomes
+	empty after its bounds are adjusted to fit within its buffer.
+	This fix caused other problems, and I'm reverting it until we get
+	to the bottom of them.
+
+2012-04-27  Chong Yidong  <cyd@gnu.org>
+
+	* xselect.c (x_convert_selection): Initialize a pointer (Bug#11315).
+
+2012-04-27  Eli Zaretskii  <eliz@gnu.org>
+
+	* xdisp.c (pos_visible_p): If the window start position is beyond
+	ZV, start the display from buffer beginning.  Prevents assertion
+	violation in init_iterator when the minibuffer window is scrolled
+	via the scroll bar.
+
+	* window.c (window_scroll_pixel_based): Likewise.
+
+2012-04-27  Chong Yidong  <cyd@gnu.org>
+
+	* keymap.c (where_is_internal): Doc fix (Bug#10872).
+
+2012-04-27  Glenn Morris  <rgm@gnu.org>
+
+	* fileio.c (Fcopy_file, Fset_file_selinux_context):
+	Ignore ENOTSUP failures from setfilecon functions.  (Bug#11245)
+
+2012-04-27  Eli Zaretskii  <eliz@gnu.org>
+
+	* dispnew.c (swap_glyph_pointers, copy_row_except_pointers):
+	Don't overrun array limits of glyph row's used[] array.  (Bug#11288)
+
+2012-04-26  Eli Zaretskii  <eliz@gnu.org>
+
+	* xdisp.c (IT_DISPLAYING_WHITESPACE): In addition to the loaded
+	display element, check also the underlying string or buffer
+	character.  (Bug#11341)
+
+	* w32menu.c: Include w32heap.h.
+	(add_menu_item): If the call to AppendMenuW (via
+	unicode_append_menu) fails, disable Unicode menus only if we are
+	running on Windows 9X/Me.
+
+2012-04-24  Andreas Schwab  <schwab@linux-m68k.org>
+
+	* .gdbinit (xpr): Handle USE_2_TAGS_FOR_INTS.
+	(xgetint): Add missing shift for LSB tags.
+
+2012-04-24  Martin Rudalics  <rudalics@gmx.at>
+
+	* keyboard.c (read_char): Don't wipe echo area for select window
+	events: These might get delayed via `mouse-autoselect-window'
+	(Bug#11304).
+
+2012-04-24  Juanma Barranquero  <lekktu@gmail.com>
+
+	* gnutls.c (init_gnutls_functions): Protect against (unlikely)
+	manipulation of :loaded-from data.
+
+2012-04-23  Juanma Barranquero  <lekktu@gmail.com>
+
+	* gnutls.c (init_gnutls_functions): The value of :loaded-from is
+	now a cons (bug#11311).
+
+2012-04-23  Paul Eggert  <eggert@cs.ucla.edu>
+
+	Do not create empty overlays with the evaporate property (Bug#9642).
+	* buffer.c (Fmove_overlay): Delete an evaporating overlay
+	if it becomes empty after its bounds are adjusted to fit within
+	its buffer.  Without this fix, in a nonempty buffer (let ((o
+	(make-overlay 1 2))) (overlay-put o 'evaporate t) (move-overlay o 0 1))
+	yields an empty overlay that has the evaporate property, which is
 	not supposed to happen.
 
 	Fix minor GTK3 problems found by static checking.
@@ -1328,7 +1322,6 @@
 	(mem_init, mem_insert, mem_insert_fixup):
 	Define if GC_MARK_STACK || GC_MALLOC_CHECK.
 	(NEED_MEM_INSERT): Remove; no longer needed.
->>>>>>> a8d3cbf7
 
 2012-04-22  Leo Liu  <sdl.web@gmail.com>
 
