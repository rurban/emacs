--- conflicted
+++ resolved
@@ -6097,16 +6097,14 @@
 	Lisp_Object this_charset = Fcar (charset_list);
 	charset = SDATA (this_charset);
 
-<<<<<<< HEAD
+	/* Don't list  raster fonts as unicode.	 */
+	if (charset
+	    && FontType == RASTER_FONTTYPE
+	    && strncmp (charset, "iso10646", 8) == 0)
+	  continue;
+
 	enum_font_maybe_add_to_list (lpef, &(lplf->elfLogFont),
 				     charset, width);
-=======
-        /* Don't list  raster fonts as unicode.  */
-        if (charset
-            && FontType == RASTER_FONTTYPE
-            && strncmp (charset, "iso10646", 8) == 0)
-          continue;
->>>>>>> ff20fdbb
 
 	/* List bold and italic variations if w32-enable-synthesized-fonts
 	   is non-nil and this is a plain font.  */
