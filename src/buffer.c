/* Buffer manipulation primitives for GNU Emacs.

Copyright (C) 1985-1989, 1993-1995, 1997-2011  Free Software Foundation, Inc.

This file is part of GNU Emacs.

GNU Emacs is free software: you can redistribute it and/or modify
it under the terms of the GNU General Public License as published by
the Free Software Foundation, either version 3 of the License, or
(at your option) any later version.

GNU Emacs is distributed in the hope that it will be useful,
but WITHOUT ANY WARRANTY; without even the implied warranty of
MERCHANTABILITY or FITNESS FOR A PARTICULAR PURPOSE.  See the
GNU General Public License for more details.

You should have received a copy of the GNU General Public License
along with GNU Emacs.  If not, see <http://www.gnu.org/licenses/>.  */

#include <config.h>

#include <sys/types.h>
#include <sys/stat.h>
#include <sys/param.h>
#include <errno.h>
#include <stdio.h>
#include <setjmp.h>
#include <unistd.h>

#include "lisp.h"
#include "intervals.h"
#include "window.h"
#include "commands.h"
#include "buffer.h"
#include "character.h"
#include "region-cache.h"
#include "indent.h"
#include "blockinput.h"
#include "keyboard.h"
#include "keymap.h"
#include "frame.h"

struct buffer *current_buffer;		/* the current buffer */

/* First buffer in chain of all buffers (in reverse order of creation).
   Threaded through ->next.  */

struct buffer *all_buffers;

/* This structure holds the default values of the buffer-local variables
   defined with DEFVAR_PER_BUFFER, that have special slots in each buffer.
   The default value occupies the same slot in this structure
   as an individual buffer's value occupies in that buffer.
   Setting the default value also goes through the alist of buffers
   and stores into each buffer that does not say it has a local value.  */

DECL_ALIGN (struct buffer, buffer_defaults);

/* A Lisp_Object pointer to the above, used for staticpro */

static Lisp_Object Vbuffer_defaults;

/* This structure marks which slots in a buffer have corresponding
   default values in buffer_defaults.
   Each such slot has a nonzero value in this structure.
   The value has only one nonzero bit.

   When a buffer has its own local value for a slot,
   the entry for that slot (found in the same slot in this structure)
   is turned on in the buffer's local_flags array.

   If a slot in this structure is -1, then even though there may
   be a DEFVAR_PER_BUFFER for the slot, there is no default value for it;
   and the corresponding slot in buffer_defaults is not used.

   If a slot in this structure corresponding to a DEFVAR_PER_BUFFER is
   zero, that is a bug */

struct buffer buffer_local_flags;

/* This structure holds the names of symbols whose values may be
   buffer-local.  It is indexed and accessed in the same way as the above. */

DECL_ALIGN (struct buffer, buffer_local_symbols);

/* A Lisp_Object pointer to the above, used for staticpro */
static Lisp_Object Vbuffer_local_symbols;

/* Return the symbol of the per-buffer variable at offset OFFSET in
   the buffer structure.  */

#define PER_BUFFER_SYMBOL(OFFSET) \
      (*(Lisp_Object *)((OFFSET) + (char *) &buffer_local_symbols))

/* Flags indicating which built-in buffer-local variables
   are permanent locals.  */
static char buffer_permanent_local_flags[MAX_PER_BUFFER_VARS];

/* Number of per-buffer variables used.  */

int last_per_buffer_idx;

static void call_overlay_mod_hooks (Lisp_Object list, Lisp_Object overlay,
                                    int after, Lisp_Object arg1,
                                    Lisp_Object arg2, Lisp_Object arg3);
static void swap_out_buffer_local_variables (struct buffer *b);
static void reset_buffer_local_variables (struct buffer *b, int permanent_too);

/* Alist of all buffer names vs the buffers. */
/* This used to be a variable, but is no longer,
 to prevent lossage due to user rplac'ing this alist or its elements.  */
Lisp_Object Vbuffer_alist;

Lisp_Object Qkill_buffer_query_functions;

/* Hook run before changing a major mode.  */
Lisp_Object Qchange_major_mode_hook;

Lisp_Object Qfirst_change_hook;
Lisp_Object Qbefore_change_functions;
Lisp_Object Qafter_change_functions;
Lisp_Object Qucs_set_table_for_input;

Lisp_Object Qfundamental_mode, Qmode_class, Qpermanent_local;
Lisp_Object Qpermanent_local_hook;

Lisp_Object Qprotected_field;

Lisp_Object QSFundamental;	/* A string "Fundamental" */

Lisp_Object Qkill_buffer_hook;
Lisp_Object Qbuffer_list_update_hook;

Lisp_Object Qget_file_buffer;

Lisp_Object Qoverlayp;

Lisp_Object Qpriority, Qclone_number, Qevaporate, Qbefore_string, Qafter_string;

Lisp_Object Qmodification_hooks;
Lisp_Object Qinsert_in_front_hooks;
Lisp_Object Qinsert_behind_hooks;

static void alloc_buffer_text (struct buffer *, size_t);
static void free_buffer_text (struct buffer *b);
static struct Lisp_Overlay * copy_overlays (struct buffer *, struct Lisp_Overlay *);
static void modify_overlay (struct buffer *, EMACS_INT, EMACS_INT);
static Lisp_Object buffer_lisp_local_variables (struct buffer *);

/* For debugging; temporary.  See set_buffer_internal.  */
/* Lisp_Object Qlisp_mode, Vcheck_symbol; */

void
nsberror (Lisp_Object spec)
{
  if (STRINGP (spec))
    error ("No buffer named %s", SDATA (spec));
  error ("Invalid buffer argument");
}

DEFUN ("buffer-live-p", Fbuffer_live_p, Sbuffer_live_p, 1, 1, 0,
       doc: /* Return non-nil if OBJECT is a buffer which has not been killed.
Value is nil if OBJECT is not a buffer or if it has been killed.  */)
  (Lisp_Object object)
{
  return ((BUFFERP (object) && ! NILP (BVAR (XBUFFER (object), name)))
	  ? Qt : Qnil);
}

DEFUN ("buffer-list", Fbuffer_list, Sbuffer_list, 0, 1, 0,
       doc: /* Return a list of all existing live buffers.
If the optional arg FRAME is a frame, we return the buffer list in the
proper order for that frame: the buffers show in FRAME come first,
followed by the rest of the buffers.  */)
  (Lisp_Object frame)
{
  Lisp_Object general;
  general = Fmapcar (Qcdr, Vbuffer_alist);

  if (FRAMEP (frame))
    {
      Lisp_Object framelist, prevlist, tail;
      Lisp_Object args[3];

      CHECK_FRAME (frame);
      framelist = Fcopy_sequence (XFRAME (frame)->buffer_list);
      prevlist = Fnreverse (Fcopy_sequence
			    (XFRAME (frame)->buried_buffer_list));

      /* Remove from GENERAL any buffer that duplicates one in
         FRAMELIST or PREVLIST.  */
      tail = framelist;
      while (CONSP (tail))
	{
	  general = Fdelq (XCAR (tail), general);
	  tail = XCDR (tail);
	}
      tail = prevlist;
      while (CONSP (tail))
	{
	  general = Fdelq (XCAR (tail), general);
	  tail = XCDR (tail);
	}

      args[0] = framelist;
      args[1] = general;
      args[2] = prevlist;
      return Fnconc (3, args);
    }
  else
    return general;
}

/* Like Fassoc, but use Fstring_equal to compare
   (which ignores text properties),
   and don't ever QUIT.  */

static Lisp_Object
assoc_ignore_text_properties (register Lisp_Object key, Lisp_Object list)
{
  register Lisp_Object tail;
  for (tail = list; CONSP (tail); tail = XCDR (tail))
    {
      register Lisp_Object elt, tem;
      elt = XCAR (tail);
      tem = Fstring_equal (Fcar (elt), key);
      if (!NILP (tem))
	return elt;
    }
  return Qnil;
}

DEFUN ("get-buffer", Fget_buffer, Sget_buffer, 1, 1, 0,
       doc: /* Return the buffer named BUFFER-OR-NAME.
BUFFER-OR-NAME must be either a string or a buffer.  If BUFFER-OR-NAME
is a string and there is no buffer with that name, return nil.  If
BUFFER-OR-NAME is a buffer, return it as given.  */)
  (register Lisp_Object buffer_or_name)
{
  if (BUFFERP (buffer_or_name))
    return buffer_or_name;
  CHECK_STRING (buffer_or_name);

  return Fcdr (assoc_ignore_text_properties (buffer_or_name, Vbuffer_alist));
}

DEFUN ("get-file-buffer", Fget_file_buffer, Sget_file_buffer, 1, 1, 0,
       doc: /* Return the buffer visiting file FILENAME (a string).
The buffer's `buffer-file-name' must match exactly the expansion of FILENAME.
If there is no such live buffer, return nil.
See also `find-buffer-visiting'.  */)
  (register Lisp_Object filename)
{
  register Lisp_Object tail, buf, tem;
  Lisp_Object handler;

  CHECK_STRING (filename);
  filename = Fexpand_file_name (filename, Qnil);

  /* If the file name has special constructs in it,
     call the corresponding file handler.  */
  handler = Ffind_file_name_handler (filename, Qget_file_buffer);
  if (!NILP (handler))
    return call2 (handler, Qget_file_buffer, filename);

  for (tail = Vbuffer_alist; CONSP (tail); tail = XCDR (tail))
    {
      buf = Fcdr (XCAR (tail));
      if (!BUFFERP (buf)) continue;
      if (!STRINGP (BVAR (XBUFFER (buf), filename))) continue;
      tem = Fstring_equal (BVAR (XBUFFER (buf), filename), filename);
      if (!NILP (tem))
	return buf;
    }
  return Qnil;
}

Lisp_Object
get_truename_buffer (register Lisp_Object filename)
{
  register Lisp_Object tail, buf, tem;

  for (tail = Vbuffer_alist; CONSP (tail); tail = XCDR (tail))
    {
      buf = Fcdr (XCAR (tail));
      if (!BUFFERP (buf)) continue;
      if (!STRINGP (BVAR (XBUFFER (buf), file_truename))) continue;
      tem = Fstring_equal (BVAR (XBUFFER (buf), file_truename), filename);
      if (!NILP (tem))
	return buf;
    }
  return Qnil;
}

/* Incremented for each buffer created, to assign the buffer number. */
int buffer_count;

DEFUN ("get-buffer-create", Fget_buffer_create, Sget_buffer_create, 1, 1, 0,
       doc: /* Return the buffer specified by BUFFER-OR-NAME, creating a new one if needed.
If BUFFER-OR-NAME is a string and a live buffer with that name exists,
return that buffer.  If no such buffer exists, create a new buffer with
that name and return it.  If BUFFER-OR-NAME starts with a space, the new
buffer does not keep undo information.

If BUFFER-OR-NAME is a buffer instead of a string, return it as given,
even if it is dead.  The return value is never nil.  */)
  (register Lisp_Object buffer_or_name)
{
  register Lisp_Object buffer, name;
  register struct buffer *b;

  buffer = Fget_buffer (buffer_or_name);
  if (!NILP (buffer))
    return buffer;

  if (SCHARS (buffer_or_name) == 0)
    error ("Empty string for buffer name is not allowed");

  b = allocate_buffer ();

  /* An ordinary buffer uses its own struct buffer_text.  */
  b->text = &b->own_text;
  b->base_buffer = 0;

  BUF_GAP_SIZE (b) = 20;
  BLOCK_INPUT;
  /* We allocate extra 1-byte at the tail and keep it always '\0' for
     anchoring a search.  */
  alloc_buffer_text (b, BUF_GAP_SIZE (b) + 1);
  UNBLOCK_INPUT;
  if (! BUF_BEG_ADDR (b))
    buffer_memory_full ();

  b->pt = BEG;
  b->begv = BEG;
  b->zv = BEG;
  b->pt_byte = BEG_BYTE;
  b->begv_byte = BEG_BYTE;
  b->zv_byte = BEG_BYTE;

  BUF_GPT (b) = BEG;
  BUF_GPT_BYTE (b) = BEG_BYTE;

  BUF_Z (b) = BEG;
  BUF_Z_BYTE (b) = BEG_BYTE;
  BUF_MODIFF (b) = 1;
  BUF_CHARS_MODIFF (b) = 1;
  BUF_OVERLAY_MODIFF (b) = 1;
  BUF_SAVE_MODIFF (b) = 1;
  BUF_INTERVALS (b) = 0;
  BUF_UNCHANGED_MODIFIED (b) = 1;
  BUF_OVERLAY_UNCHANGED_MODIFIED (b) = 1;
  BUF_END_UNCHANGED (b) = 0;
  BUF_BEG_UNCHANGED (b) = 0;
  *(BUF_GPT_ADDR (b)) = *(BUF_Z_ADDR (b)) = 0; /* Put an anchor '\0'.  */

  b->newline_cache = 0;
  b->width_run_cache = 0;
  BVAR (b, width_table) = Qnil;
  b->prevent_redisplay_optimizations_p = 1;

  /* Put this on the chain of all buffers including killed ones.  */
  b->next = all_buffers;
  all_buffers = b;

  /* An ordinary buffer normally doesn't need markers
     to handle BEGV and ZV.  */
  BVAR (b, pt_marker) = Qnil;
  BVAR (b, begv_marker) = Qnil;
  BVAR (b, zv_marker) = Qnil;

  name = Fcopy_sequence (buffer_or_name);
  STRING_SET_INTERVALS (name, NULL_INTERVAL);
  BVAR (b, name) = name;

  BVAR (b, undo_list) = (SREF (name, 0) != ' ') ? Qnil : Qt;

  reset_buffer (b);
  reset_buffer_local_variables (b, 1);

  BVAR (b, mark) = Fmake_marker ();
  BUF_MARKERS (b) = NULL;
  BVAR (b, name) = name;

  /* Put this in the alist of all live buffers.  */
  XSETBUFFER (buffer, b);
  Vbuffer_alist = nconc2 (Vbuffer_alist, Fcons (Fcons (name, buffer), Qnil));
  /* And run buffer-list-update-hook.  */
  if (!NILP (Vrun_hooks))
    call1 (Vrun_hooks, Qbuffer_list_update_hook);

  /* An error in calling the function here (should someone redefine it)
     can lead to infinite regress until you run out of stack.  rms
     says that's not worth protecting against.  */
  if (!NILP (Ffboundp (Qucs_set_table_for_input)))
    /* buffer is on buffer-alist, so no gcpro.  */
    call1 (Qucs_set_table_for_input, buffer);

  return buffer;
}


/* Return a list of overlays which is a copy of the overlay list
   LIST, but for buffer B.  */

static struct Lisp_Overlay *
copy_overlays (struct buffer *b, struct Lisp_Overlay *list)
{
  Lisp_Object buffer;
  struct Lisp_Overlay *result = NULL, *tail = NULL;

  XSETBUFFER (buffer, b);

  for (; list; list = list->next)
    {
      Lisp_Object overlay, start, end, old_overlay;
      EMACS_INT charpos;

      XSETMISC (old_overlay, list);
      charpos = marker_position (OVERLAY_START (old_overlay));
      start = Fmake_marker ();
      Fset_marker (start, make_number (charpos), buffer);
      XMARKER (start)->insertion_type
	= XMARKER (OVERLAY_START (old_overlay))->insertion_type;

      charpos = marker_position (OVERLAY_END (old_overlay));
      end = Fmake_marker ();
      Fset_marker (end, make_number (charpos), buffer);
      XMARKER (end)->insertion_type
	= XMARKER (OVERLAY_END (old_overlay))->insertion_type;

      overlay = allocate_misc ();
      XMISCTYPE (overlay) = Lisp_Misc_Overlay;
      OVERLAY_START (overlay) = start;
      OVERLAY_END (overlay) = end;
      OVERLAY_PLIST (overlay) = Fcopy_sequence (OVERLAY_PLIST (old_overlay));
      XOVERLAY (overlay)->next = NULL;

      if (tail)
	tail = tail->next = XOVERLAY (overlay);
      else
	result = tail = XOVERLAY (overlay);
    }

  return result;
}


/* Clone per-buffer values of buffer FROM.

   Buffer TO gets the same per-buffer values as FROM, with the
   following exceptions: (1) TO's name is left untouched, (2) markers
   are copied and made to refer to TO, and (3) overlay lists are
   copied.  */

static void
clone_per_buffer_values (struct buffer *from, struct buffer *to)
{
  Lisp_Object to_buffer;
  int offset;

  XSETBUFFER (to_buffer, to);

  /* buffer-local Lisp variables start at `undo_list',
     tho only the ones from `name' on are GC'd normally.  */
  for (offset = PER_BUFFER_VAR_OFFSET (undo_list);
       offset < sizeof *to;
       offset += sizeof (Lisp_Object))
    {
      Lisp_Object obj;

      /* Don't touch the `name' which should be unique for every buffer.  */
      if (offset == PER_BUFFER_VAR_OFFSET (name))
	continue;

      obj = PER_BUFFER_VALUE (from, offset);
      if (MARKERP (obj) && XMARKER (obj)->buffer == from)
	{
	  struct Lisp_Marker *m = XMARKER (obj);
	  obj = Fmake_marker ();
	  XMARKER (obj)->insertion_type = m->insertion_type;
	  set_marker_both (obj, to_buffer, m->charpos, m->bytepos);
	}

      PER_BUFFER_VALUE (to, offset) = obj;
    }

  memcpy (to->local_flags, from->local_flags, sizeof to->local_flags);

  to->overlays_before = copy_overlays (to, from->overlays_before);
  to->overlays_after = copy_overlays (to, from->overlays_after);

  /* Get (a copy of) the alist of Lisp-level local variables of FROM
     and install that in TO.  */
  BVAR (to, local_var_alist) = buffer_lisp_local_variables (from);
}


/* If buffer B has markers to record PT, BEGV and ZV when it is not
   current, update these markers.  */

static void
record_buffer_markers (struct buffer *b)
{
  if (! NILP (BVAR (b, pt_marker)))
    {
      Lisp_Object buffer;

      eassert (!NILP (BVAR (b, begv_marker)));
      eassert (!NILP (BVAR (b, zv_marker)));

      XSETBUFFER (buffer, b);
      set_marker_both (BVAR (b, pt_marker), buffer, b->pt, b->pt_byte);
      set_marker_both (BVAR (b, begv_marker), buffer, b->begv, b->begv_byte);
      set_marker_both (BVAR (b, zv_marker), buffer, b->zv, b->zv_byte);
    }
}


/* If buffer B has markers to record PT, BEGV and ZV when it is not
   current, fetch these values into B->begv etc.  */

static void
fetch_buffer_markers (struct buffer *b)
{
  if (! NILP (BVAR (b, pt_marker)))
    {
      Lisp_Object m;

      eassert (!NILP (BVAR (b, begv_marker)));
      eassert (!NILP (BVAR (b, zv_marker)));

      m = BVAR (b, pt_marker);
      SET_BUF_PT_BOTH (b, marker_position (m), marker_byte_position (m));

      m = BVAR (b, begv_marker);
      SET_BUF_BEGV_BOTH (b, marker_position (m), marker_byte_position (m));

      m = BVAR (b, zv_marker);
      SET_BUF_ZV_BOTH (b, marker_position (m), marker_byte_position (m));
    }
}


DEFUN ("make-indirect-buffer", Fmake_indirect_buffer, Smake_indirect_buffer,
       2, 3,
       "bMake indirect buffer (to buffer): \nBName of indirect buffer: ",
       doc: /* Create and return an indirect buffer for buffer BASE-BUFFER, named NAME.
BASE-BUFFER should be a live buffer, or the name of an existing buffer.
NAME should be a string which is not the name of an existing buffer.
Optional argument CLONE non-nil means preserve BASE-BUFFER's state,
such as major and minor modes, in the indirect buffer.
CLONE nil means the indirect buffer's state is reset to default values.  */)
  (Lisp_Object base_buffer, Lisp_Object name, Lisp_Object clone)
{
  Lisp_Object buf, tem;
  struct buffer *b;

  CHECK_STRING (name);
  buf = Fget_buffer (name);
  if (!NILP (buf))
    error ("Buffer name `%s' is in use", SDATA (name));

  tem = base_buffer;
  base_buffer = Fget_buffer (base_buffer);
  if (NILP (base_buffer))
    error ("No such buffer: `%s'", SDATA (tem));
  if (NILP (BVAR (XBUFFER (base_buffer), name)))
    error ("Base buffer has been killed");

  if (SCHARS (name) == 0)
    error ("Empty string for buffer name is not allowed");

  b = allocate_buffer ();

  b->base_buffer = (XBUFFER (base_buffer)->base_buffer
		    ? XBUFFER (base_buffer)->base_buffer
		    : XBUFFER (base_buffer));

  /* Use the base buffer's text object.  */
  b->text = b->base_buffer->text;

  b->pt = b->base_buffer->pt;
  b->begv = b->base_buffer->begv;
  b->zv = b->base_buffer->zv;
  b->pt_byte = b->base_buffer->pt_byte;
  b->begv_byte = b->base_buffer->begv_byte;
  b->zv_byte = b->base_buffer->zv_byte;

  b->newline_cache = 0;
  b->width_run_cache = 0;
  BVAR (b, width_table) = Qnil;

  /* Put this on the chain of all buffers including killed ones.  */
  b->next = all_buffers;
  all_buffers = b;

  name = Fcopy_sequence (name);
  STRING_SET_INTERVALS (name, NULL_INTERVAL);
  BVAR (b, name) = name;

  reset_buffer (b);
  reset_buffer_local_variables (b, 1);

  /* Put this in the alist of all live buffers.  */
  XSETBUFFER (buf, b);
  Vbuffer_alist = nconc2 (Vbuffer_alist, Fcons (Fcons (name, buf), Qnil));

  BVAR (b, mark) = Fmake_marker ();
  BVAR (b, name) = name;

  /* The multibyte status belongs to the base buffer.  */
  BVAR (b, enable_multibyte_characters) = BVAR (b->base_buffer, enable_multibyte_characters);

  /* Make sure the base buffer has markers for its narrowing.  */
  if (NILP (BVAR (b->base_buffer, pt_marker)))
    {
      eassert (NILP (BVAR (b->base_buffer, begv_marker)));
      eassert (NILP (BVAR (b->base_buffer, zv_marker)));

      BVAR (b->base_buffer, pt_marker) = Fmake_marker ();
      set_marker_both (BVAR (b->base_buffer, pt_marker), base_buffer,
		       b->base_buffer->pt,
		       b->base_buffer->pt_byte);

      BVAR (b->base_buffer, begv_marker) = Fmake_marker ();
      set_marker_both (BVAR (b->base_buffer, begv_marker), base_buffer,
		       b->base_buffer->begv,
		       b->base_buffer->begv_byte);

      BVAR (b->base_buffer, zv_marker) = Fmake_marker ();
      set_marker_both (BVAR (b->base_buffer, zv_marker), base_buffer,
		       b->base_buffer->zv,
		       b->base_buffer->zv_byte);
      XMARKER (BVAR (b->base_buffer, zv_marker))->insertion_type = 1;
    }

  if (NILP (clone))
    {
      /* Give the indirect buffer markers for its narrowing.  */
      BVAR (b, pt_marker) = Fmake_marker ();
      set_marker_both (BVAR (b, pt_marker), buf, b->pt, b->pt_byte);
      BVAR (b, begv_marker) = Fmake_marker ();
      set_marker_both (BVAR (b, begv_marker), buf, b->begv, b->begv_byte);
      BVAR (b, zv_marker) = Fmake_marker ();
      set_marker_both (BVAR (b, zv_marker), buf, b->zv, b->zv_byte);
      XMARKER (BVAR (b, zv_marker))->insertion_type = 1;
    }
  else
    {
      struct buffer *old_b = current_buffer;

      clone_per_buffer_values (b->base_buffer, b);
      BVAR (b, filename) = Qnil;
      BVAR (b, file_truename) = Qnil;
      BVAR (b, display_count) = make_number (0);
      BVAR (b, backed_up) = Qnil;
      BVAR (b, auto_save_file_name) = Qnil;
      set_buffer_internal_1 (b);
      Fset (intern ("buffer-save-without-query"), Qnil);
      Fset (intern ("buffer-file-number"), Qnil);
      Fset (intern ("buffer-stale-function"), Qnil);
      set_buffer_internal_1 (old_b);
    }

  /* Run buffer-list-update-hook.  */
  if (!NILP (Vrun_hooks))
    call1 (Vrun_hooks, Qbuffer_list_update_hook);

  return buf;
}

void
delete_all_overlays (struct buffer *b)
{
  Lisp_Object overlay;

  /* `reset_buffer' blindly sets the list of overlays to NULL, so we
     have to empty the list, otherwise we end up with overlays that
     think they belong to this buffer while the buffer doesn't know about
     them any more.  */
  while (b->overlays_before)
    {
      XSETMISC (overlay, b->overlays_before);
      Fdelete_overlay (overlay);
    }
  while (b->overlays_after)
    {
      XSETMISC (overlay, b->overlays_after);
      Fdelete_overlay (overlay);
    }
  eassert (b->overlays_before == NULL);
  eassert (b->overlays_after == NULL);
}

/* Reinitialize everything about a buffer except its name and contents
   and local variables.
   If called on an already-initialized buffer, the list of overlays
   should be deleted before calling this function, otherwise we end up
   with overlays that claim to belong to the buffer but the buffer
   claims it doesn't belong to it.  */

void
reset_buffer (register struct buffer *b)
{
  BVAR (b, filename) = Qnil;
  BVAR (b, file_truename) = Qnil;
  BVAR (b, directory) = (current_buffer) ? BVAR (current_buffer, directory) : Qnil;
  b->modtime = 0;
  b->modtime_size = -1;
  XSETFASTINT (BVAR (b, save_length), 0);
  b->last_window_start = 1;
  /* It is more conservative to start out "changed" than "unchanged".  */
  b->clip_changed = 0;
  b->prevent_redisplay_optimizations_p = 1;
  BVAR (b, backed_up) = Qnil;
  BUF_AUTOSAVE_MODIFF (b) = 0;
  b->auto_save_failure_time = -1;
  BVAR (b, auto_save_file_name) = Qnil;
  BVAR (b, read_only) = Qnil;
  b->overlays_before = NULL;
  b->overlays_after = NULL;
  b->overlay_center = BEG;
  BVAR (b, mark_active) = Qnil;
  BVAR (b, point_before_scroll) = Qnil;
  BVAR (b, file_format) = Qnil;
  BVAR (b, auto_save_file_format) = Qt;
  BVAR (b, last_selected_window) = Qnil;
  XSETINT (BVAR (b, display_count), 0);
  BVAR (b, display_time) = Qnil;
  BVAR (b, enable_multibyte_characters) = BVAR (&buffer_defaults, enable_multibyte_characters);
  BVAR (b, cursor_type) = BVAR (&buffer_defaults, cursor_type);
  BVAR (b, extra_line_spacing) = BVAR (&buffer_defaults, extra_line_spacing);

  b->display_error_modiff = 0;
}

/* Reset buffer B's local variables info.
   Don't use this on a buffer that has already been in use;
   it does not treat permanent locals consistently.
   Instead, use Fkill_all_local_variables.

   If PERMANENT_TOO is 1, then we reset permanent
   buffer-local variables.  If PERMANENT_TOO is 0,
   we preserve those.  */

static void
reset_buffer_local_variables (register struct buffer *b, int permanent_too)
{
  register int offset;
  int i;

  /* Reset the major mode to Fundamental, together with all the
     things that depend on the major mode.
     default-major-mode is handled at a higher level.
     We ignore it here.  */
  BVAR (b, major_mode) = Qfundamental_mode;
  BVAR (b, keymap) = Qnil;
  BVAR (b, mode_name) = QSFundamental;
  BVAR (b, minor_modes) = Qnil;

  /* If the standard case table has been altered and invalidated,
     fix up its insides first.  */
  if (! (CHAR_TABLE_P (XCHAR_TABLE (Vascii_downcase_table)->extras[0])
	 && CHAR_TABLE_P (XCHAR_TABLE (Vascii_downcase_table)->extras[1])
	 && CHAR_TABLE_P (XCHAR_TABLE (Vascii_downcase_table)->extras[2])))
    Fset_standard_case_table (Vascii_downcase_table);

  BVAR (b, downcase_table) = Vascii_downcase_table;
  BVAR (b, upcase_table) = XCHAR_TABLE (Vascii_downcase_table)->extras[0];
  BVAR (b, case_canon_table) = XCHAR_TABLE (Vascii_downcase_table)->extras[1];
  BVAR (b, case_eqv_table) = XCHAR_TABLE (Vascii_downcase_table)->extras[2];
  BVAR (b, invisibility_spec) = Qt;

  /* Reset all (or most) per-buffer variables to their defaults.  */
  if (permanent_too)
    BVAR (b, local_var_alist) = Qnil;
  else
    {
      Lisp_Object tmp, prop, last = Qnil;
      for (tmp = BVAR (b, local_var_alist); CONSP (tmp); tmp = XCDR (tmp))
	if (!NILP (prop = Fget (XCAR (XCAR (tmp)), Qpermanent_local)))
	  {
	    /* If permanent-local, keep it.  */
	    last = tmp;
	    if (EQ (prop, Qpermanent_local_hook))
	      {
		/* This is a partially permanent hook variable.
		   Preserve only the elements that want to be preserved.  */
		Lisp_Object list, newlist;
		list = XCDR (XCAR (tmp));
		if (!CONSP (list))
		  newlist = list;
		else
		  for (newlist = Qnil; CONSP (list); list = XCDR (list))
		    {
		      Lisp_Object elt = XCAR (list);
		      /* Preserve element ELT if it's t,
			 if it is a function with a `permanent-local-hook' property,
			 or if it's not a symbol.  */
		      if (! SYMBOLP (elt)
			  || EQ (elt, Qt)
			  || !NILP (Fget (elt, Qpermanent_local_hook)))
			newlist = Fcons (elt, newlist);
		    }
		XSETCDR (XCAR (tmp), Fnreverse (newlist));
	      }
	  }
	/* Delete this local variable.  */
	else if (NILP (last))
	  BVAR (b, local_var_alist) = XCDR (tmp);
	else
	  XSETCDR (last, XCDR (tmp));
    }

  for (i = 0; i < last_per_buffer_idx; ++i)
    if (permanent_too || buffer_permanent_local_flags[i] == 0)
      SET_PER_BUFFER_VALUE_P (b, i, 0);

  /* For each slot that has a default value,
     copy that into the slot.  */

  /* buffer-local Lisp variables start at `undo_list',
     tho only the ones from `name' on are GC'd normally.  */
  for (offset = PER_BUFFER_VAR_OFFSET (undo_list);
       offset < sizeof *b;
       offset += sizeof (Lisp_Object))
    {
      int idx = PER_BUFFER_IDX (offset);
      if ((idx > 0
	   && (permanent_too
	       || buffer_permanent_local_flags[idx] == 0)))
	PER_BUFFER_VALUE (b, offset) = PER_BUFFER_DEFAULT (offset);
    }
}

/* We split this away from generate-new-buffer, because rename-buffer
   and set-visited-file-name ought to be able to use this to really
   rename the buffer properly.  */

DEFUN ("generate-new-buffer-name", Fgenerate_new_buffer_name, Sgenerate_new_buffer_name,
       1, 2, 0,
       doc: /* Return a string that is the name of no existing buffer based on NAME.
If there is no live buffer named NAME, then return NAME.
Otherwise modify name by appending `<NUMBER>', incrementing NUMBER
\(starting at 2) until an unused name is found, and then return that name.
Optional second argument IGNORE specifies a name that is okay to use (if
it is in the sequence to be tried) even if a buffer with that name exists.  */)
  (register Lisp_Object name, Lisp_Object ignore)
{
  register Lisp_Object gentemp, tem;
  int count;
  char number[10];

  CHECK_STRING (name);

  tem = Fstring_equal (name, ignore);
  if (!NILP (tem))
    return name;
  tem = Fget_buffer (name);
  if (NILP (tem))
    return name;

  count = 1;
  while (1)
    {
      sprintf (number, "<%d>", ++count);
      gentemp = concat2 (name, build_string (number));
      tem = Fstring_equal (gentemp, ignore);
      if (!NILP (tem))
	return gentemp;
      tem = Fget_buffer (gentemp);
      if (NILP (tem))
	return gentemp;
    }
}


DEFUN ("buffer-name", Fbuffer_name, Sbuffer_name, 0, 1, 0,
       doc: /* Return the name of BUFFER, as a string.
BUFFER defaults to the current buffer.
Return nil if BUFFER has been killed.  */)
  (register Lisp_Object buffer)
{
  if (NILP (buffer))
    return BVAR (current_buffer, name);
  CHECK_BUFFER (buffer);
  return BVAR (XBUFFER (buffer), name);
}

DEFUN ("buffer-file-name", Fbuffer_file_name, Sbuffer_file_name, 0, 1, 0,
       doc: /* Return name of file BUFFER is visiting, or nil if none.
No argument or nil as argument means use the current buffer.  */)
  (register Lisp_Object buffer)
{
  if (NILP (buffer))
    return BVAR (current_buffer, filename);
  CHECK_BUFFER (buffer);
  return BVAR (XBUFFER (buffer), filename);
}

DEFUN ("buffer-base-buffer", Fbuffer_base_buffer, Sbuffer_base_buffer,
       0, 1, 0,
       doc: /* Return the base buffer of indirect buffer BUFFER.
If BUFFER is not indirect, return nil.
BUFFER defaults to the current buffer.  */)
  (register Lisp_Object buffer)
{
  struct buffer *base;
  Lisp_Object base_buffer;

  if (NILP (buffer))
    base = current_buffer->base_buffer;
  else
    {
      CHECK_BUFFER (buffer);
      base = XBUFFER (buffer)->base_buffer;
    }

  if (! base)
    return Qnil;
  XSETBUFFER (base_buffer, base);
  return base_buffer;
}

DEFUN ("buffer-local-value", Fbuffer_local_value,
       Sbuffer_local_value, 2, 2, 0,
       doc: /* Return the value of VARIABLE in BUFFER.
If VARIABLE does not have a buffer-local binding in BUFFER, the value
is the default binding of the variable. */)
  (register Lisp_Object variable, register Lisp_Object buffer)
{
  register struct buffer *buf;
  register Lisp_Object result;
  struct Lisp_Symbol *sym;

  CHECK_SYMBOL (variable);
  CHECK_BUFFER (buffer);
  buf = XBUFFER (buffer);
  sym = XSYMBOL (variable);

 start:
  switch (sym->redirect)
    {
    case SYMBOL_VARALIAS: sym = indirect_variable (sym); goto start;
    case SYMBOL_PLAINVAL: result = SYMBOL_VAL (sym); break;
    case SYMBOL_LOCALIZED:
      { /* Look in local_var_alist.  */
	struct Lisp_Buffer_Local_Value *blv = SYMBOL_BLV (sym);
	XSETSYMBOL (variable, sym); /* Update In case of aliasing.  */
	result = Fassoc (variable, BVAR (buf, local_var_alist));
	if (!NILP (result))
	  {
	    if (blv->fwd)
	      { /* What binding is loaded right now?  */
		Lisp_Object current_alist_element = blv->valcell;

		/* The value of the currently loaded binding is not
		   stored in it, but rather in the realvalue slot.
		   Store that value into the binding it belongs to
		   in case that is the one we are about to use.  */

		XSETCDR (current_alist_element,
			 do_symval_forwarding (blv->fwd));
	      }
	    /* Now get the (perhaps updated) value out of the binding.  */
	    result = XCDR (result);
	  }
	else
	  result = Fdefault_value (variable);
	break;
      }
    case SYMBOL_FORWARDED:
      {
	union Lisp_Fwd *fwd = SYMBOL_FWD (sym);
	if (BUFFER_OBJFWDP (fwd))
	  result = PER_BUFFER_VALUE (buf, XBUFFER_OBJFWD (fwd)->offset);
	else
	  result = Fdefault_value (variable);
	break;
      }
    default: abort ();
    }

  if (!EQ (result, Qunbound))
    return result;

  xsignal1 (Qvoid_variable, variable);
}

/* Return an alist of the Lisp-level buffer-local bindings of
   buffer BUF.  That is, don't include the variables maintained
   in special slots in the buffer object.  */

static Lisp_Object
buffer_lisp_local_variables (struct buffer *buf)
{
  Lisp_Object result = Qnil;
  register Lisp_Object tail;
  for (tail = BVAR (buf, local_var_alist); CONSP (tail); tail = XCDR (tail))
    {
      Lisp_Object val, elt;

      elt = XCAR (tail);

      /* Reference each variable in the alist in buf.
	 If inquiring about the current buffer, this gets the current values,
	 so store them into the alist so the alist is up to date.
	 If inquiring about some other buffer, this swaps out any values
	 for that buffer, making the alist up to date automatically.  */
      val = find_symbol_value (XCAR (elt));
      /* Use the current buffer value only if buf is the current buffer.  */
      if (buf != current_buffer)
	val = XCDR (elt);

      result = Fcons (Fcons (XCAR (elt), val), result);
    }

  return result;
}

DEFUN ("buffer-local-variables", Fbuffer_local_variables,
       Sbuffer_local_variables, 0, 1, 0,
       doc: /* Return an alist of variables that are buffer-local in BUFFER.
Most elements look like (SYMBOL . VALUE), describing one variable.
For a symbol that is locally unbound, just the symbol appears in the value.
Note that storing new VALUEs in these elements doesn't change the variables.
No argument or nil as argument means use current buffer as BUFFER.  */)
  (register Lisp_Object buffer)
{
  register struct buffer *buf;
  register Lisp_Object result;

  if (NILP (buffer))
    buf = current_buffer;
  else
    {
      CHECK_BUFFER (buffer);
      buf = XBUFFER (buffer);
    }

  result = buffer_lisp_local_variables (buf);

  /* Add on all the variables stored in special slots.  */
  {
    int offset, idx;

    /* buffer-local Lisp variables start at `undo_list',
       tho only the ones from `name' on are GC'd normally.  */
    for (offset = PER_BUFFER_VAR_OFFSET (undo_list);
	 offset < sizeof (struct buffer);
	 /* sizeof EMACS_INT == sizeof Lisp_Object */
	 offset += (sizeof (EMACS_INT)))
      {
	idx = PER_BUFFER_IDX (offset);
	if ((idx == -1 || PER_BUFFER_VALUE_P (buf, idx))
	    && SYMBOLP (PER_BUFFER_SYMBOL (offset)))
	  result = Fcons (Fcons (PER_BUFFER_SYMBOL (offset),
				 PER_BUFFER_VALUE (buf, offset)),
			  result);
      }
  }

  return result;
}

DEFUN ("buffer-modified-p", Fbuffer_modified_p, Sbuffer_modified_p,
       0, 1, 0,
       doc: /* Return t if BUFFER was modified since its file was last read or saved.
No argument or nil as argument means use current buffer as BUFFER.  */)
  (register Lisp_Object buffer)
{
  register struct buffer *buf;
  if (NILP (buffer))
    buf = current_buffer;
  else
    {
      CHECK_BUFFER (buffer);
      buf = XBUFFER (buffer);
    }

  return BUF_SAVE_MODIFF (buf) < BUF_MODIFF (buf) ? Qt : Qnil;
}

DEFUN ("set-buffer-modified-p", Fset_buffer_modified_p, Sset_buffer_modified_p,
       1, 1, 0,
       doc: /* Mark current buffer as modified or unmodified according to FLAG.
A non-nil FLAG means mark the buffer modified.  */)
  (register Lisp_Object flag)
{
  register int already;
  register Lisp_Object fn;
  Lisp_Object buffer, window;

#ifdef CLASH_DETECTION
  /* If buffer becoming modified, lock the file.
     If buffer becoming unmodified, unlock the file.  */

  fn = BVAR (current_buffer, file_truename);
  /* Test buffer-file-name so that binding it to nil is effective.  */
  if (!NILP (fn) && ! NILP (BVAR (current_buffer, filename)))
    {
      already = SAVE_MODIFF < MODIFF;
      if (!already && !NILP (flag))
	lock_file (fn);
      else if (already && NILP (flag))
	unlock_file (fn);
    }
#endif /* CLASH_DETECTION */

  /* Here we have a problem.  SAVE_MODIFF is used here to encode
     buffer-modified-p (as SAVE_MODIFF<MODIFF) as well as
     recent-auto-save-p (as SAVE_MODIFF<auto_save_modified).  So if we
     modify SAVE_MODIFF to affect one, we may affect the other
     as well.
     E.g. if FLAG is nil we need to set SAVE_MODIFF to MODIFF, but
     if SAVE_MODIFF<auto_save_modified that means we risk changing
     recent-auto-save-p from t to nil.
     Vice versa, if FLAG is non-nil and SAVE_MODIFF>=auto_save_modified
     we risk changing recent-auto-save-p from nil to t.  */
  SAVE_MODIFF = (NILP (flag)
		 /* FIXME: This unavoidably sets recent-auto-save-p to nil.  */
		 ? MODIFF
		 /* Let's try to preserve recent-auto-save-p.  */
		 : SAVE_MODIFF < MODIFF ? SAVE_MODIFF
		 /* If SAVE_MODIFF == auto_save_modified == MODIFF,
		    we can either decrease SAVE_MODIFF and auto_save_modified
		    or increase MODIFF.  */
		 : MODIFF++);

  /* Set update_mode_lines only if buffer is displayed in some window.
     Packages like jit-lock or lazy-lock preserve a buffer's modified
     state by recording/restoring the state around blocks of code.
     Setting update_mode_lines makes redisplay consider all windows
     (on all frames).  Stealth fontification of buffers not displayed
     would incur additional redisplay costs if we'd set
     update_modes_lines unconditionally.

     Ideally, I think there should be another mechanism for fontifying
     buffers without "modifying" buffers, or redisplay should be
     smarter about updating the `*' in mode lines.  --gerd  */
  XSETBUFFER (buffer, current_buffer);
  window = Fget_buffer_window (buffer, Qt);
  if (WINDOWP (window))
    {
      ++update_mode_lines;
      current_buffer->prevent_redisplay_optimizations_p = 1;
    }

  return flag;
}

DEFUN ("restore-buffer-modified-p", Frestore_buffer_modified_p,
       Srestore_buffer_modified_p, 1, 1, 0,
       doc: /* Like `set-buffer-modified-p', with a difference concerning redisplay.
It is not ensured that mode lines will be updated to show the modified
state of the current buffer.  Use with care.  */)
  (Lisp_Object flag)
{
#ifdef CLASH_DETECTION
  Lisp_Object fn;

  /* If buffer becoming modified, lock the file.
     If buffer becoming unmodified, unlock the file.  */

  fn = BVAR (current_buffer, file_truename);
  /* Test buffer-file-name so that binding it to nil is effective.  */
  if (!NILP (fn) && ! NILP (BVAR (current_buffer, filename)))
    {
      int already = SAVE_MODIFF < MODIFF;
      if (!already && !NILP (flag))
	lock_file (fn);
      else if (already && NILP (flag))
	unlock_file (fn);
    }
#endif /* CLASH_DETECTION */

  SAVE_MODIFF = NILP (flag) ? MODIFF : 0;
  return flag;
}

DEFUN ("buffer-modified-tick", Fbuffer_modified_tick, Sbuffer_modified_tick,
       0, 1, 0,
       doc: /* Return BUFFER's tick counter, incremented for each change in text.
Each buffer has a tick counter which is incremented each time the
text in that buffer is changed.  It wraps around occasionally.
No argument or nil as argument means use current buffer as BUFFER.  */)
  (register Lisp_Object buffer)
{
  register struct buffer *buf;
  if (NILP (buffer))
    buf = current_buffer;
  else
    {
      CHECK_BUFFER (buffer);
      buf = XBUFFER (buffer);
    }

  return make_number (BUF_MODIFF (buf));
}

DEFUN ("buffer-chars-modified-tick", Fbuffer_chars_modified_tick,
       Sbuffer_chars_modified_tick, 0, 1, 0,
       doc: /* Return BUFFER's character-change tick counter.
Each buffer has a character-change tick counter, which is set to the
value of the buffer's tick counter \(see `buffer-modified-tick'), each
time text in that buffer is inserted or deleted.  By comparing the
values returned by two individual calls of `buffer-chars-modified-tick',
you can tell whether a character change occurred in that buffer in
between these calls.  No argument or nil as argument means use current
buffer as BUFFER.  */)
  (register Lisp_Object buffer)
{
  register struct buffer *buf;
  if (NILP (buffer))
    buf = current_buffer;
  else
    {
      CHECK_BUFFER (buffer);
      buf = XBUFFER (buffer);
    }

  return make_number (BUF_CHARS_MODIFF (buf));
}

DEFUN ("rename-buffer", Frename_buffer, Srename_buffer, 1, 2,
       "(list (read-string \"Rename buffer (to new name): \" \
	      nil 'buffer-name-history (buffer-name (current-buffer))) \
	      current-prefix-arg)",
       doc: /* Change current buffer's name to NEWNAME (a string).
If second arg UNIQUE is nil or omitted, it is an error if a
buffer named NEWNAME already exists.
If UNIQUE is non-nil, come up with a new name using
`generate-new-buffer-name'.
Interactively, you can set UNIQUE with a prefix argument.
We return the name we actually gave the buffer.
This does not change the name of the visited file (if any).  */)
  (register Lisp_Object newname, Lisp_Object unique)
{
  register Lisp_Object tem, buf;

  CHECK_STRING (newname);

  if (SCHARS (newname) == 0)
    error ("Empty string is invalid as a buffer name");

  tem = Fget_buffer (newname);
  if (!NILP (tem))
    {
      /* Don't short-circuit if UNIQUE is t.  That is a useful way to
	 rename the buffer automatically so you can create another
	 with the original name.  It makes UNIQUE equivalent to
	 (rename-buffer (generate-new-buffer-name NEWNAME)).  */
      if (NILP (unique) && XBUFFER (tem) == current_buffer)
	return BVAR (current_buffer, name);
      if (!NILP (unique))
	newname = Fgenerate_new_buffer_name (newname, BVAR (current_buffer, name));
      else
	error ("Buffer name `%s' is in use", SDATA (newname));
    }

  BVAR (current_buffer, name) = newname;

  /* Catch redisplay's attention.  Unless we do this, the mode lines for
     any windows displaying current_buffer will stay unchanged.  */
  update_mode_lines++;

  XSETBUFFER (buf, current_buffer);
  Fsetcar (Frassq (buf, Vbuffer_alist), newname);
  if (NILP (BVAR (current_buffer, filename))
      && !NILP (BVAR (current_buffer, auto_save_file_name)))
    call0 (intern ("rename-auto-save-file"));

  /* Run buffer-list-update-hook.  */
  if (!NILP (Vrun_hooks))
    call1 (Vrun_hooks, Qbuffer_list_update_hook);

  /* Refetch since that last call may have done GC.  */
  return BVAR (current_buffer, name);
}

DEFUN ("other-buffer", Fother_buffer, Sother_buffer, 0, 3, 0,
       doc: /* Return most recently selected buffer other than BUFFER.
Buffers not visible in windows are preferred to visible buffers, unless
optional second argument VISIBLE-OK is non-nil.  Ignore the argument
BUFFER unless it denotes a live buffer.  If the optional third argument
FRAME is non-nil, use that frame's buffer list instead of the selected
frame's buffer list.

The buffer is found by scanning the selected or specified frame's buffer
list first, followed by the list of all buffers.  If no other buffer
exists, return the buffer `*scratch*' (creating it if necessary).  */)
  (register Lisp_Object buffer, Lisp_Object visible_ok, Lisp_Object frame)
{
  Lisp_Object Fset_buffer_major_mode (Lisp_Object buffer);
  Lisp_Object tail, buf, pred;
  Lisp_Object notsogood = Qnil;

  if (NILP (frame))
    frame = selected_frame;

  CHECK_FRAME (frame);

  pred = frame_buffer_predicate (frame);
  /* Consider buffers that have been seen in the frame first.  */
  tail = XFRAME (frame)->buffer_list;
  for (; CONSP (tail); tail = XCDR (tail))
    {
      buf = XCAR (tail);
      if (BUFFERP (buf) && !EQ (buf, buffer)
	  && !NILP (BVAR (XBUFFER (buf), name))
	  && (SREF (BVAR (XBUFFER (buf), name), 0) != ' ')
	  /* If the frame has a buffer_predicate, disregard buffers that
	     don't fit the predicate.  */
	  && (NILP (pred) || !NILP (call1 (pred, buf))))
	{
	  if (!NILP (visible_ok)
	      || NILP (Fget_buffer_window (buf, Qvisible)))
	    return buf;
	  else if (NILP (notsogood))
	    notsogood = buf;
	}
    }

  /* Consider alist of all buffers next.  */
  tail = Vbuffer_alist;
  for (; CONSP (tail); tail = XCDR (tail))
    {
      buf = Fcdr (XCAR (tail));
      if (BUFFERP (buf) && !EQ (buf, buffer)
	  && !NILP (BVAR (XBUFFER (buf), name))
	  && (SREF (BVAR (XBUFFER (buf), name), 0) != ' ')
	  /* If the frame has a buffer_predicate, disregard buffers that
	     don't fit the predicate.  */
	  && (NILP (pred) || !NILP (call1 (pred, buf))))
	{
	  if (!NILP (visible_ok)
	      || NILP (Fget_buffer_window (buf, Qvisible)))
	    return buf;
	  else if (NILP (notsogood))
	    notsogood = buf;
	}
    }

  if (!NILP (notsogood))
    return notsogood;
  else
    {
      buf = Fget_buffer (build_string ("*scratch*"));
      if (NILP (buf))
	{
	  buf = Fget_buffer_create (build_string ("*scratch*"));
	  Fset_buffer_major_mode (buf);
	}
      return buf;
    }
}

/* The following function is a safe variant of Fother_buffer: It doesn't
   pay attention to any frame-local buffer lists, doesn't care about
   visibility of buffers, and doesn't evaluate any frame predicates.  */

Lisp_Object
other_buffer_safely (Lisp_Object buffer)
{
  Lisp_Object Fset_buffer_major_mode (Lisp_Object buffer);
  Lisp_Object tail, buf;

  tail = Vbuffer_alist;
  for (; CONSP (tail); tail = XCDR (tail))
    {
      buf = Fcdr (XCAR (tail));
      if (BUFFERP (buf) && !EQ (buf, buffer)
	  && !NILP (BVAR (XBUFFER (buf), name))
	  && (SREF (BVAR (XBUFFER (buf), name), 0) != ' '))
	return buf;
    }

  buf = Fget_buffer (build_string ("*scratch*"));
  if (NILP (buf))
    {
      buf = Fget_buffer_create (build_string ("*scratch*"));
      Fset_buffer_major_mode (buf);
    }

  return buf;
}

DEFUN ("buffer-enable-undo", Fbuffer_enable_undo, Sbuffer_enable_undo,
       0, 1, "",
       doc: /* Start keeping undo information for buffer BUFFER.
No argument or nil as argument means do this for the current buffer.  */)
  (register Lisp_Object buffer)
{
  Lisp_Object real_buffer;

  if (NILP (buffer))
    XSETBUFFER (real_buffer, current_buffer);
  else
    {
      real_buffer = Fget_buffer (buffer);
      if (NILP (real_buffer))
	nsberror (buffer);
    }

  if (EQ (BVAR (XBUFFER (real_buffer), undo_list), Qt))
    BVAR (XBUFFER (real_buffer), undo_list) = Qnil;

  return Qnil;
}

/*
  DEFVAR_LISP ("kill-buffer-hook", ..., "\
Hook to be run (by `run-hooks', which see) when a buffer is killed.\n\
The buffer being killed will be current while the hook is running.\n\
See `kill-buffer'."
 */
DEFUN ("kill-buffer", Fkill_buffer, Skill_buffer, 0, 1, "bKill buffer: ",
       doc: /* Kill buffer BUFFER-OR-NAME.
The argument may be a buffer or the name of an existing buffer.
Argument nil or omitted means kill the current buffer.  Return t if the
buffer is actually killed, nil otherwise.

This function calls `replace-buffer-in-windows' for cleaning up all
windows currently displaying the buffer to be killed.  The functions in
`kill-buffer-query-functions' are called with the buffer to be killed as
the current buffer.  If any of them returns nil, the buffer is not
killed.  The hook `kill-buffer-hook' is run before the buffer is
actually killed.  The buffer being killed will be current while the hook
is running.

Any processes that have this buffer as the `process-buffer' are killed
with SIGHUP.  */)
  (Lisp_Object buffer_or_name)
{
  Lisp_Object buffer;
  register struct buffer *b;
  register Lisp_Object tem;
  register struct Lisp_Marker *m;
  struct gcpro gcpro1;

  if (NILP (buffer_or_name))
    buffer = Fcurrent_buffer ();
  else
    buffer = Fget_buffer (buffer_or_name);
  if (NILP (buffer))
    nsberror (buffer_or_name);

  b = XBUFFER (buffer);

  /* Avoid trouble for buffer already dead.  */
  if (NILP (BVAR (b, name)))
    return Qnil;

  /* Query if the buffer is still modified.  */
  if (INTERACTIVE && !NILP (BVAR (b, filename))
      && BUF_MODIFF (b) > BUF_SAVE_MODIFF (b))
    {
      GCPRO1 (buffer);
      tem = do_yes_or_no_p (format2 ("Buffer %s modified; kill anyway? ",
				     BVAR (b, name), make_number (0)));
      UNGCPRO;
      if (NILP (tem))
	return Qnil;
    }

  /* Run hooks with the buffer to be killed the current buffer.  */
  {
    int count = SPECPDL_INDEX ();
    Lisp_Object arglist[1];

    record_unwind_protect (save_excursion_restore, save_excursion_save ());
    set_buffer_internal (b);

    /* First run the query functions; if any query is answered no,
       don't kill the buffer.  */
    arglist[0] = Qkill_buffer_query_functions;
    tem = Frun_hook_with_args_until_failure (1, arglist);
    if (NILP (tem))
      return unbind_to (count, Qnil);

    /* Then run the hooks.  */
    Frun_hooks (1, &Qkill_buffer_hook);
    unbind_to (count, Qnil);
  }

  /* We have no more questions to ask.  Verify that it is valid
     to kill the buffer.  This must be done after the questions
     since anything can happen within do_yes_or_no_p.  */

  /* Don't kill the minibuffer now current.  */
  if (EQ (buffer, XWINDOW (minibuf_window)->buffer))
    return Qnil;

  if (NILP (BVAR (b, name)))
    return Qnil;

  /* When we kill a base buffer, kill all its indirect buffers.
     We do it at this stage so nothing terrible happens if they
     ask questions or their hooks get errors.  */
  if (! b->base_buffer)
    {
      struct buffer *other;

      GCPRO1 (buffer);

      for (other = all_buffers; other; other = other->next)
	/* all_buffers contains dead buffers too;
	   don't re-kill them.  */
	if (other->base_buffer == b && !NILP (BVAR (other, name)))
	  {
	    Lisp_Object buf;
	    XSETBUFFER (buf, other);
	    Fkill_buffer (buf);
	  }

      UNGCPRO;
    }

  /* Make this buffer not be current.
     In the process, notice if this is the sole visible buffer
     and give up if so.  */
  if (b == current_buffer)
    {
      tem = Fother_buffer (buffer, Qnil, Qnil);
      Fset_buffer (tem);
      if (b == current_buffer)
	return Qnil;
    }

  /* Notice if the buffer to kill is the sole visible buffer
     when we're currently in the mini-buffer, and give up if so.  */
  XSETBUFFER (tem, current_buffer);
  if (EQ (tem, XWINDOW (minibuf_window)->buffer))
    {
      tem = Fother_buffer (buffer, Qnil, Qnil);
      if (EQ (buffer, tem))
	return Qnil;
    }

  /* Now there is no question: we can kill the buffer.  */

#ifdef CLASH_DETECTION
  /* Unlock this buffer's file, if it is locked.  */
  unlock_buffer (b);
#endif /* CLASH_DETECTION */

  GCPRO1 (buffer);
  kill_buffer_processes (buffer);
  UNGCPRO;

  /* Killing buffer processes may run sentinels which may
     have called kill-buffer.  */

  if (NILP (BVAR (b, name)))
    return Qnil;

  /* These may run Lisp code and into infinite loops (if someone
     insisted on circular lists) so allow quitting here.  */
  replace_buffer_in_windows (buffer);
  frames_discard_buffer (buffer);

  clear_charpos_cache (b);

  tem = Vinhibit_quit;
  Vinhibit_quit = Qt;
  /* Remove the buffer from the list of all buffers.  */
  Vbuffer_alist = Fdelq (Frassq (buffer, Vbuffer_alist), Vbuffer_alist);
  /* If replace_buffer_in_windows didn't do its job correctly fix that
     now.  */
  replace_buffer_in_windows_safely (buffer);
  Vinhibit_quit = tem;

  /* Delete any auto-save file, if we saved it in this session.
     But not if the buffer is modified.  */
  if (STRINGP (BVAR (b, auto_save_file_name))
      && BUF_AUTOSAVE_MODIFF (b) != 0
      && BUF_SAVE_MODIFF (b) < BUF_AUTOSAVE_MODIFF (b)
      && BUF_SAVE_MODIFF (b) < BUF_MODIFF (b)
      && NILP (Fsymbol_value (intern ("auto-save-visited-file-name"))))
    {
      Lisp_Object delete;
      delete = Fsymbol_value (intern ("delete-auto-save-files"));
      if (! NILP (delete))
	internal_delete_file (BVAR (b, auto_save_file_name));
    }

  if (b->base_buffer)
    {
      /* Unchain all markers that belong to this indirect buffer.
	 Don't unchain the markers that belong to the base buffer
	 or its other indirect buffers.  */
      for (m = BUF_MARKERS (b); m; )
	{
	  struct Lisp_Marker *next = m->next;
	  if (m->buffer == b)
	    unchain_marker (m);
	  m = next;
	}
    }
  else
    {
      /* Unchain all markers of this buffer and its indirect buffers.
	 and leave them pointing nowhere.  */
      for (m = BUF_MARKERS (b); m; )
	{
	  struct Lisp_Marker *next = m->next;
	  m->buffer = 0;
	  m->next = NULL;
	  m = next;
	}
      BUF_MARKERS (b) = NULL;
      BUF_INTERVALS (b) = NULL_INTERVAL;

      /* Perhaps we should explicitly free the interval tree here... */
    }

  /* Reset the local variables, so that this buffer's local values
     won't be protected from GC.  They would be protected
     if they happened to remain encached in their symbols.
     This gets rid of them for certain.  */
  swap_out_buffer_local_variables (b);
  reset_buffer_local_variables (b, 1);

  BVAR (b, name) = Qnil;

  BLOCK_INPUT;
  if (! b->base_buffer)
    free_buffer_text (b);

  if (b->newline_cache)
    {
      free_region_cache (b->newline_cache);
      b->newline_cache = 0;
    }
  if (b->width_run_cache)
    {
      free_region_cache (b->width_run_cache);
      b->width_run_cache = 0;
    }
  BVAR (b, width_table) = Qnil;
  UNBLOCK_INPUT;
  BVAR (b, undo_list) = Qnil;

  /* Run buffer-list-update-hook.  */
  if (!NILP (Vrun_hooks))
    call1 (Vrun_hooks, Qbuffer_list_update_hook);

  return Qt;
}

/* Move association for BUFFER to the front of buffer (a)lists.  Since
   we do this each time BUFFER is selected visibly, the more recently
   selected buffers are always closer to the front of those lists.  This
   means that other_buffer is more likely to choose a relevant buffer.

   Note that this moves BUFFER to the front of the buffer lists of the
   selected frame even if BUFFER is not shown there.  If BUFFER is not
   shown in the selected frame, consider the present behavior a feature.
   `select-window' gets this right since it shows BUFFER in the selected
   window when calling us.  */

void
record_buffer (Lisp_Object buffer)
{
<<<<<<< HEAD
  Lisp_Object aelt, link, tem;
  register struct frame *f = XFRAME (selected_frame);
  register struct window *w = XWINDOW (FRAME_SELECTED_WINDOW (f));

  CHECK_BUFFER (buffer);

  /* Update Vbuffer_alist (we know that it has an entry for BUFFER).
     Don't allow quitting since this might leave the buffer list in an
     inconsistent state.  */
  tem = Vinhibit_quit;
  Vinhibit_quit = Qt;
  aelt = Frassq (buffer, Vbuffer_alist);
  link = Fmemq (aelt, Vbuffer_alist);
  Vbuffer_alist = Fdelq (aelt, Vbuffer_alist);
  XSETCDR (link, Vbuffer_alist);
  Vbuffer_alist = link;
  Vinhibit_quit = tem;
=======
  register Lisp_Object list, prev;
  Lisp_Object frame;
  frame = selected_frame;

  prev = Qnil;
  for (list = Vbuffer_alist; CONSP (list); list = XCDR (list))
    {
      if (EQ (XCDR (XCAR (list)), buf))
	break;
      prev = list;
    }

  /* Effectively do Vbuffer_alist = Fdelq (list, Vbuffer_alist);
     we cannot use Fdelq itself here because it allows quitting.  */

  if (NILP (prev))
    Vbuffer_alist = XCDR (Vbuffer_alist);
  else
    XSETCDR (prev, XCDR (XCDR (prev)));

  XSETCDR (list, Vbuffer_alist);
  Vbuffer_alist = list;
>>>>>>> 2d6af8dd

  /* Update buffer list of selected frame.  */
  f->buffer_list = Fcons (buffer, Fdelq (buffer, f->buffer_list));
  f->buried_buffer_list = Fdelq (buffer, f->buried_buffer_list);

<<<<<<< HEAD
  /* Run buffer-list-update-hook.  */
  if (!NILP (Vrun_hooks))
    call1 (Vrun_hooks, Qbuffer_list_update_hook);
}
=======
  prev = Qnil;
  for (list = XFRAME (frame)->buried_buffer_list; CONSP (list);
       list = XCDR (list))
    {
      if (EQ (XCAR (list), buf))
        {
          if (NILP (prev))
            XFRAME (frame)->buried_buffer_list = XCDR (list);
          else
            XSETCDR (prev, XCDR (XCDR (prev)));
          break;
        }
      prev = list;
    }
>>>>>>> 2d6af8dd

DEFUN ("record-buffer", Frecord_buffer, Srecord_buffer, 1, 1, 0,
       doc: /* Move BUFFER to the front of the buffer list.
Return BUFFER.  */)
  (Lisp_Object buffer)
{
  CHECK_BUFFER (buffer);

<<<<<<< HEAD
  record_buffer (buffer);
=======
  prev = Qnil;
  for (list = frame_buffer_list (frame); CONSP (list);
       list = XCDR (list))
    {
      if (EQ (XCAR (list), buf))
	break;
      prev = list;
    }
>>>>>>> 2d6af8dd

  return buffer;
}

<<<<<<< HEAD
  /* Move BUFFER to the end of the buffer (a)lists.  Do nothing if the
     buffer is killed.  For the selected frame's buffer list this moves
     BUFFER to its end even if it was never shown in that frame.  If
     this happens we have a feature, hence `unrecord-buffer' should be
     called only when BUFFER was shown in the selected frame.  */

DEFUN ("unrecord-buffer", Funrecord_buffer, Sunrecord_buffer, 1, 1, 0,
       doc: /* Move BUFFER to the end of the buffer list.
Return BUFFER.  */)
  (Lisp_Object buffer)
{
  Lisp_Object aelt, link, tem;
  register struct frame *f = XFRAME (selected_frame);

  CHECK_BUFFER (buffer);

  /* Update Vbuffer_alist (we know that it has an entry for BUFFER).
     Don't allow quitting since this might leave the buffer list in an
     inconsistent state.  */
  tem = Vinhibit_quit;
  Vinhibit_quit = Qt;
  aelt = Frassq (buffer, Vbuffer_alist);
  link = Fmemq (aelt, Vbuffer_alist);
  Vbuffer_alist = Fdelq (aelt, Vbuffer_alist);
  XSETCDR (link, Qnil);
  Vbuffer_alist = nconc2 (Vbuffer_alist, link);
  Vinhibit_quit = tem;

  /* Update buffer lists of selected frame.  */
  f->buffer_list = Fdelq (buffer, f->buffer_list);
  f->buried_buffer_list = Fcons (buffer, Fdelq (buffer, f->buried_buffer_list));

  /* Run buffer-list-update-hook.  */
  if (!NILP (Vrun_hooks))
    call1 (Vrun_hooks, Qbuffer_list_update_hook);

  return buffer;
=======
  if (CONSP (list))
    {
      if (NILP (prev))
	set_frame_buffer_list (frame,
			       XCDR (frame_buffer_list (frame)));
      else
	XSETCDR (prev, XCDR (XCDR (prev)));

      XSETCDR (list, frame_buffer_list (frame));
      set_frame_buffer_list (frame, list);
    }
  else
    set_frame_buffer_list (frame, Fcons (buf, frame_buffer_list (frame)));
>>>>>>> 2d6af8dd
}

DEFUN ("set-buffer-major-mode", Fset_buffer_major_mode, Sset_buffer_major_mode, 1, 1, 0,
       doc: /* Set an appropriate major mode for BUFFER.
For the *scratch* buffer, use `initial-major-mode', otherwise choose a mode
according to `default-major-mode'.
Use this function before selecting the buffer, since it may need to inspect
the current buffer's major mode.  */)
  (Lisp_Object buffer)
{
  int count;
  Lisp_Object function;

  CHECK_BUFFER (buffer);

  if (STRINGP (BVAR (XBUFFER (buffer), name))
      && strcmp (SSDATA (BVAR (XBUFFER (buffer), name)), "*scratch*") == 0)
    function = find_symbol_value (intern ("initial-major-mode"));
  else
    {
      function = BVAR (&buffer_defaults, major_mode);
      if (NILP (function)
	  && NILP (Fget (BVAR (current_buffer, major_mode), Qmode_class)))
	function = BVAR (current_buffer, major_mode);
    }

  if (NILP (function) || EQ (function, Qfundamental_mode))
    return Qnil;

  count = SPECPDL_INDEX ();

  /* To select a nonfundamental mode,
     select the buffer temporarily and then call the mode function. */

  record_unwind_protect (save_excursion_restore, save_excursion_save ());

  Fset_buffer (buffer);
  call0 (function);

  return unbind_to (count, Qnil);
}

<<<<<<< HEAD
=======
/* Switch to buffer BUFFER in the selected window.
   If NORECORD is non-nil, don't call record_buffer.  */

static Lisp_Object
switch_to_buffer_1 (Lisp_Object buffer_or_name, Lisp_Object norecord)
{
  register Lisp_Object buffer;

  if (NILP (buffer_or_name))
    buffer = Fother_buffer (Fcurrent_buffer (), Qnil, Qnil);
  else
    {
      buffer = Fget_buffer (buffer_or_name);
      if (NILP (buffer))
	{
	  buffer = Fget_buffer_create (buffer_or_name);
	  Fset_buffer_major_mode (buffer);
	}
    }
  Fset_buffer (buffer);
  if (NILP (norecord))
    record_buffer (buffer);

  Fset_window_buffer (EQ (selected_window, minibuf_window)
		      ? Fnext_window (minibuf_window, Qnil, Qnil)
		      : selected_window,
		      buffer, Qnil);

  return buffer;
}

DEFUN ("switch-to-buffer", Fswitch_to_buffer, Sswitch_to_buffer, 1, 2,
       "(list (read-buffer-to-switch \"Switch to buffer: \"))",
       doc: /* Make BUFFER-OR-NAME current and display it in selected window.
BUFFER-OR-NAME may be a buffer, a string \(a buffer name), or
nil.  Return the buffer switched to.

If BUFFER-OR-NAME is a string and does not identify an existing
buffer, create a new buffer with that name.  Interactively, if
`confirm-nonexistent-file-or-buffer' is non-nil, request
confirmation before creating a new buffer.  If BUFFER-OR-NAME is
nil, switch to buffer returned by `other-buffer'.

Optional second arg NORECORD non-nil means do not put this buffer
at the front of the list of recently selected ones.  This
function returns the buffer it switched to as a Lisp object.

If the selected window is the minibuffer window or dedicated to
its buffer, use `pop-to-buffer' for displaying the buffer.

WARNING: This is NOT the way to work on another buffer temporarily
within a Lisp program!  Use `set-buffer' instead.  That avoids
messing with the window-buffer correspondences.  */)
  (Lisp_Object buffer_or_name, Lisp_Object norecord)
{
  if (EQ (buffer_or_name, Fwindow_buffer (selected_window)))
    {
      /* Basically a NOP.  Avoid signalling an error in the case where
	 the selected window is dedicated, or a minibuffer.  */

      /* But do put this buffer at the front of the buffer list, unless
	 that has been inhibited.  Note that even if BUFFER-OR-NAME is
	 at the front of the main buffer-list already, we still want to
	 move it to the front of the frame's buffer list.  */
      if (NILP (norecord))
	record_buffer (buffer_or_name);
      return Fset_buffer (buffer_or_name);
    }
  else if (EQ (minibuf_window, selected_window)
	   /* If `dedicated' is neither nil nor t, it means it's
	      dedicatedness can be overridden by an explicit request
	      such as a call to switch-to-buffer.  */
	   || EQ (Fwindow_dedicated_p (selected_window), Qt))
    /* We can't use the selected window so let `pop-to-buffer' try some
       other window. */
    return call3 (intern ("pop-to-buffer"), buffer_or_name, Qnil, norecord);
  else
    return switch_to_buffer_1 (buffer_or_name, norecord);
}

>>>>>>> 2d6af8dd
DEFUN ("current-buffer", Fcurrent_buffer, Scurrent_buffer, 0, 0, 0,
       doc: /* Return the current buffer as a Lisp object.  */)
  (void)
{
  register Lisp_Object buf;
  XSETBUFFER (buf, current_buffer);
  return buf;
}

/* Set the current buffer to B.

   We previously set windows_or_buffers_changed here to invalidate
   global unchanged information in beg_unchanged and end_unchanged.
   This is no longer necessary because we now compute unchanged
   information on a buffer-basis.  Every action affecting other
   windows than the selected one requires a select_window at some
   time, and that increments windows_or_buffers_changed.  */

void
set_buffer_internal (register struct buffer *b)
{
  if (current_buffer != b)
    set_buffer_internal_1 (b);
}

/* Set the current buffer to B, and do not set windows_or_buffers_changed.
   This is used by redisplay.  */

void
set_buffer_internal_1 (register struct buffer *b)
{
  register struct buffer *old_buf;
  register Lisp_Object tail;

#ifdef USE_MMAP_FOR_BUFFERS
  if (b->text->beg == NULL)
    enlarge_buffer_text (b, 0);
#endif /* USE_MMAP_FOR_BUFFERS */

  if (current_buffer == b)
    return;

  old_buf = current_buffer;
  current_buffer = b;
  last_known_column_point = -1;   /* invalidate indentation cache */

  if (old_buf)
    {
      /* Put the undo list back in the base buffer, so that it appears
	 that an indirect buffer shares the undo list of its base.  */
      if (old_buf->base_buffer)
	BVAR (old_buf->base_buffer, undo_list) = BVAR (old_buf, undo_list);

      /* If the old current buffer has markers to record PT, BEGV and ZV
	 when it is not current, update them now.  */
      record_buffer_markers (old_buf);
    }

  /* Get the undo list from the base buffer, so that it appears
     that an indirect buffer shares the undo list of its base.  */
  if (b->base_buffer)
    BVAR (b, undo_list) = BVAR (b->base_buffer, undo_list);

  /* If the new current buffer has markers to record PT, BEGV and ZV
     when it is not current, fetch them now.  */
  fetch_buffer_markers (b);

  /* Look down buffer's list of local Lisp variables
     to find and update any that forward into C variables. */

  do
    {
      for (tail = BVAR (b, local_var_alist); CONSP (tail); tail = XCDR (tail))
	{
	  Lisp_Object var = XCAR (XCAR (tail));
	  struct Lisp_Symbol *sym = XSYMBOL (var);
	  if (sym->redirect == SYMBOL_LOCALIZED /* Just to be sure.  */
	      && SYMBOL_BLV (sym)->fwd)
	    /* Just reference the variable
	       to cause it to become set for this buffer.  */
	    Fsymbol_value (var);
	}
    }
  /* Do the same with any others that were local to the previous buffer */
  while (b != old_buf && (b = old_buf, b));
}

/* Switch to buffer B temporarily for redisplay purposes.
   This avoids certain things that don't need to be done within redisplay.  */

void
set_buffer_temp (struct buffer *b)
{
  register struct buffer *old_buf;

  if (current_buffer == b)
    return;

  old_buf = current_buffer;
  current_buffer = b;

  /* If the old current buffer has markers to record PT, BEGV and ZV
     when it is not current, update them now.  */
  record_buffer_markers (old_buf);

  /* If the new current buffer has markers to record PT, BEGV and ZV
     when it is not current, fetch them now.  */
  fetch_buffer_markers (b);
}

DEFUN ("set-buffer", Fset_buffer, Sset_buffer, 1, 1, 0,
       doc: /* Make buffer BUFFER-OR-NAME current for editing operations.
BUFFER-OR-NAME may be a buffer or the name of an existing buffer.  See
also `save-excursion' when you want to make a buffer current
temporarily.  This function does not display the buffer, so its effect
ends when the current command terminates.  Use `switch-to-buffer' or
`pop-to-buffer' to switch buffers permanently.  */)
  (register Lisp_Object buffer_or_name)
{
  register Lisp_Object buffer;
  buffer = Fget_buffer (buffer_or_name);
  if (NILP (buffer))
    nsberror (buffer_or_name);
  if (NILP (BVAR (XBUFFER (buffer), name)))
    error ("Selecting deleted buffer");
  set_buffer_internal (XBUFFER (buffer));
  return buffer;
}

/* Set the current buffer to BUFFER provided it is alive.  */

Lisp_Object
set_buffer_if_live (Lisp_Object buffer)
{
  if (! NILP (BVAR (XBUFFER (buffer), name)))
    Fset_buffer (buffer);
  return Qnil;
}

DEFUN ("barf-if-buffer-read-only", Fbarf_if_buffer_read_only,
				   Sbarf_if_buffer_read_only, 0, 0, 0,
       doc: /* Signal a `buffer-read-only' error if the current buffer is read-only.  */)
  (void)
{
  if (!NILP (BVAR (current_buffer, read_only))
      && NILP (Vinhibit_read_only))
    xsignal1 (Qbuffer_read_only, Fcurrent_buffer ());
  return Qnil;
}
<<<<<<< HEAD
=======

DEFUN ("bury-buffer", Fbury_buffer, Sbury_buffer, 0, 1, "",
       doc: /* Put BUFFER-OR-NAME at the end of the list of all buffers.
There it is the least likely candidate for `other-buffer' to return;
thus, the least likely buffer for \\[switch-to-buffer] to select by
default.

The argument may be a buffer name or an actual buffer object.  If
BUFFER-OR-NAME is nil or omitted, bury the current buffer and remove it
from the selected window if it is displayed there.  If the selected
window is dedicated to its buffer, delete that window if there are other
windows on the same frame.  If the selected window is the only window on
its frame, iconify that frame.  */)
  (register Lisp_Object buffer_or_name)
{
  Lisp_Object buffer;

  /* Figure out what buffer we're going to bury.  */
  if (NILP (buffer_or_name))
    {
      Lisp_Object tem;
      XSETBUFFER (buffer, current_buffer);

      tem = Fwindow_buffer (selected_window);
      /* If we're burying the current buffer, unshow it.  */
      if (EQ (buffer, tem))
	{
	  if (NILP (Fwindow_dedicated_p (selected_window)))
	    Fswitch_to_buffer (Fother_buffer (buffer, Qnil, Qnil), Qnil);
	  else if (NILP (XWINDOW (selected_window)->parent))
	    Ficonify_frame (Fwindow_frame (selected_window));
	  else
	    Fdelete_window (selected_window);
	}
    }
  else
    {
      buffer = Fget_buffer (buffer_or_name);
      if (NILP (buffer))
	nsberror (buffer_or_name);
    }

  /* Move buffer to the end of the buffer list.  Do nothing if the
     buffer is killed.  */
  if (!NILP (BVAR (XBUFFER (buffer), name)))
    {
      Lisp_Object aelt, list;

      aelt = Frassq (buffer, Vbuffer_alist);
      list = Fmemq (aelt, Vbuffer_alist);
      Vbuffer_alist = Fdelq (aelt, Vbuffer_alist);
      XSETCDR (list, Qnil);
      Vbuffer_alist = nconc2 (Vbuffer_alist, list);

      XFRAME (selected_frame)->buffer_list
        = Fdelq (buffer, XFRAME (selected_frame)->buffer_list);
      XFRAME (selected_frame)->buried_buffer_list
        = Fcons (buffer, Fdelq (buffer, XFRAME (selected_frame)->buried_buffer_list));
    }

  return Qnil;
}
>>>>>>> 2d6af8dd

DEFUN ("erase-buffer", Ferase_buffer, Serase_buffer, 0, 0, "*",
       doc: /* Delete the entire contents of the current buffer.
Any narrowing restriction in effect (see `narrow-to-region') is removed,
so the buffer is truly empty after this.  */)
  (void)
{
  Fwiden ();

  del_range (BEG, Z);

  current_buffer->last_window_start = 1;
  /* Prevent warnings, or suspension of auto saving, that would happen
     if future size is less than past size.  Use of erase-buffer
     implies that the future text is not really related to the past text.  */
  XSETFASTINT (BVAR (current_buffer, save_length), 0);
  return Qnil;
}

void
validate_region (register Lisp_Object *b, register Lisp_Object *e)
{
  CHECK_NUMBER_COERCE_MARKER (*b);
  CHECK_NUMBER_COERCE_MARKER (*e);

  if (XINT (*b) > XINT (*e))
    {
      Lisp_Object tem;
      tem = *b;  *b = *e;  *e = tem;
    }

  if (!(BEGV <= XINT (*b) && XINT (*b) <= XINT (*e)
        && XINT (*e) <= ZV))
    args_out_of_range (*b, *e);
}

/* Advance BYTE_POS up to a character boundary
   and return the adjusted position.  */

static int
advance_to_char_boundary (EMACS_INT byte_pos)
{
  int c;

  if (byte_pos == BEG)
    /* Beginning of buffer is always a character boundary.  */
    return BEG;

  c = FETCH_BYTE (byte_pos);
  if (! CHAR_HEAD_P (c))
    {
      /* We should advance BYTE_POS only when C is a constituent of a
         multibyte sequence.  */
      EMACS_INT orig_byte_pos = byte_pos;

      do
	{
	  byte_pos--;
	  c = FETCH_BYTE (byte_pos);
	}
      while (! CHAR_HEAD_P (c) && byte_pos > BEG);
      INC_POS (byte_pos);
      if (byte_pos < orig_byte_pos)
	byte_pos = orig_byte_pos;
      /* If C is a constituent of a multibyte sequence, BYTE_POS was
         surely advance to the correct character boundary.  If C is
         not, BYTE_POS was unchanged.  */
    }

  return byte_pos;
}

#ifdef REL_ALLOC
extern void r_alloc_reset_variable (POINTER_TYPE *, POINTER_TYPE *);
#endif /* REL_ALLOC */

DEFUN ("buffer-swap-text", Fbuffer_swap_text, Sbuffer_swap_text,
       1, 1, 0,
       doc: /* Swap the text between current buffer and BUFFER.  */)
  (Lisp_Object buffer)
{
  struct buffer *other_buffer;
  CHECK_BUFFER (buffer);
  other_buffer = XBUFFER (buffer);

  if (NILP (BVAR (other_buffer, name)))
    error ("Cannot swap a dead buffer's text");

  /* Actually, it probably works just fine.
   * if (other_buffer == current_buffer)
   *   error ("Cannot swap a buffer's text with itself"); */

  /* Actually, this may be workable as well, tho probably only if they're
     *both* indirect.  */
  if (other_buffer->base_buffer
      || current_buffer->base_buffer)
    error ("Cannot swap indirect buffers's text");

  { /* This is probably harder to make work.  */
    struct buffer *other;
    for (other = all_buffers; other; other = other->next)
      if (other->base_buffer == other_buffer
	  || other->base_buffer == current_buffer)
	error ("One of the buffers to swap has indirect buffers");
  }

#define swapfield(field, type) \
  do {							\
    type tmp##field = other_buffer->field;		\
    other_buffer->field = current_buffer->field;	\
    current_buffer->field = tmp##field;			\
  } while (0)
#define swapfield_(field, type) \
  do {							\
    type tmp##field = BVAR (other_buffer, field);		\
    BVAR (other_buffer, field) = BVAR (current_buffer, field);	\
    BVAR (current_buffer, field) = tmp##field;			\
  } while (0)

  swapfield (own_text, struct buffer_text);
  eassert (current_buffer->text == &current_buffer->own_text);
  eassert (other_buffer->text == &other_buffer->own_text);
#ifdef REL_ALLOC
  r_alloc_reset_variable ((POINTER_TYPE **) &current_buffer->own_text.beg,
			  (POINTER_TYPE **) &other_buffer->own_text.beg);
  r_alloc_reset_variable ((POINTER_TYPE **) &other_buffer->own_text.beg,
			  (POINTER_TYPE **) &current_buffer->own_text.beg);
#endif /* REL_ALLOC */

  swapfield (pt, EMACS_INT);
  swapfield (pt_byte, EMACS_INT);
  swapfield (begv, EMACS_INT);
  swapfield (begv_byte, EMACS_INT);
  swapfield (zv, EMACS_INT);
  swapfield (zv_byte, EMACS_INT);
  eassert (!current_buffer->base_buffer);
  eassert (!other_buffer->base_buffer);
  current_buffer->clip_changed = 1;	other_buffer->clip_changed = 1;
  swapfield (newline_cache, struct region_cache *);
  swapfield (width_run_cache, struct region_cache *);
  current_buffer->prevent_redisplay_optimizations_p = 1;
  other_buffer->prevent_redisplay_optimizations_p = 1;
  swapfield (overlays_before, struct Lisp_Overlay *);
  swapfield (overlays_after, struct Lisp_Overlay *);
  swapfield (overlay_center, EMACS_INT);
  swapfield_ (undo_list, Lisp_Object);
  swapfield_ (mark, Lisp_Object);
  swapfield_ (enable_multibyte_characters, Lisp_Object);
  swapfield_ (bidi_display_reordering, Lisp_Object);
  swapfield_ (bidi_paragraph_direction, Lisp_Object);
  /* FIXME: Not sure what we should do with these *_marker fields.
     Hopefully they're just nil anyway.  */
  swapfield_ (pt_marker, Lisp_Object);
  swapfield_ (begv_marker, Lisp_Object);
  swapfield_ (zv_marker, Lisp_Object);
  BVAR (current_buffer, point_before_scroll) = Qnil;
  BVAR (other_buffer, point_before_scroll) = Qnil;

  current_buffer->text->modiff++;	  other_buffer->text->modiff++;
  current_buffer->text->chars_modiff++;	  other_buffer->text->chars_modiff++;
  current_buffer->text->overlay_modiff++; other_buffer->text->overlay_modiff++;
  current_buffer->text->beg_unchanged = current_buffer->text->gpt;
  current_buffer->text->end_unchanged = current_buffer->text->gpt;
  other_buffer->text->beg_unchanged = other_buffer->text->gpt;
  other_buffer->text->end_unchanged = other_buffer->text->gpt;
  {
    struct Lisp_Marker *m;
    for (m = BUF_MARKERS (current_buffer); m; m = m->next)
      if (m->buffer == other_buffer)
	m->buffer = current_buffer;
      else
	/* Since there's no indirect buffer in sight, markers on
	   BUF_MARKERS(buf) should either be for `buf' or dead.  */
	eassert (!m->buffer);
    for (m = BUF_MARKERS (other_buffer); m; m = m->next)
      if (m->buffer == current_buffer)
	m->buffer = other_buffer;
      else
	/* Since there's no indirect buffer in sight, markers on
	   BUF_MARKERS(buf) should either be for `buf' or dead.  */
	eassert (!m->buffer);
  }
  { /* Some of the C code expects that w->buffer == w->pointm->buffer.
       So since we just swapped the markers between the two buffers, we need
       to undo the effect of this swap for window markers.  */
    Lisp_Object w = Fselected_window (), ws = Qnil;
    Lisp_Object buf1, buf2;
    XSETBUFFER (buf1, current_buffer); XSETBUFFER (buf2, other_buffer);

    while (NILP (Fmemq (w, ws)))
      {
	ws = Fcons (w, ws);
	if (MARKERP (XWINDOW (w)->pointm)
	    && (EQ (XWINDOW (w)->buffer, buf1)
		|| EQ (XWINDOW (w)->buffer, buf2)))
	  Fset_marker (XWINDOW (w)->pointm,
		       make_number (BUF_BEGV (XBUFFER (XWINDOW (w)->buffer))),
		       XWINDOW (w)->buffer);
	w = Fnext_window (w, Qt, Qt);
      }
  }

  if (current_buffer->text->intervals)
    (eassert (EQ (current_buffer->text->intervals->up.obj, buffer)),
     XSETBUFFER (current_buffer->text->intervals->up.obj, current_buffer));
  if (other_buffer->text->intervals)
    (eassert (EQ (other_buffer->text->intervals->up.obj, Fcurrent_buffer ())),
     XSETBUFFER (other_buffer->text->intervals->up.obj, other_buffer));

  return Qnil;
}

DEFUN ("set-buffer-multibyte", Fset_buffer_multibyte, Sset_buffer_multibyte,
       1, 1, 0,
       doc: /* Set the multibyte flag of the current buffer to FLAG.
If FLAG is t, this makes the buffer a multibyte buffer.
If FLAG is nil, this makes the buffer a single-byte buffer.
In these cases, the buffer contents remain unchanged as a sequence of
bytes but the contents viewed as characters do change.
If FLAG is `to', this makes the buffer a multibyte buffer by changing
all eight-bit bytes to eight-bit characters.
If the multibyte flag was really changed, undo information of the
current buffer is cleared.  */)
  (Lisp_Object flag)
{
  struct Lisp_Marker *tail, *markers;
  struct buffer *other;
  EMACS_INT begv, zv;
  int narrowed = (BEG != BEGV || Z != ZV);
  int modified_p = !NILP (Fbuffer_modified_p (Qnil));
  Lisp_Object old_undo = BVAR (current_buffer, undo_list);
  struct gcpro gcpro1;

  if (current_buffer->base_buffer)
    error ("Cannot do `set-buffer-multibyte' on an indirect buffer");

  /* Do nothing if nothing actually changes.  */
  if (NILP (flag) == NILP (BVAR (current_buffer, enable_multibyte_characters)))
    return flag;

  GCPRO1 (old_undo);

  /* Don't record these buffer changes.  We will put a special undo entry
     instead.  */
  BVAR (current_buffer, undo_list) = Qt;

  /* If the cached position is for this buffer, clear it out.  */
  clear_charpos_cache (current_buffer);

  if (NILP (flag))
    begv = BEGV_BYTE, zv = ZV_BYTE;
  else
    begv = BEGV, zv = ZV;

  if (narrowed)
    Fwiden ();

  if (NILP (flag))
    {
      EMACS_INT pos, stop;
      unsigned char *p;

      /* Do this first, so it can use CHAR_TO_BYTE
	 to calculate the old correspondences.  */
      set_intervals_multibyte (0);

      BVAR (current_buffer, enable_multibyte_characters) = Qnil;

      Z = Z_BYTE;
      BEGV = BEGV_BYTE;
      ZV = ZV_BYTE;
      GPT = GPT_BYTE;
      TEMP_SET_PT_BOTH (PT_BYTE, PT_BYTE);


      for (tail = BUF_MARKERS (current_buffer); tail; tail = tail->next)
	tail->charpos = tail->bytepos;

      /* Convert multibyte form of 8-bit characters to unibyte.  */
      pos = BEG;
      stop = GPT;
      p = BEG_ADDR;
      while (1)
	{
	  int c, bytes;

	  if (pos == stop)
	    {
	      if (pos == Z)
		break;
	      p = GAP_END_ADDR;
	      stop = Z;
	    }
	  if (ASCII_BYTE_P (*p))
	    p++, pos++;
	  else if (CHAR_BYTE8_HEAD_P (*p))
	    {
	      c = STRING_CHAR_AND_LENGTH (p, bytes);
	      /* Delete all bytes for this 8-bit character but the
		 last one, and change the last one to the character
		 code.  */
	      bytes--;
	      del_range_2 (pos, pos, pos + bytes, pos + bytes, 0);
	      p = GAP_END_ADDR;
	      *p++ = c;
	      pos++;
	      if (begv > pos)
		begv -= bytes;
	      if (zv > pos)
		zv -= bytes;
	      stop = Z;
	    }
	  else
	    {
	      bytes = BYTES_BY_CHAR_HEAD (*p);
	      p += bytes, pos += bytes;
	    }
	}
      if (narrowed)
	Fnarrow_to_region (make_number (begv), make_number (zv));
    }
  else
    {
      EMACS_INT pt = PT;
      EMACS_INT pos, stop;
      unsigned char *p, *pend;

      /* Be sure not to have a multibyte sequence striding over the GAP.
	 Ex: We change this: "...abc\302 _GAP_ \241def..."
	     to: "...abc _GAP_ \302\241def..."  */

      if (EQ (flag, Qt)
	  && GPT_BYTE > 1 && GPT_BYTE < Z_BYTE
	  && ! CHAR_HEAD_P (*(GAP_END_ADDR)))
	{
	  unsigned char *q = GPT_ADDR - 1;

	  while (! CHAR_HEAD_P (*q) && q > BEG_ADDR) q--;
	  if (LEADING_CODE_P (*q))
	    {
	      EMACS_INT new_gpt = GPT_BYTE - (GPT_ADDR - q);

	      move_gap_both (new_gpt, new_gpt);
	    }
	}

      /* Make the buffer contents valid as multibyte by converting
	 8-bit characters to multibyte form.  */
      pos = BEG;
      stop = GPT;
      p = BEG_ADDR;
      pend = GPT_ADDR;
      while (1)
	{
	  int bytes;

	  if (pos == stop)
	    {
	      if (pos == Z)
		break;
	      p = GAP_END_ADDR;
	      pend = Z_ADDR;
	      stop = Z;
	    }

	  if (ASCII_BYTE_P (*p))
	    p++, pos++;
	  else if (EQ (flag, Qt)
		   && ! CHAR_BYTE8_HEAD_P (*p)
		   && (bytes = MULTIBYTE_LENGTH (p, pend)) > 0)
	    p += bytes, pos += bytes;
	  else
	    {
	      unsigned char tmp[MAX_MULTIBYTE_LENGTH];
	      int c;

	      c = BYTE8_TO_CHAR (*p);
	      bytes = CHAR_STRING (c, tmp);
	      *p = tmp[0];
	      TEMP_SET_PT_BOTH (pos + 1, pos + 1);
	      bytes--;
	      insert_1_both ((char *) tmp + 1, bytes, bytes, 1, 0, 0);
	      /* Now the gap is after the just inserted data.  */
	      pos = GPT;
	      p = GAP_END_ADDR;
	      if (pos <= begv)
		begv += bytes;
	      if (pos <= zv)
		zv += bytes;
	      if (pos <= pt)
		pt += bytes;
	      pend = Z_ADDR;
	      stop = Z;
	    }
	}

      if (pt != PT)
	TEMP_SET_PT (pt);

      if (narrowed)
	Fnarrow_to_region (make_number (begv), make_number (zv));

      /* Do this first, so that chars_in_text asks the right question.
	 set_intervals_multibyte needs it too.  */
      BVAR (current_buffer, enable_multibyte_characters) = Qt;

      GPT_BYTE = advance_to_char_boundary (GPT_BYTE);
      GPT = chars_in_text (BEG_ADDR, GPT_BYTE - BEG_BYTE) + BEG;

      Z = chars_in_text (GAP_END_ADDR, Z_BYTE - GPT_BYTE) + GPT;

      BEGV_BYTE = advance_to_char_boundary (BEGV_BYTE);
      if (BEGV_BYTE > GPT_BYTE)
	BEGV = chars_in_text (GAP_END_ADDR, BEGV_BYTE - GPT_BYTE) + GPT;
      else
	BEGV = chars_in_text (BEG_ADDR, BEGV_BYTE - BEG_BYTE) + BEG;

      ZV_BYTE = advance_to_char_boundary (ZV_BYTE);
      if (ZV_BYTE > GPT_BYTE)
	ZV = chars_in_text (GAP_END_ADDR, ZV_BYTE - GPT_BYTE) + GPT;
      else
	ZV = chars_in_text (BEG_ADDR, ZV_BYTE - BEG_BYTE) + BEG;

      {
	EMACS_INT byte = advance_to_char_boundary (PT_BYTE);
	EMACS_INT position;

	if (byte > GPT_BYTE)
	  position = chars_in_text (GAP_END_ADDR, byte - GPT_BYTE) + GPT;
	else
	  position = chars_in_text (BEG_ADDR, byte - BEG_BYTE) + BEG;
	TEMP_SET_PT_BOTH (position, byte);
      }

      tail = markers = BUF_MARKERS (current_buffer);

      /* This prevents BYTE_TO_CHAR (that is, buf_bytepos_to_charpos) from
	 getting confused by the markers that have not yet been updated.
	 It is also a signal that it should never create a marker.  */
      BUF_MARKERS (current_buffer) = NULL;

      for (; tail; tail = tail->next)
	{
	  tail->bytepos = advance_to_char_boundary (tail->bytepos);
	  tail->charpos = BYTE_TO_CHAR (tail->bytepos);
	}

      /* Make sure no markers were put on the chain
	 while the chain value was incorrect.  */
      if (BUF_MARKERS (current_buffer))
	abort ();

      BUF_MARKERS (current_buffer) = markers;

      /* Do this last, so it can calculate the new correspondences
	 between chars and bytes.  */
      set_intervals_multibyte (1);
    }

  if (!EQ (old_undo, Qt))
    {
      /* Represent all the above changes by a special undo entry.  */
      BVAR (current_buffer, undo_list) = Fcons (list3 (Qapply,
						intern ("set-buffer-multibyte"),
						NILP (flag) ? Qt : Qnil),
					 old_undo);
    }

  UNGCPRO;

  /* Changing the multibyteness of a buffer means that all windows
     showing that buffer must be updated thoroughly.  */
  current_buffer->prevent_redisplay_optimizations_p = 1;
  ++windows_or_buffers_changed;

  /* Copy this buffer's new multibyte status
     into all of its indirect buffers.  */
  for (other = all_buffers; other; other = other->next)
    if (other->base_buffer == current_buffer && !NILP (BVAR (other, name)))
      {
	BVAR (other, enable_multibyte_characters)
	  = BVAR (current_buffer, enable_multibyte_characters);
	other->prevent_redisplay_optimizations_p = 1;
      }

  /* Restore the modifiedness of the buffer.  */
  if (!modified_p && !NILP (Fbuffer_modified_p (Qnil)))
    Fset_buffer_modified_p (Qnil);

  /* Update coding systems of this buffer's process (if any).  */
  {
    Lisp_Object process;

    process = Fget_buffer_process (Fcurrent_buffer ());
    if (PROCESSP (process))
      setup_process_coding_systems (process);
  }

  return flag;
}

DEFUN ("kill-all-local-variables", Fkill_all_local_variables, Skill_all_local_variables,
       0, 0, 0,
       doc: /* Switch to Fundamental mode by killing current buffer's local variables.
Most local variable bindings are eliminated so that the default values
become effective once more.  Also, the syntax table is set from
`standard-syntax-table', the local keymap is set to nil,
and the abbrev table from `fundamental-mode-abbrev-table'.
This function also forces redisplay of the mode line.

Every function to select a new major mode starts by
calling this function.

As a special exception, local variables whose names have
a non-nil `permanent-local' property are not eliminated by this function.

The first thing this function does is run
the normal hook `change-major-mode-hook'.  */)
  (void)
{
  Frun_hooks (1, &Qchange_major_mode_hook);

  /* Make sure none of the bindings in local_var_alist
     remain swapped in, in their symbols.  */

  swap_out_buffer_local_variables (current_buffer);

  /* Actually eliminate all local bindings of this buffer.  */

  reset_buffer_local_variables (current_buffer, 0);

  /* Force mode-line redisplay.  Useful here because all major mode
     commands call this function.  */
  update_mode_lines++;

  return Qnil;
}

/* Make sure no local variables remain set up with buffer B
   for their current values.  */

static void
swap_out_buffer_local_variables (struct buffer *b)
{
  Lisp_Object oalist, alist, buffer;

  XSETBUFFER (buffer, b);
  oalist = BVAR (b, local_var_alist);

  for (alist = oalist; CONSP (alist); alist = XCDR (alist))
    {
      Lisp_Object sym = XCAR (XCAR (alist));
      eassert (XSYMBOL (sym)->redirect == SYMBOL_LOCALIZED);
      /* Need not do anything if some other buffer's binding is
	 now encached.  */
      if (EQ (SYMBOL_BLV (XSYMBOL (sym))->where, buffer))
	{
	  /* Symbol is set up for this buffer's old local value:
	     swap it out!  */
	  swap_in_global_binding (XSYMBOL (sym));
	}
    }
}

/* Find all the overlays in the current buffer that contain position POS.
   Return the number found, and store them in a vector in *VEC_PTR.
   Store in *LEN_PTR the size allocated for the vector.
   Store in *NEXT_PTR the next position after POS where an overlay starts,
     or ZV if there are no more overlays between POS and ZV.
   Store in *PREV_PTR the previous position before POS where an overlay ends,
     or where an overlay starts which ends at or after POS;
     or BEGV if there are no such overlays from BEGV to POS.
   NEXT_PTR and/or PREV_PTR may be 0, meaning don't store that info.

   *VEC_PTR and *LEN_PTR should contain a valid vector and size
   when this function is called.

   If EXTEND is non-zero, we make the vector bigger if necessary.
   If EXTEND is zero, we never extend the vector,
   and we store only as many overlays as will fit.
   But we still return the total number of overlays.

   If CHANGE_REQ is true, then any position written into *PREV_PTR or
   *NEXT_PTR is guaranteed to be not equal to POS, unless it is the
   default (BEGV or ZV).  */

int
overlays_at (EMACS_INT pos, int extend, Lisp_Object **vec_ptr, int *len_ptr,
	     EMACS_INT *next_ptr, EMACS_INT *prev_ptr, int change_req)
{
  Lisp_Object overlay, start, end;
  struct Lisp_Overlay *tail;
  int idx = 0;
  int len = *len_ptr;
  Lisp_Object *vec = *vec_ptr;
  EMACS_INT next = ZV;
  EMACS_INT prev = BEGV;
  int inhibit_storing = 0;

  for (tail = current_buffer->overlays_before; tail; tail = tail->next)
    {
      EMACS_INT startpos, endpos;

      XSETMISC (overlay, tail);

      start = OVERLAY_START (overlay);
      end = OVERLAY_END (overlay);
      endpos = OVERLAY_POSITION (end);
      if (endpos < pos)
	{
	  if (prev < endpos)
	    prev = endpos;
	  break;
	}
      startpos = OVERLAY_POSITION (start);
      /* This one ends at or after POS
	 so its start counts for PREV_PTR if it's before POS.  */
      if (prev < startpos && startpos < pos)
	prev = startpos;
      if (endpos == pos)
	continue;
      if (startpos <= pos)
	{
	  if (idx == len)
	    {
	      /* The supplied vector is full.
		 Either make it bigger, or don't store any more in it.  */
	      if (extend)
		{
		  /* Make it work with an initial len == 0.  */
		  len *= 2;
		  if (len == 0)
		    len = 4;
		  *len_ptr = len;
		  vec = (Lisp_Object *) xrealloc (vec, len * sizeof (Lisp_Object));
		  *vec_ptr = vec;
		}
	      else
		inhibit_storing = 1;
	    }

	  if (!inhibit_storing)
	    vec[idx] = overlay;
	  /* Keep counting overlays even if we can't return them all.  */
	  idx++;
	}
      else if (startpos < next)
	next = startpos;
    }

  for (tail = current_buffer->overlays_after; tail; tail = tail->next)
    {
      EMACS_INT startpos, endpos;

      XSETMISC (overlay, tail);

      start = OVERLAY_START (overlay);
      end = OVERLAY_END (overlay);
      startpos = OVERLAY_POSITION (start);
      if (pos < startpos)
	{
	  if (startpos < next)
	    next = startpos;
	  break;
	}
      endpos = OVERLAY_POSITION (end);
      if (pos < endpos)
	{
	  if (idx == len)
	    {
	      if (extend)
		{
		  /* Make it work with an initial len == 0.  */
		  len *= 2;
		  if (len == 0)
		    len = 4;
		  *len_ptr = len;
		  vec = (Lisp_Object *) xrealloc (vec, len * sizeof (Lisp_Object));
		  *vec_ptr = vec;
		}
	      else
		inhibit_storing = 1;
	    }

	  if (!inhibit_storing)
	    vec[idx] = overlay;
	  idx++;

	  if (startpos < pos && startpos > prev)
	    prev = startpos;
	}
      else if (endpos < pos && endpos > prev)
	prev = endpos;
      else if (endpos == pos && startpos > prev
	       && (!change_req || startpos < pos))
	prev = startpos;
    }

  if (next_ptr)
    *next_ptr = next;
  if (prev_ptr)
    *prev_ptr = prev;
  return idx;
}

/* Find all the overlays in the current buffer that overlap the range
   BEG-END, or are empty at BEG, or are empty at END provided END
   denotes the position at the end of the current buffer.

   Return the number found, and store them in a vector in *VEC_PTR.
   Store in *LEN_PTR the size allocated for the vector.
   Store in *NEXT_PTR the next position after POS where an overlay starts,
     or ZV if there are no more overlays.
   Store in *PREV_PTR the previous position before POS where an overlay ends,
     or BEGV if there are no previous overlays.
   NEXT_PTR and/or PREV_PTR may be 0, meaning don't store that info.

   *VEC_PTR and *LEN_PTR should contain a valid vector and size
   when this function is called.

   If EXTEND is non-zero, we make the vector bigger if necessary.
   If EXTEND is zero, we never extend the vector,
   and we store only as many overlays as will fit.
   But we still return the total number of overlays.  */

static int
overlays_in (EMACS_INT beg, EMACS_INT end, int extend,
	     Lisp_Object **vec_ptr, int *len_ptr,
	     EMACS_INT *next_ptr, EMACS_INT *prev_ptr)
{
  Lisp_Object overlay, ostart, oend;
  struct Lisp_Overlay *tail;
  int idx = 0;
  int len = *len_ptr;
  Lisp_Object *vec = *vec_ptr;
  EMACS_INT next = ZV;
  EMACS_INT prev = BEGV;
  int inhibit_storing = 0;
  int end_is_Z = end == Z;

  for (tail = current_buffer->overlays_before; tail; tail = tail->next)
    {
      EMACS_INT startpos, endpos;

      XSETMISC (overlay, tail);

      ostart = OVERLAY_START (overlay);
      oend = OVERLAY_END (overlay);
      endpos = OVERLAY_POSITION (oend);
      if (endpos < beg)
	{
	  if (prev < endpos)
	    prev = endpos;
	  break;
	}
      startpos = OVERLAY_POSITION (ostart);
      /* Count an interval if it overlaps the range, is empty at the
	 start of the range, or is empty at END provided END denotes the
	 end of the buffer.  */
      if ((beg < endpos && startpos < end)
	  || (startpos == endpos
	      && (beg == endpos || (end_is_Z && endpos == end))))
	{
	  if (idx == len)
	    {
	      /* The supplied vector is full.
		 Either make it bigger, or don't store any more in it.  */
	      if (extend)
		{
		  /* Make it work with an initial len == 0.  */
		  len *= 2;
		  if (len == 0)
		    len = 4;
		  *len_ptr = len;
		  vec = (Lisp_Object *) xrealloc (vec, len * sizeof (Lisp_Object));
		  *vec_ptr = vec;
		}
	      else
		inhibit_storing = 1;
	    }

	  if (!inhibit_storing)
	    vec[idx] = overlay;
	  /* Keep counting overlays even if we can't return them all.  */
	  idx++;
	}
      else if (startpos < next)
	next = startpos;
    }

  for (tail = current_buffer->overlays_after; tail; tail = tail->next)
    {
      EMACS_INT startpos, endpos;

      XSETMISC (overlay, tail);

      ostart = OVERLAY_START (overlay);
      oend = OVERLAY_END (overlay);
      startpos = OVERLAY_POSITION (ostart);
      if (end < startpos)
	{
	  if (startpos < next)
	    next = startpos;
	  break;
	}
      endpos = OVERLAY_POSITION (oend);
      /* Count an interval if it overlaps the range, is empty at the
	 start of the range, or is empty at END provided END denotes the
	 end of the buffer.  */
      if ((beg < endpos && startpos < end)
	  || (startpos == endpos
	      && (beg == endpos || (end_is_Z && endpos == end))))
	{
	  if (idx == len)
	    {
	      if (extend)
		{
		  /* Make it work with an initial len == 0.  */
		  len *= 2;
		  if (len == 0)
		    len = 4;
		  *len_ptr = len;
		  vec = (Lisp_Object *) xrealloc (vec, len * sizeof (Lisp_Object));
		  *vec_ptr = vec;
		}
	      else
		inhibit_storing = 1;
	    }

	  if (!inhibit_storing)
	    vec[idx] = overlay;
	  idx++;
	}
      else if (endpos < beg && endpos > prev)
	prev = endpos;
    }

  if (next_ptr)
    *next_ptr = next;
  if (prev_ptr)
    *prev_ptr = prev;
  return idx;
}


/* Return non-zero if there exists an overlay with a non-nil
   `mouse-face' property overlapping OVERLAY.  */

int
mouse_face_overlay_overlaps (Lisp_Object overlay)
{
  EMACS_INT start = OVERLAY_POSITION (OVERLAY_START (overlay));
  EMACS_INT end = OVERLAY_POSITION (OVERLAY_END (overlay));
  int n, i, size;
  Lisp_Object *v, tem;

  size = 10;
  v = (Lisp_Object *) alloca (size * sizeof *v);
  n = overlays_in (start, end, 0, &v, &size, NULL, NULL);
  if (n > size)
    {
      v = (Lisp_Object *) alloca (n * sizeof *v);
      overlays_in (start, end, 0, &v, &n, NULL, NULL);
    }

  for (i = 0; i < n; ++i)
    if (!EQ (v[i], overlay)
	&& (tem = Foverlay_get (overlay, Qmouse_face),
	    !NILP (tem)))
      break;

  return i < n;
}



/* Fast function to just test if we're at an overlay boundary.  */
int
overlay_touches_p (EMACS_INT pos)
{
  Lisp_Object overlay;
  struct Lisp_Overlay *tail;

  for (tail = current_buffer->overlays_before; tail; tail = tail->next)
    {
      EMACS_INT endpos;

      XSETMISC (overlay ,tail);
      if (!OVERLAYP (overlay))
	abort ();

      endpos = OVERLAY_POSITION (OVERLAY_END (overlay));
      if (endpos < pos)
	break;
      if (endpos == pos || OVERLAY_POSITION (OVERLAY_START (overlay)) == pos)
	return 1;
    }

  for (tail = current_buffer->overlays_after; tail; tail = tail->next)
    {
      EMACS_INT startpos;

      XSETMISC (overlay, tail);
      if (!OVERLAYP (overlay))
	abort ();

      startpos = OVERLAY_POSITION (OVERLAY_START (overlay));
      if (pos < startpos)
	break;
      if (startpos == pos || OVERLAY_POSITION (OVERLAY_END (overlay)) == pos)
	return 1;
    }
  return 0;
}

struct sortvec
{
  Lisp_Object overlay;
  EMACS_INT beg, end;
  int priority;
};

static int
compare_overlays (const void *v1, const void *v2)
{
  const struct sortvec *s1 = (const struct sortvec *) v1;
  const struct sortvec *s2 = (const struct sortvec *) v2;
  if (s1->priority != s2->priority)
    return s1->priority - s2->priority;
  if (s1->beg != s2->beg)
    return s1->beg - s2->beg;
  if (s1->end != s2->end)
    return s2->end - s1->end;
  return 0;
}

/* Sort an array of overlays by priority.  The array is modified in place.
   The return value is the new size; this may be smaller than the original
   size if some of the overlays were invalid or were window-specific.  */
int
sort_overlays (Lisp_Object *overlay_vec, int noverlays, struct window *w)
{
  int i, j;
  struct sortvec *sortvec;
  sortvec = (struct sortvec *) alloca (noverlays * sizeof (struct sortvec));

  /* Put the valid and relevant overlays into sortvec.  */

  for (i = 0, j = 0; i < noverlays; i++)
    {
      Lisp_Object tem;
      Lisp_Object overlay;

      overlay = overlay_vec[i];
      if (OVERLAY_VALID (overlay)
	  && OVERLAY_POSITION (OVERLAY_START (overlay)) > 0
	  && OVERLAY_POSITION (OVERLAY_END (overlay)) > 0)
	{
	  /* If we're interested in a specific window, then ignore
	     overlays that are limited to some other window.  */
	  if (w)
	    {
	      Lisp_Object window, clone_number;

	      window = Foverlay_get (overlay, Qwindow);
	      clone_number = Foverlay_get (overlay, Qclone_number);
	      if (WINDOWP (window) && XWINDOW (window) != w
		  && (! NUMBERP (clone_number)
		      || XFASTINT (clone_number) != XFASTINT (w->clone_number)))
		continue;
	    }

	  /* This overlay is good and counts: put it into sortvec.  */
	  sortvec[j].overlay = overlay;
	  sortvec[j].beg = OVERLAY_POSITION (OVERLAY_START (overlay));
	  sortvec[j].end = OVERLAY_POSITION (OVERLAY_END (overlay));
	  tem = Foverlay_get (overlay, Qpriority);
	  if (INTEGERP (tem))
	    sortvec[j].priority = XINT (tem);
	  else
	    sortvec[j].priority = 0;
	  j++;
	}
    }
  noverlays = j;

  /* Sort the overlays into the proper order: increasing priority.  */

  if (noverlays > 1)
    qsort (sortvec, noverlays, sizeof (struct sortvec), compare_overlays);

  for (i = 0; i < noverlays; i++)
    overlay_vec[i] = sortvec[i].overlay;
  return (noverlays);
}

struct sortstr
{
  Lisp_Object string, string2;
  int size;
  int priority;
};

struct sortstrlist
{
  struct sortstr *buf;	/* An array that expands as needed; never freed.  */
  int size;		/* Allocated length of that array.  */
  int used;		/* How much of the array is currently in use.  */
  EMACS_INT bytes;		/* Total length of the strings in buf.  */
};

/* Buffers for storing information about the overlays touching a given
   position.  These could be automatic variables in overlay_strings, but
   it's more efficient to hold onto the memory instead of repeatedly
   allocating and freeing it.  */
static struct sortstrlist overlay_heads, overlay_tails;
static unsigned char *overlay_str_buf;

/* Allocated length of overlay_str_buf.  */
static EMACS_INT overlay_str_len;

/* A comparison function suitable for passing to qsort.  */
static int
cmp_for_strings (const void *as1, const void *as2)
{
  struct sortstr *s1 = (struct sortstr *)as1;
  struct sortstr *s2 = (struct sortstr *)as2;
  if (s1->size != s2->size)
    return s2->size - s1->size;
  if (s1->priority != s2->priority)
    return s1->priority - s2->priority;
  return 0;
}

static void
record_overlay_string (struct sortstrlist *ssl, Lisp_Object str, Lisp_Object str2, Lisp_Object pri, int size)
{
  EMACS_INT nbytes;

  if (ssl->used == ssl->size)
    {
      if (ssl->buf)
	ssl->size *= 2;
      else
	ssl->size = 5;
      ssl->buf = ((struct sortstr *)
		  xrealloc (ssl->buf, ssl->size * sizeof (struct sortstr)));
    }
  ssl->buf[ssl->used].string = str;
  ssl->buf[ssl->used].string2 = str2;
  ssl->buf[ssl->used].size = size;
  ssl->buf[ssl->used].priority = (INTEGERP (pri) ? XINT (pri) : 0);
  ssl->used++;

  if (NILP (BVAR (current_buffer, enable_multibyte_characters)))
    nbytes = SCHARS (str);
  else if (! STRING_MULTIBYTE (str))
    nbytes = count_size_as_multibyte (SDATA (str),
				      SBYTES (str));
  else
    nbytes = SBYTES (str);

  ssl->bytes += nbytes;

  if (STRINGP (str2))
    {
      if (NILP (BVAR (current_buffer, enable_multibyte_characters)))
	nbytes = SCHARS (str2);
      else if (! STRING_MULTIBYTE (str2))
	nbytes = count_size_as_multibyte (SDATA (str2),
					  SBYTES (str2));
      else
	nbytes = SBYTES (str2);

      ssl->bytes += nbytes;
    }
}

/* Return the concatenation of the strings associated with overlays that
   begin or end at POS, ignoring overlays that are specific to a window
   other than W.  The strings are concatenated in the appropriate order:
   shorter overlays nest inside longer ones, and higher priority inside
   lower.  Normally all of the after-strings come first, but zero-sized
   overlays have their after-strings ride along with the before-strings
   because it would look strange to print them inside-out.

   Returns the string length, and stores the contents indirectly through
   PSTR, if that variable is non-null.  The string may be overwritten by
   subsequent calls.  */

EMACS_INT
overlay_strings (EMACS_INT pos, struct window *w, unsigned char **pstr)
{
  Lisp_Object overlay, window, clone_number, str;
  struct Lisp_Overlay *ov;
  EMACS_INT startpos, endpos;
  int multibyte = ! NILP (BVAR (current_buffer, enable_multibyte_characters));

  overlay_heads.used = overlay_heads.bytes = 0;
  overlay_tails.used = overlay_tails.bytes = 0;
  for (ov = current_buffer->overlays_before; ov; ov = ov->next)
    {
      XSETMISC (overlay, ov);
      eassert (OVERLAYP (overlay));

      startpos = OVERLAY_POSITION (OVERLAY_START (overlay));
      endpos = OVERLAY_POSITION (OVERLAY_END (overlay));
      if (endpos < pos)
	break;
      if (endpos != pos && startpos != pos)
	continue;
      window = Foverlay_get (overlay, Qwindow);
      clone_number = Foverlay_get (overlay, Qclone_number);
      if (WINDOWP (window) && XWINDOW (window) != w
	  && (! NUMBERP (clone_number)
	      || XFASTINT (clone_number) != XFASTINT (w->clone_number)))
	continue;

      if (startpos == pos
	  && (str = Foverlay_get (overlay, Qbefore_string), STRINGP (str)))
	record_overlay_string (&overlay_heads, str,
			       (startpos == endpos
				? Foverlay_get (overlay, Qafter_string)
				: Qnil),
			       Foverlay_get (overlay, Qpriority),
			       endpos - startpos);
      else if (endpos == pos
	  && (str = Foverlay_get (overlay, Qafter_string), STRINGP (str)))
	record_overlay_string (&overlay_tails, str, Qnil,
			       Foverlay_get (overlay, Qpriority),
			       endpos - startpos);
    }
  for (ov = current_buffer->overlays_after; ov; ov = ov->next)
    {
      XSETMISC (overlay, ov);
      eassert (OVERLAYP (overlay));

      startpos = OVERLAY_POSITION (OVERLAY_START (overlay));
      endpos = OVERLAY_POSITION (OVERLAY_END (overlay));
      if (startpos > pos)
	break;
      if (endpos != pos && startpos != pos)
	continue;
      window = Foverlay_get (overlay, Qwindow);
      clone_number = Foverlay_get (overlay, Qclone_number);
      if (WINDOWP (window) && XWINDOW (window) != w
	  && (! NUMBERP (clone_number)
	      || XFASTINT (clone_number) != XFASTINT (w->clone_number)))
	continue;

      if (startpos == pos
	  && (str = Foverlay_get (overlay, Qbefore_string), STRINGP (str)))
	record_overlay_string (&overlay_heads, str,
			       (startpos == endpos
				? Foverlay_get (overlay, Qafter_string)
				: Qnil),
			       Foverlay_get (overlay, Qpriority),
			       endpos - startpos);
      else if (endpos == pos
	       && (str = Foverlay_get (overlay, Qafter_string), STRINGP (str)))
	record_overlay_string (&overlay_tails, str, Qnil,
			       Foverlay_get (overlay, Qpriority),
			       endpos - startpos);
    }
  if (overlay_tails.used > 1)
    qsort (overlay_tails.buf, overlay_tails.used, sizeof (struct sortstr),
	   cmp_for_strings);
  if (overlay_heads.used > 1)
    qsort (overlay_heads.buf, overlay_heads.used, sizeof (struct sortstr),
	   cmp_for_strings);
  if (overlay_heads.bytes || overlay_tails.bytes)
    {
      Lisp_Object tem;
      EMACS_INT i;
      unsigned char *p;
      EMACS_INT total = overlay_heads.bytes + overlay_tails.bytes;

      if (total > overlay_str_len)
	{
	  overlay_str_len = total;
	  overlay_str_buf = (unsigned char *)xrealloc (overlay_str_buf,
						       total);
	}
      p = overlay_str_buf;
      for (i = overlay_tails.used; --i >= 0;)
	{
	  EMACS_INT nbytes;
	  tem = overlay_tails.buf[i].string;
	  nbytes = copy_text (SDATA (tem), p,
			      SBYTES (tem),
			      STRING_MULTIBYTE (tem), multibyte);
	  p += nbytes;
	}
      for (i = 0; i < overlay_heads.used; ++i)
	{
	  EMACS_INT nbytes;
	  tem = overlay_heads.buf[i].string;
	  nbytes = copy_text (SDATA (tem), p,
			      SBYTES (tem),
			      STRING_MULTIBYTE (tem), multibyte);
	  p += nbytes;
	  tem = overlay_heads.buf[i].string2;
	  if (STRINGP (tem))
	    {
	      nbytes = copy_text (SDATA (tem), p,
				  SBYTES (tem),
				  STRING_MULTIBYTE (tem), multibyte);
	      p += nbytes;
	    }
	}
      if (p != overlay_str_buf + total)
	abort ();
      if (pstr)
	*pstr = overlay_str_buf;
      return total;
    }
  return 0;
}

/* Shift overlays in BUF's overlay lists, to center the lists at POS.  */

void
recenter_overlay_lists (struct buffer *buf, EMACS_INT pos)
{
  Lisp_Object overlay, beg, end;
  struct Lisp_Overlay *prev, *tail, *next;

  /* See if anything in overlays_before should move to overlays_after.  */

  /* We don't strictly need prev in this loop; it should always be nil.
     But we use it for symmetry and in case that should cease to be true
     with some future change.  */
  prev = NULL;
  for (tail = buf->overlays_before; tail; prev = tail, tail = next)
    {
      next = tail->next;
      XSETMISC (overlay, tail);

      /* If the overlay is not valid, get rid of it.  */
      if (!OVERLAY_VALID (overlay))
#if 1
	abort ();
#else
	{
	  /* Splice the cons cell TAIL out of overlays_before.  */
	  if (!NILP (prev))
	    XCDR (prev) = next;
	  else
	    buf->overlays_before = next;
	  tail = prev;
	  continue;
	}
#endif

      beg = OVERLAY_START (overlay);
      end = OVERLAY_END (overlay);

      if (OVERLAY_POSITION (end) > pos)
	{
	  /* OVERLAY needs to be moved.  */
	  EMACS_INT where = OVERLAY_POSITION (beg);
	  struct Lisp_Overlay *other, *other_prev;

	  /* Splice the cons cell TAIL out of overlays_before.  */
	  if (prev)
	    prev->next = next;
	  else
	    buf->overlays_before = next;

	  /* Search thru overlays_after for where to put it.  */
	  other_prev = NULL;
	  for (other = buf->overlays_after; other;
	       other_prev = other, other = other->next)
	    {
	      Lisp_Object otherbeg, otheroverlay;

	      XSETMISC (otheroverlay, other);
	      eassert (OVERLAY_VALID (otheroverlay));

	      otherbeg = OVERLAY_START (otheroverlay);
	      if (OVERLAY_POSITION (otherbeg) >= where)
		break;
	    }

	  /* Add TAIL to overlays_after before OTHER.  */
	  tail->next = other;
	  if (other_prev)
	    other_prev->next = tail;
	  else
	    buf->overlays_after = tail;
	  tail = prev;
	}
      else
	/* We've reached the things that should stay in overlays_before.
	   All the rest of overlays_before must end even earlier,
	   so stop now.  */
	break;
    }

  /* See if anything in overlays_after should be in overlays_before.  */
  prev = NULL;
  for (tail = buf->overlays_after; tail; prev = tail, tail = next)
    {
      next = tail->next;
      XSETMISC (overlay, tail);

      /* If the overlay is not valid, get rid of it.  */
      if (!OVERLAY_VALID (overlay))
#if 1
	abort ();
#else
	{
	  /* Splice the cons cell TAIL out of overlays_after.  */
	  if (!NILP (prev))
	    XCDR (prev) = next;
	  else
	    buf->overlays_after = next;
	  tail = prev;
	  continue;
	}
#endif

      beg = OVERLAY_START (overlay);
      end = OVERLAY_END (overlay);

      /* Stop looking, when we know that nothing further
	 can possibly end before POS.  */
      if (OVERLAY_POSITION (beg) > pos)
	break;

      if (OVERLAY_POSITION (end) <= pos)
	{
	  /* OVERLAY needs to be moved.  */
	  EMACS_INT where = OVERLAY_POSITION (end);
	  struct Lisp_Overlay *other, *other_prev;

	  /* Splice the cons cell TAIL out of overlays_after.  */
	  if (prev)
	    prev->next = next;
	  else
	    buf->overlays_after = next;

	  /* Search thru overlays_before for where to put it.  */
	  other_prev = NULL;
	  for (other = buf->overlays_before; other;
	       other_prev = other, other = other->next)
	    {
	      Lisp_Object otherend, otheroverlay;

	      XSETMISC (otheroverlay, other);
	      eassert (OVERLAY_VALID (otheroverlay));

	      otherend = OVERLAY_END (otheroverlay);
	      if (OVERLAY_POSITION (otherend) <= where)
		break;
	    }

	  /* Add TAIL to overlays_before before OTHER.  */
	  tail->next = other;
	  if (other_prev)
	    other_prev->next = tail;
	  else
	    buf->overlays_before = tail;
	  tail = prev;
	}
    }

  buf->overlay_center = pos;
}

void
adjust_overlays_for_insert (EMACS_INT pos, EMACS_INT length)
{
  /* After an insertion, the lists are still sorted properly,
     but we may need to update the value of the overlay center.  */
  if (current_buffer->overlay_center >= pos)
    current_buffer->overlay_center += length;
}

void
adjust_overlays_for_delete (EMACS_INT pos, EMACS_INT length)
{
  if (current_buffer->overlay_center < pos)
    /* The deletion was to our right.  No change needed; the before- and
       after-lists are still consistent.  */
    ;
  else if (current_buffer->overlay_center > pos + length)
    /* The deletion was to our left.  We need to adjust the center value
       to account for the change in position, but the lists are consistent
       given the new value.  */
    current_buffer->overlay_center -= length;
  else
    /* We're right in the middle.  There might be things on the after-list
       that now belong on the before-list.  Recentering will move them,
       and also update the center point.  */
    recenter_overlay_lists (current_buffer, pos);
}

/* Fix up overlays that were garbled as a result of permuting markers
   in the range START through END.  Any overlay with at least one
   endpoint in this range will need to be unlinked from the overlay
   list and reinserted in its proper place.
   Such an overlay might even have negative size at this point.
   If so, we'll make the overlay empty. */
void
fix_start_end_in_overlays (register EMACS_INT start, register EMACS_INT end)
{
  Lisp_Object overlay;
  struct Lisp_Overlay *before_list IF_LINT (= NULL);
  struct Lisp_Overlay *after_list IF_LINT (= NULL);
  /* These are either nil, indicating that before_list or after_list
     should be assigned, or the cons cell the cdr of which should be
     assigned.  */
  struct Lisp_Overlay *beforep = NULL, *afterp = NULL;
  /* 'Parent', likewise, indicates a cons cell or
     current_buffer->overlays_before or overlays_after, depending
     which loop we're in.  */
  struct Lisp_Overlay *tail, *parent;
  EMACS_INT startpos, endpos;

  /* This algorithm shifts links around instead of consing and GCing.
     The loop invariant is that before_list (resp. after_list) is a
     well-formed list except that its last element, the CDR of beforep
     (resp. afterp) if beforep (afterp) isn't nil or before_list
     (after_list) if it is, is still uninitialized.  So it's not a bug
     that before_list isn't initialized, although it may look
     strange.  */
  for (parent = NULL, tail = current_buffer->overlays_before; tail;)
    {
      XSETMISC (overlay, tail);

      endpos = OVERLAY_POSITION (OVERLAY_END (overlay));
      startpos = OVERLAY_POSITION (OVERLAY_START (overlay));

      /* If the overlay is backwards, make it empty.  */
      if (endpos < startpos)
	{
	  startpos = endpos;
	  Fset_marker (OVERLAY_START (overlay), make_number (startpos),
		       Qnil);
	}

      if (endpos < start)
	break;

      if (endpos < end
	  || (startpos >= start && startpos < end))
	{
	  /* Add it to the end of the wrong list.  Later on,
	     recenter_overlay_lists will move it to the right place.  */
	  if (endpos < current_buffer->overlay_center)
	    {
	      if (!afterp)
		after_list = tail;
	      else
		afterp->next = tail;
	      afterp = tail;
	    }
	  else
	    {
	      if (!beforep)
		before_list = tail;
	      else
		beforep->next = tail;
	      beforep = tail;
	    }
	  if (!parent)
	    current_buffer->overlays_before = tail->next;
	  else
	    parent->next = tail->next;
	  tail = tail->next;
	}
      else
	parent = tail, tail = parent->next;
    }
  for (parent = NULL, tail = current_buffer->overlays_after; tail;)
    {
      XSETMISC (overlay, tail);

      startpos = OVERLAY_POSITION (OVERLAY_START (overlay));
      endpos = OVERLAY_POSITION (OVERLAY_END (overlay));

      /* If the overlay is backwards, make it empty.  */
      if (endpos < startpos)
	{
	  startpos = endpos;
	  Fset_marker (OVERLAY_START (overlay), make_number (startpos),
		       Qnil);
	}

      if (startpos >= end)
	break;

      if (startpos >= start
	  || (endpos >= start && endpos < end))
	{
	  if (endpos < current_buffer->overlay_center)
	    {
	      if (!afterp)
		after_list = tail;
	      else
		afterp->next = tail;
	      afterp = tail;
	    }
	  else
	    {
	      if (!beforep)
		before_list = tail;
	      else
		beforep->next = tail;
	      beforep = tail;
	    }
	  if (!parent)
	    current_buffer->overlays_after = tail->next;
	  else
	    parent->next = tail->next;
	  tail = tail->next;
	}
      else
	parent = tail, tail = parent->next;
    }

  /* Splice the constructed (wrong) lists into the buffer's lists,
     and let the recenter function make it sane again.  */
  if (beforep)
    {
      beforep->next = current_buffer->overlays_before;
      current_buffer->overlays_before = before_list;
    }
  recenter_overlay_lists (current_buffer, current_buffer->overlay_center);

  if (afterp)
    {
      afterp->next = current_buffer->overlays_after;
      current_buffer->overlays_after = after_list;
    }
  recenter_overlay_lists (current_buffer, current_buffer->overlay_center);
}

/* We have two types of overlay: the one whose ending marker is
   after-insertion-marker (this is the usual case) and the one whose
   ending marker is before-insertion-marker.  When `overlays_before'
   contains overlays of the latter type and the former type in this
   order and both overlays end at inserting position, inserting a text
   increases only the ending marker of the latter type, which results
   in incorrect ordering of `overlays_before'.

   This function fixes ordering of overlays in the slot
   `overlays_before' of the buffer *BP.  Before the insertion, `point'
   was at PREV, and now is at POS.  */

void
fix_overlays_before (struct buffer *bp, EMACS_INT prev, EMACS_INT pos)
{
  /* If parent is nil, replace overlays_before; otherwise, parent->next.  */
  struct Lisp_Overlay *tail = bp->overlays_before, *parent = NULL, *right_pair;
  Lisp_Object tem;
  EMACS_INT end IF_LINT (= 0);

  /* After the insertion, the several overlays may be in incorrect
     order.  The possibility is that, in the list `overlays_before',
     an overlay which ends at POS appears after an overlay which ends
     at PREV.  Since POS is greater than PREV, we must fix the
     ordering of these overlays, by moving overlays ends at POS before
     the overlays ends at PREV.  */

  /* At first, find a place where disordered overlays should be linked
     in.  It is where an overlay which end before POS exists. (i.e. an
     overlay whose ending marker is after-insertion-marker if disorder
     exists).  */
  while (tail
	 && (XSETMISC (tem, tail),
	     (end = OVERLAY_POSITION (OVERLAY_END (tem))) >= pos))
    {
      parent = tail;
      tail = tail->next;
    }

  /* If we don't find such an overlay,
     or the found one ends before PREV,
     or the found one is the last one in the list,
     we don't have to fix anything.  */
  if (!tail || end < prev || !tail->next)
    return;

  right_pair = parent;
  parent = tail;
  tail = tail->next;

  /* Now, end position of overlays in the list TAIL should be before
     or equal to PREV.  In the loop, an overlay which ends at POS is
     moved ahead to the place indicated by the CDR of RIGHT_PAIR.  If
     we found an overlay which ends before PREV, the remaining
     overlays are in correct order.  */
  while (tail)
    {
      XSETMISC (tem, tail);
      end = OVERLAY_POSITION (OVERLAY_END (tem));

      if (end == pos)
	{			/* This overlay is disordered. */
	  struct Lisp_Overlay *found = tail;

	  /* Unlink the found overlay.  */
	  tail = found->next;
	  parent->next = tail;
	  /* Move an overlay at RIGHT_PLACE to the next of the found one,
	     and link it into the right place.  */
	  if (!right_pair)
	    {
	      found->next = bp->overlays_before;
	      bp->overlays_before = found;
	    }
	  else
	    {
	      found->next = right_pair->next;
	      right_pair->next = found;
	    }
	}
      else if (end == prev)
	{
	  parent = tail;
	  tail = tail->next;
	}
      else			/* No more disordered overlay. */
	break;
    }
}

DEFUN ("overlayp", Foverlayp, Soverlayp, 1, 1, 0,
       doc: /* Return t if OBJECT is an overlay.  */)
  (Lisp_Object object)
{
  return (OVERLAYP (object) ? Qt : Qnil);
}

DEFUN ("make-overlay", Fmake_overlay, Smake_overlay, 2, 5, 0,
       doc: /* Create a new overlay with range BEG to END in BUFFER.
If omitted, BUFFER defaults to the current buffer.
BEG and END may be integers or markers.
The fourth arg FRONT-ADVANCE, if non-nil, makes the marker
for the front of the overlay advance when text is inserted there
\(which means the text *is not* included in the overlay).
The fifth arg REAR-ADVANCE, if non-nil, makes the marker
for the rear of the overlay advance when text is inserted there
\(which means the text *is* included in the overlay).  */)
  (Lisp_Object beg, Lisp_Object end, Lisp_Object buffer, Lisp_Object front_advance, Lisp_Object rear_advance)
{
  Lisp_Object overlay;
  struct buffer *b;

  if (NILP (buffer))
    XSETBUFFER (buffer, current_buffer);
  else
    CHECK_BUFFER (buffer);
  if (MARKERP (beg)
      && ! EQ (Fmarker_buffer (beg), buffer))
    error ("Marker points into wrong buffer");
  if (MARKERP (end)
      && ! EQ (Fmarker_buffer (end), buffer))
    error ("Marker points into wrong buffer");

  CHECK_NUMBER_COERCE_MARKER (beg);
  CHECK_NUMBER_COERCE_MARKER (end);

  if (XINT (beg) > XINT (end))
    {
      Lisp_Object temp;
      temp = beg; beg = end; end = temp;
    }

  b = XBUFFER (buffer);

  beg = Fset_marker (Fmake_marker (), beg, buffer);
  end = Fset_marker (Fmake_marker (), end, buffer);

  if (!NILP (front_advance))
    XMARKER (beg)->insertion_type = 1;
  if (!NILP (rear_advance))
    XMARKER (end)->insertion_type = 1;

  overlay = allocate_misc ();
  XMISCTYPE (overlay) = Lisp_Misc_Overlay;
  XOVERLAY (overlay)->start = beg;
  XOVERLAY (overlay)->end = end;
  XOVERLAY (overlay)->plist = Qnil;
  XOVERLAY (overlay)->next = NULL;

  /* Put the new overlay on the wrong list.  */
  end = OVERLAY_END (overlay);
  if (OVERLAY_POSITION (end) < b->overlay_center)
    {
      if (b->overlays_after)
	XOVERLAY (overlay)->next = b->overlays_after;
      b->overlays_after = XOVERLAY (overlay);
    }
  else
    {
      if (b->overlays_before)
	XOVERLAY (overlay)->next = b->overlays_before;
      b->overlays_before = XOVERLAY (overlay);
    }

  /* This puts it in the right list, and in the right order.  */
  recenter_overlay_lists (b, b->overlay_center);

  /* We don't need to redisplay the region covered by the overlay, because
     the overlay has no properties at the moment.  */

  return overlay;
}

/* Mark a section of BUF as needing redisplay because of overlays changes.  */

static void
modify_overlay (struct buffer *buf, EMACS_INT start, EMACS_INT end)
{
  if (start > end)
    {
      EMACS_INT temp = start;
      start = end;
      end = temp;
    }

  BUF_COMPUTE_UNCHANGED (buf, start, end);

  /* If this is a buffer not in the selected window,
     we must do other windows.  */
  if (buf != XBUFFER (XWINDOW (selected_window)->buffer))
    windows_or_buffers_changed = 1;
  /* If multiple windows show this buffer, we must do other windows.  */
  else if (buffer_shared > 1)
    windows_or_buffers_changed = 1;
  /* If we modify an overlay at the end of the buffer, we cannot
     be sure that window end is still valid.  */
  else if (end >= ZV && start <= ZV)
    windows_or_buffers_changed = 1;

  ++BUF_OVERLAY_MODIFF (buf);
}


static struct Lisp_Overlay *
unchain_overlay (struct Lisp_Overlay *list, struct Lisp_Overlay *overlay)
{
  struct Lisp_Overlay *tmp, *prev;
  for (tmp = list, prev = NULL; tmp; prev = tmp, tmp = tmp->next)
    if (tmp == overlay)
      {
	if (prev)
	  prev->next = tmp->next;
	else
	  list = tmp->next;
	overlay->next = NULL;
	break;
      }
  return list;
}

DEFUN ("move-overlay", Fmove_overlay, Smove_overlay, 3, 4, 0,
       doc: /* Set the endpoints of OVERLAY to BEG and END in BUFFER.
If BUFFER is omitted, leave OVERLAY in the same buffer it inhabits now.
If BUFFER is omitted, and OVERLAY is in no buffer, put it in the current
buffer.  */)
  (Lisp_Object overlay, Lisp_Object beg, Lisp_Object end, Lisp_Object buffer)
{
  struct buffer *b, *ob;
  Lisp_Object obuffer;
  int count = SPECPDL_INDEX ();

  CHECK_OVERLAY (overlay);
  if (NILP (buffer))
    buffer = Fmarker_buffer (OVERLAY_START (overlay));
  if (NILP (buffer))
    XSETBUFFER (buffer, current_buffer);
  CHECK_BUFFER (buffer);

  if (MARKERP (beg)
      && ! EQ (Fmarker_buffer (beg), buffer))
    error ("Marker points into wrong buffer");
  if (MARKERP (end)
      && ! EQ (Fmarker_buffer (end), buffer))
    error ("Marker points into wrong buffer");

  CHECK_NUMBER_COERCE_MARKER (beg);
  CHECK_NUMBER_COERCE_MARKER (end);

  if (XINT (beg) == XINT (end) && ! NILP (Foverlay_get (overlay, Qevaporate)))
    return Fdelete_overlay (overlay);

  if (XINT (beg) > XINT (end))
    {
      Lisp_Object temp;
      temp = beg; beg = end; end = temp;
    }

  specbind (Qinhibit_quit, Qt);

  obuffer = Fmarker_buffer (OVERLAY_START (overlay));
  b = XBUFFER (buffer);
  ob = BUFFERP (obuffer) ? XBUFFER (obuffer) : (struct buffer *) 0;

  /* If the overlay has changed buffers, do a thorough redisplay.  */
  if (!EQ (buffer, obuffer))
    {
      /* Redisplay where the overlay was.  */
      if (!NILP (obuffer))
	{
	  EMACS_INT o_beg;
	  EMACS_INT o_end;

	  o_beg = OVERLAY_POSITION (OVERLAY_START (overlay));
	  o_end = OVERLAY_POSITION (OVERLAY_END (overlay));

	  modify_overlay (ob, o_beg, o_end);
	}

      /* Redisplay where the overlay is going to be.  */
      modify_overlay (b, XINT (beg), XINT (end));
    }
  else
    /* Redisplay the area the overlay has just left, or just enclosed.  */
    {
      EMACS_INT o_beg, o_end;

      o_beg = OVERLAY_POSITION (OVERLAY_START (overlay));
      o_end = OVERLAY_POSITION (OVERLAY_END (overlay));

      if (o_beg == XINT (beg))
	modify_overlay (b, o_end, XINT (end));
      else if (o_end == XINT (end))
	modify_overlay (b, o_beg, XINT (beg));
      else
	{
	  if (XINT (beg) < o_beg) o_beg = XINT (beg);
	  if (XINT (end) > o_end) o_end = XINT (end);
	  modify_overlay (b, o_beg, o_end);
	}
    }

  if (!NILP (obuffer))
    {
      ob->overlays_before
	= unchain_overlay (ob->overlays_before, XOVERLAY (overlay));
      ob->overlays_after
	= unchain_overlay (ob->overlays_after, XOVERLAY (overlay));
      eassert (XOVERLAY (overlay)->next == NULL);
    }

  Fset_marker (OVERLAY_START (overlay), beg, buffer);
  Fset_marker (OVERLAY_END   (overlay), end, buffer);

  /* Put the overlay on the wrong list.  */
  end = OVERLAY_END (overlay);
  if (OVERLAY_POSITION (end) < b->overlay_center)
    {
      XOVERLAY (overlay)->next = b->overlays_after;
      b->overlays_after = XOVERLAY (overlay);
    }
  else
    {
      XOVERLAY (overlay)->next = b->overlays_before;
      b->overlays_before = XOVERLAY (overlay);
    }

  /* This puts it in the right list, and in the right order.  */
  recenter_overlay_lists (b, b->overlay_center);

  return unbind_to (count, overlay);
}

DEFUN ("delete-overlay", Fdelete_overlay, Sdelete_overlay, 1, 1, 0,
       doc: /* Delete the overlay OVERLAY from its buffer.  */)
  (Lisp_Object overlay)
{
  Lisp_Object buffer;
  struct buffer *b;
  int count = SPECPDL_INDEX ();

  CHECK_OVERLAY (overlay);

  buffer = Fmarker_buffer (OVERLAY_START (overlay));
  if (NILP (buffer))
    return Qnil;

  b = XBUFFER (buffer);
  specbind (Qinhibit_quit, Qt);

  b->overlays_before = unchain_overlay (b->overlays_before,XOVERLAY (overlay));
  b->overlays_after  = unchain_overlay (b->overlays_after, XOVERLAY (overlay));
  eassert (XOVERLAY (overlay)->next == NULL);
  modify_overlay (b,
		  marker_position (OVERLAY_START (overlay)),
		  marker_position (OVERLAY_END   (overlay)));
  Fset_marker (OVERLAY_START (overlay), Qnil, Qnil);
  Fset_marker (OVERLAY_END   (overlay), Qnil, Qnil);

  /* When deleting an overlay with before or after strings, turn off
     display optimizations for the affected buffer, on the basis that
     these strings may contain newlines.  This is easier to do than to
     check for that situation during redisplay.  */
  if (!windows_or_buffers_changed
      && (!NILP (Foverlay_get (overlay, Qbefore_string))
	  || !NILP (Foverlay_get (overlay, Qafter_string))))
    b->prevent_redisplay_optimizations_p = 1;

  return unbind_to (count, Qnil);
}

/* Overlay dissection functions.  */

DEFUN ("overlay-start", Foverlay_start, Soverlay_start, 1, 1, 0,
       doc: /* Return the position at which OVERLAY starts.  */)
  (Lisp_Object overlay)
{
  CHECK_OVERLAY (overlay);

  return (Fmarker_position (OVERLAY_START (overlay)));
}

DEFUN ("overlay-end", Foverlay_end, Soverlay_end, 1, 1, 0,
       doc: /* Return the position at which OVERLAY ends.  */)
  (Lisp_Object overlay)
{
  CHECK_OVERLAY (overlay);

  return (Fmarker_position (OVERLAY_END (overlay)));
}

DEFUN ("overlay-buffer", Foverlay_buffer, Soverlay_buffer, 1, 1, 0,
       doc: /* Return the buffer OVERLAY belongs to.
Return nil if OVERLAY has been deleted.  */)
  (Lisp_Object overlay)
{
  CHECK_OVERLAY (overlay);

  return Fmarker_buffer (OVERLAY_START (overlay));
}

DEFUN ("overlay-properties", Foverlay_properties, Soverlay_properties, 1, 1, 0,
       doc: /* Return a list of the properties on OVERLAY.
This is a copy of OVERLAY's plist; modifying its conses has no effect on
OVERLAY.  */)
  (Lisp_Object overlay)
{
  CHECK_OVERLAY (overlay);

  return Fcopy_sequence (XOVERLAY (overlay)->plist);
}


DEFUN ("overlays-at", Foverlays_at, Soverlays_at, 1, 1, 0,
       doc: /* Return a list of the overlays that contain the character at POS.  */)
  (Lisp_Object pos)
{
  int noverlays;
  Lisp_Object *overlay_vec;
  int len;
  Lisp_Object result;

  CHECK_NUMBER_COERCE_MARKER (pos);

  len = 10;
  /* We can't use alloca here because overlays_at can call xrealloc.  */
  overlay_vec = (Lisp_Object *) xmalloc (len * sizeof (Lisp_Object));

  /* Put all the overlays we want in a vector in overlay_vec.
     Store the length in len.  */
  noverlays = overlays_at (XINT (pos), 1, &overlay_vec, &len,
			   (EMACS_INT *) 0, (EMACS_INT *) 0, 0);

  /* Make a list of them all.  */
  result = Flist (noverlays, overlay_vec);

  xfree (overlay_vec);
  return result;
}

DEFUN ("overlays-in", Foverlays_in, Soverlays_in, 2, 2, 0,
       doc: /* Return a list of the overlays that overlap the region BEG ... END.
Overlap means that at least one character is contained within the overlay
and also contained within the specified region.
Empty overlays are included in the result if they are located at BEG,
between BEG and END, or at END provided END denotes the position at the
end of the buffer.  */)
  (Lisp_Object beg, Lisp_Object end)
{
  int noverlays;
  Lisp_Object *overlay_vec;
  int len;
  Lisp_Object result;

  CHECK_NUMBER_COERCE_MARKER (beg);
  CHECK_NUMBER_COERCE_MARKER (end);

  len = 10;
  overlay_vec = (Lisp_Object *) xmalloc (len * sizeof (Lisp_Object));

  /* Put all the overlays we want in a vector in overlay_vec.
     Store the length in len.  */
  noverlays = overlays_in (XINT (beg), XINT (end), 1, &overlay_vec, &len,
			   NULL, NULL);

  /* Make a list of them all.  */
  result = Flist (noverlays, overlay_vec);

  xfree (overlay_vec);
  return result;
}

DEFUN ("next-overlay-change", Fnext_overlay_change, Snext_overlay_change,
       1, 1, 0,
       doc: /* Return the next position after POS where an overlay starts or ends.
If there are no overlay boundaries from POS to (point-max),
the value is (point-max).  */)
  (Lisp_Object pos)
{
  int noverlays;
  EMACS_INT endpos;
  Lisp_Object *overlay_vec;
  int len;
  int i;

  CHECK_NUMBER_COERCE_MARKER (pos);

  len = 10;
  overlay_vec = (Lisp_Object *) xmalloc (len * sizeof (Lisp_Object));

  /* Put all the overlays we want in a vector in overlay_vec.
     Store the length in len.
     endpos gets the position where the next overlay starts.  */
  noverlays = overlays_at (XINT (pos), 1, &overlay_vec, &len,
			   &endpos, (EMACS_INT *) 0, 1);

  /* If any of these overlays ends before endpos,
     use its ending point instead.  */
  for (i = 0; i < noverlays; i++)
    {
      Lisp_Object oend;
      EMACS_INT oendpos;

      oend = OVERLAY_END (overlay_vec[i]);
      oendpos = OVERLAY_POSITION (oend);
      if (oendpos < endpos)
	endpos = oendpos;
    }

  xfree (overlay_vec);
  return make_number (endpos);
}

DEFUN ("previous-overlay-change", Fprevious_overlay_change,
       Sprevious_overlay_change, 1, 1, 0,
       doc: /* Return the previous position before POS where an overlay starts or ends.
If there are no overlay boundaries from (point-min) to POS,
the value is (point-min).  */)
  (Lisp_Object pos)
{
  EMACS_INT prevpos;
  Lisp_Object *overlay_vec;
  int len;

  CHECK_NUMBER_COERCE_MARKER (pos);

  /* At beginning of buffer, we know the answer;
     avoid bug subtracting 1 below.  */
  if (XINT (pos) == BEGV)
    return pos;

  len = 10;
  overlay_vec = (Lisp_Object *) xmalloc (len * sizeof (Lisp_Object));

  /* Put all the overlays we want in a vector in overlay_vec.
     Store the length in len.
     prevpos gets the position of the previous change.  */
  overlays_at (XINT (pos), 1, &overlay_vec, &len,
	       (EMACS_INT *) 0, &prevpos, 1);

  xfree (overlay_vec);
  return make_number (prevpos);
}

/* These functions are for debugging overlays.  */

DEFUN ("overlay-lists", Foverlay_lists, Soverlay_lists, 0, 0, 0,
       doc: /* Return a pair of lists giving all the overlays of the current buffer.
The car has all the overlays before the overlay center;
the cdr has all the overlays after the overlay center.
Recentering overlays moves overlays between these lists.
The lists you get are copies, so that changing them has no effect.
However, the overlays you get are the real objects that the buffer uses.  */)
  (void)
{
  struct Lisp_Overlay *ol;
  Lisp_Object before = Qnil, after = Qnil, tmp;
  for (ol = current_buffer->overlays_before; ol; ol = ol->next)
    {
      XSETMISC (tmp, ol);
      before = Fcons (tmp, before);
    }
  for (ol = current_buffer->overlays_after; ol; ol = ol->next)
    {
      XSETMISC (tmp, ol);
      after = Fcons (tmp, after);
    }
  return Fcons (Fnreverse (before), Fnreverse (after));
}

DEFUN ("overlay-recenter", Foverlay_recenter, Soverlay_recenter, 1, 1, 0,
       doc: /* Recenter the overlays of the current buffer around position POS.
That makes overlay lookup faster for positions near POS (but perhaps slower
for positions far away from POS).  */)
  (Lisp_Object pos)
{
  CHECK_NUMBER_COERCE_MARKER (pos);

  recenter_overlay_lists (current_buffer, XINT (pos));
  return Qnil;
}

DEFUN ("overlay-get", Foverlay_get, Soverlay_get, 2, 2, 0,
       doc: /* Get the property of overlay OVERLAY with property name PROP.  */)
  (Lisp_Object overlay, Lisp_Object prop)
{
  CHECK_OVERLAY (overlay);
  return lookup_char_property (XOVERLAY (overlay)->plist, prop, 0);
}

DEFUN ("overlay-put", Foverlay_put, Soverlay_put, 3, 3, 0,
       doc: /* Set one property of overlay OVERLAY: give property PROP value VALUE.  */)
  (Lisp_Object overlay, Lisp_Object prop, Lisp_Object value)
{
  Lisp_Object tail, buffer;
  int changed;

  CHECK_OVERLAY (overlay);

  buffer = Fmarker_buffer (OVERLAY_START (overlay));

  for (tail = XOVERLAY (overlay)->plist;
       CONSP (tail) && CONSP (XCDR (tail));
       tail = XCDR (XCDR (tail)))
    if (EQ (XCAR (tail), prop))
      {
	changed = !EQ (XCAR (XCDR (tail)), value);
	XSETCAR (XCDR (tail), value);
	goto found;
      }
  /* It wasn't in the list, so add it to the front.  */
  changed = !NILP (value);
  XOVERLAY (overlay)->plist
    = Fcons (prop, Fcons (value, XOVERLAY (overlay)->plist));
 found:
  if (! NILP (buffer))
    {
      if (changed)
	modify_overlay (XBUFFER (buffer),
			marker_position (OVERLAY_START (overlay)),
			marker_position (OVERLAY_END   (overlay)));
      if (EQ (prop, Qevaporate) && ! NILP (value)
	  && (OVERLAY_POSITION (OVERLAY_START (overlay))
	      == OVERLAY_POSITION (OVERLAY_END (overlay))))
	Fdelete_overlay (overlay);
    }

  return value;
}

/* Subroutine of report_overlay_modification.  */

/* Lisp vector holding overlay hook functions to call.
   Vector elements come in pairs.
   Each even-index element is a list of hook functions.
   The following odd-index element is the overlay they came from.

   Before the buffer change, we fill in this vector
   as we call overlay hook functions.
   After the buffer change, we get the functions to call from this vector.
   This way we always call the same functions before and after the change.  */
static Lisp_Object last_overlay_modification_hooks;

/* Number of elements actually used in last_overlay_modification_hooks.  */
static int last_overlay_modification_hooks_used;

/* Add one functionlist/overlay pair
   to the end of last_overlay_modification_hooks.  */

static void
add_overlay_mod_hooklist (Lisp_Object functionlist, Lisp_Object overlay)
{
  int oldsize = XVECTOR (last_overlay_modification_hooks)->size;

  if (last_overlay_modification_hooks_used == oldsize)
    last_overlay_modification_hooks = larger_vector
      (last_overlay_modification_hooks, oldsize * 2, Qnil);
  ASET (last_overlay_modification_hooks, last_overlay_modification_hooks_used,
	functionlist); last_overlay_modification_hooks_used++;
  ASET (last_overlay_modification_hooks, last_overlay_modification_hooks_used,
	overlay);      last_overlay_modification_hooks_used++;
}

/* Run the modification-hooks of overlays that include
   any part of the text in START to END.
   If this change is an insertion, also
   run the insert-before-hooks of overlay starting at END,
   and the insert-after-hooks of overlay ending at START.

   This is called both before and after the modification.
   AFTER is nonzero when we call after the modification.

   ARG1, ARG2, ARG3 are arguments to pass to the hook functions.
   When AFTER is nonzero, they are the start position,
   the position after the inserted new text,
   and the length of deleted or replaced old text.  */

void
report_overlay_modification (Lisp_Object start, Lisp_Object end, int after,
			     Lisp_Object arg1, Lisp_Object arg2, Lisp_Object arg3)
{
  Lisp_Object prop, overlay;
  struct Lisp_Overlay *tail;
  /* 1 if this change is an insertion.  */
  int insertion = (after ? XFASTINT (arg3) == 0 : EQ (start, end));
  struct gcpro gcpro1, gcpro2, gcpro3, gcpro4;

  overlay = Qnil;
  tail = NULL;

  /* We used to run the functions as soon as we found them and only register
     them in last_overlay_modification_hooks for the purpose of the `after'
     case.  But running elisp code as we traverse the list of overlays is
     painful because the list can be modified by the elisp code so we had to
     copy at several places.  We now simply do a read-only traversal that
     only collects the functions to run and we run them afterwards.  It's
     simpler, especially since all the code was already there.  -stef  */

  if (!after)
    {
      /* We are being called before a change.
	 Scan the overlays to find the functions to call.  */
      last_overlay_modification_hooks_used = 0;
      for (tail = current_buffer->overlays_before; tail; tail = tail->next)
	{
	  EMACS_INT startpos, endpos;
	  Lisp_Object ostart, oend;

	  XSETMISC (overlay, tail);

	  ostart = OVERLAY_START (overlay);
	  oend = OVERLAY_END (overlay);
	  endpos = OVERLAY_POSITION (oend);
	  if (XFASTINT (start) > endpos)
	    break;
	  startpos = OVERLAY_POSITION (ostart);
	  if (insertion && (XFASTINT (start) == startpos
			    || XFASTINT (end) == startpos))
	    {
	      prop = Foverlay_get (overlay, Qinsert_in_front_hooks);
	      if (!NILP (prop))
		add_overlay_mod_hooklist (prop, overlay);
	    }
	  if (insertion && (XFASTINT (start) == endpos
			    || XFASTINT (end) == endpos))
	    {
	      prop = Foverlay_get (overlay, Qinsert_behind_hooks);
	      if (!NILP (prop))
		add_overlay_mod_hooklist (prop, overlay);
	    }
	  /* Test for intersecting intervals.  This does the right thing
	     for both insertion and deletion.  */
	  if (XFASTINT (end) > startpos && XFASTINT (start) < endpos)
	    {
	      prop = Foverlay_get (overlay, Qmodification_hooks);
	      if (!NILP (prop))
		add_overlay_mod_hooklist (prop, overlay);
	    }
	}

      for (tail = current_buffer->overlays_after; tail; tail = tail->next)
	{
	  EMACS_INT startpos, endpos;
	  Lisp_Object ostart, oend;

	  XSETMISC (overlay, tail);

	  ostart = OVERLAY_START (overlay);
	  oend = OVERLAY_END (overlay);
	  startpos = OVERLAY_POSITION (ostart);
	  endpos = OVERLAY_POSITION (oend);
	  if (XFASTINT (end) < startpos)
	    break;
	  if (insertion && (XFASTINT (start) == startpos
			    || XFASTINT (end) == startpos))
	    {
	      prop = Foverlay_get (overlay, Qinsert_in_front_hooks);
	      if (!NILP (prop))
		add_overlay_mod_hooklist (prop, overlay);
	    }
	  if (insertion && (XFASTINT (start) == endpos
			    || XFASTINT (end) == endpos))
	    {
	      prop = Foverlay_get (overlay, Qinsert_behind_hooks);
	      if (!NILP (prop))
		add_overlay_mod_hooklist (prop, overlay);
	    }
	  /* Test for intersecting intervals.  This does the right thing
	     for both insertion and deletion.  */
	  if (XFASTINT (end) > startpos && XFASTINT (start) < endpos)
	    {
	      prop = Foverlay_get (overlay, Qmodification_hooks);
	      if (!NILP (prop))
		add_overlay_mod_hooklist (prop, overlay);
	    }
	}
    }

  GCPRO4 (overlay, arg1, arg2, arg3);
  {
    /* Call the functions recorded in last_overlay_modification_hooks.
       First copy the vector contents, in case some of these hooks
       do subsequent modification of the buffer.  */
    int size = last_overlay_modification_hooks_used;
    Lisp_Object *copy = (Lisp_Object *) alloca (size * sizeof (Lisp_Object));
    int i;

    memcpy (copy, XVECTOR (last_overlay_modification_hooks)->contents,
	    size * sizeof (Lisp_Object));
    gcpro1.var = copy;
    gcpro1.nvars = size;

    for (i = 0; i < size;)
      {
	Lisp_Object prop_i, overlay_i;
	prop_i = copy[i++];
	overlay_i = copy[i++];
	call_overlay_mod_hooks (prop_i, overlay_i, after, arg1, arg2, arg3);
      }
  }
  UNGCPRO;
}

static void
call_overlay_mod_hooks (Lisp_Object list, Lisp_Object overlay, int after,
			Lisp_Object arg1, Lisp_Object arg2, Lisp_Object arg3)
{
  struct gcpro gcpro1, gcpro2, gcpro3, gcpro4;

  GCPRO4 (list, arg1, arg2, arg3);

  while (CONSP (list))
    {
      if (NILP (arg3))
	call4 (XCAR (list), overlay, after ? Qt : Qnil, arg1, arg2);
      else
	call5 (XCAR (list), overlay, after ? Qt : Qnil, arg1, arg2, arg3);
      list = XCDR (list);
    }
  UNGCPRO;
}

/* Delete any zero-sized overlays at position POS, if the `evaporate'
   property is set.  */
void
evaporate_overlays (EMACS_INT pos)
{
  Lisp_Object overlay, hit_list;
  struct Lisp_Overlay *tail;

  hit_list = Qnil;
  if (pos <= current_buffer->overlay_center)
    for (tail = current_buffer->overlays_before; tail; tail = tail->next)
      {
	EMACS_INT endpos;
	XSETMISC (overlay, tail);
	endpos = OVERLAY_POSITION (OVERLAY_END (overlay));
	if (endpos < pos)
	  break;
	if (endpos == pos && OVERLAY_POSITION (OVERLAY_START (overlay)) == pos
	    && ! NILP (Foverlay_get (overlay, Qevaporate)))
	  hit_list = Fcons (overlay, hit_list);
      }
  else
    for (tail = current_buffer->overlays_after; tail; tail = tail->next)
      {
	EMACS_INT startpos;
	XSETMISC (overlay, tail);
	startpos = OVERLAY_POSITION (OVERLAY_START (overlay));
	if (startpos > pos)
	  break;
	if (startpos == pos && OVERLAY_POSITION (OVERLAY_END (overlay)) == pos
	    && ! NILP (Foverlay_get (overlay, Qevaporate)))
	  hit_list = Fcons (overlay, hit_list);
      }
  for (; CONSP (hit_list); hit_list = XCDR (hit_list))
    Fdelete_overlay (XCAR (hit_list));
}

/* Somebody has tried to store a value with an unacceptable type
   in the slot with offset OFFSET.  */

void
buffer_slot_type_mismatch (Lisp_Object newval, int type)
{
  Lisp_Object predicate;

  switch (type)
    {
    case_Lisp_Int:    predicate = Qintegerp; break;
    case Lisp_String: predicate = Qstringp;  break;
    case Lisp_Symbol: predicate = Qsymbolp;  break;
    default: abort ();
    }

  wrong_type_argument (predicate, newval);
}


/***********************************************************************
			 Allocation with mmap
 ***********************************************************************/

#ifdef USE_MMAP_FOR_BUFFERS

#include <sys/types.h>
#include <sys/mman.h>

#ifndef MAP_ANON
#ifdef MAP_ANONYMOUS
#define MAP_ANON MAP_ANONYMOUS
#else
#define MAP_ANON 0
#endif
#endif

#ifndef MAP_FAILED
#define MAP_FAILED ((void *) -1)
#endif

#include <stdio.h>

#if MAP_ANON == 0
#include <fcntl.h>
#endif

#include "coding.h"


/* Memory is allocated in regions which are mapped using mmap(2).
   The current implementation lets the system select mapped
   addresses;  we're not using MAP_FIXED in general, except when
   trying to enlarge regions.

   Each mapped region starts with a mmap_region structure, the user
   area starts after that structure, aligned to MEM_ALIGN.

	+-----------------------+
	| struct mmap_info +	|
	| padding		|
	+-----------------------+
	| user data		|
	|			|
	|			|
	+-----------------------+  */

struct mmap_region
{
  /* User-specified size.  */
  size_t nbytes_specified;

  /* Number of bytes mapped */
  size_t nbytes_mapped;

  /* Pointer to the location holding the address of the memory
     allocated with the mmap'd block.  The variable actually points
     after this structure.  */
  POINTER_TYPE **var;

  /* Next and previous in list of all mmap'd regions.  */
  struct mmap_region *next, *prev;
};

/* Doubly-linked list of mmap'd regions.  */

static struct mmap_region *mmap_regions;

/* File descriptor for mmap.  If we don't have anonymous mapping,
   /dev/zero will be opened on it.  */

static int mmap_fd;

/* Temporary storage for mmap_set_vars, see there.  */

static struct mmap_region *mmap_regions_1;
static int mmap_fd_1;

/* Page size on this system.  */

static int mmap_page_size;

/* 1 means mmap has been intialized.  */

static int mmap_initialized_p;

/* Value is X rounded up to the next multiple of N.  */

#define ROUND(X, N)	(((X) + (N) - 1) / (N) * (N))

/* Size of mmap_region structure plus padding.  */

#define MMAP_REGION_STRUCT_SIZE	\
     ROUND (sizeof (struct mmap_region), MEM_ALIGN)

/* Given a pointer P to the start of the user-visible part of a mapped
   region, return a pointer to the start of the region.  */

#define MMAP_REGION(P) \
     ((struct mmap_region *) ((char *) (P) - MMAP_REGION_STRUCT_SIZE))

/* Given a pointer P to the start of a mapped region, return a pointer
   to the start of the user-visible part of the region.  */

#define MMAP_USER_AREA(P) \
     ((POINTER_TYPE *) ((char *) (P) + MMAP_REGION_STRUCT_SIZE))

#define MEM_ALIGN	sizeof (double)

/* Predicate returning true if part of the address range [START .. END]
   is currently mapped.  Used to prevent overwriting an existing
   memory mapping.

   Default is to conservativly assume the address range is occupied by
   something else.  This can be overridden by system configuration
   files if system-specific means to determine this exists.  */

#ifndef MMAP_ALLOCATED_P
#define MMAP_ALLOCATED_P(start, end) 1
#endif

/* Function prototypes.  */

static int mmap_free_1 (struct mmap_region *);
static int mmap_enlarge (struct mmap_region *, int);
static struct mmap_region *mmap_find (POINTER_TYPE *, POINTER_TYPE *);
static POINTER_TYPE *mmap_alloc (POINTER_TYPE **, size_t);
static POINTER_TYPE *mmap_realloc (POINTER_TYPE **, size_t);
static void mmap_free (POINTER_TYPE **ptr);
static void mmap_init (void);


/* Return a region overlapping address range START...END, or null if
   none.  END is not including, i.e. the last byte in the range
   is at END - 1.  */

static struct mmap_region *
mmap_find (start, end)
     POINTER_TYPE *start, *end;
{
  struct mmap_region *r;
  char *s = (char *) start, *e = (char *) end;

  for (r = mmap_regions; r; r = r->next)
    {
      char *rstart = (char *) r;
      char *rend   = rstart + r->nbytes_mapped;

      if (/* First byte of range, i.e. START, in this region?  */
	  (s >= rstart && s < rend)
	  /* Last byte of range, i.e. END - 1, in this region?  */
	  || (e > rstart && e <= rend)
	  /* First byte of this region in the range?  */
	  || (rstart >= s && rstart < e)
	  /* Last byte of this region in the range?  */
	  || (rend > s && rend <= e))
	break;
    }

  return r;
}


/* Unmap a region.  P is a pointer to the start of the user-araa of
   the region.  Value is non-zero if successful.  */

static int
mmap_free_1 (r)
     struct mmap_region *r;
{
  if (r->next)
    r->next->prev = r->prev;
  if (r->prev)
    r->prev->next = r->next;
  else
    mmap_regions = r->next;

  if (munmap ((POINTER_TYPE *) r, r->nbytes_mapped) == -1)
    {
      fprintf (stderr, "munmap: %s\n", emacs_strerror (errno));
      return 0;
    }

  return 1;
}


/* Enlarge region R by NPAGES pages.  NPAGES < 0 means shrink R.
   Value is non-zero if successful.  */

static int
mmap_enlarge (r, npages)
     struct mmap_region *r;
     int npages;
{
  char *region_end = (char *) r + r->nbytes_mapped;
  size_t nbytes;
  int success = 0;

  if (npages < 0)
    {
      /* Unmap pages at the end of the region.  */
      nbytes = - npages * mmap_page_size;
      if (munmap (region_end - nbytes, nbytes) == -1)
	fprintf (stderr, "munmap: %s\n", emacs_strerror (errno));
      else
	{
	  r->nbytes_mapped -= nbytes;
	  success = 1;
	}
    }
  else if (npages > 0)
    {
      nbytes = npages * mmap_page_size;

      /* Try to map additional pages at the end of the region.  We
	 cannot do this if the address range is already occupied by
	 something else because mmap deletes any previous mapping.
	 I'm not sure this is worth doing, let's see.  */
      if (!MMAP_ALLOCATED_P (region_end, region_end + nbytes))
	{
	  POINTER_TYPE *p;

	  p = mmap (region_end, nbytes, PROT_READ | PROT_WRITE,
		    MAP_ANON | MAP_PRIVATE | MAP_FIXED, mmap_fd, 0);
	  if (p == MAP_FAILED)
	    ; /* fprintf (stderr, "mmap: %s\n", emacs_strerror (errno)); */
	  else if (p != (POINTER_TYPE *) region_end)
	    {
	      /* Kernels are free to choose a different address.  In
		 that case, unmap what we've mapped above; we have
		 no use for it.  */
	      if (munmap (p, nbytes) == -1)
		fprintf (stderr, "munmap: %s\n", emacs_strerror (errno));
	    }
	  else
	    {
	      r->nbytes_mapped += nbytes;
	      success = 1;
	    }
	}
    }

  return success;
}


/* Set or reset variables holding references to mapped regions.  If
   RESTORE_P is zero, set all variables to null.  If RESTORE_P is
   non-zero, set all variables to the start of the user-areas
   of mapped regions.

   This function is called from Fdump_emacs to ensure that the dumped
   Emacs doesn't contain references to memory that won't be mapped
   when Emacs starts.  */

void
mmap_set_vars (restore_p)
     int restore_p;
{
  struct mmap_region *r;

  if (restore_p)
    {
      mmap_regions = mmap_regions_1;
      mmap_fd = mmap_fd_1;
      for (r = mmap_regions; r; r = r->next)
	*r->var = MMAP_USER_AREA (r);
    }
  else
    {
      for (r = mmap_regions; r; r = r->next)
	*r->var = NULL;
      mmap_regions_1 = mmap_regions;
      mmap_regions = NULL;
      mmap_fd_1 = mmap_fd;
      mmap_fd = -1;
    }
}


/* Allocate a block of storage large enough to hold NBYTES bytes of
   data.  A pointer to the data is returned in *VAR.  VAR is thus the
   address of some variable which will use the data area.

   The allocation of 0 bytes is valid.

   If we can't allocate the necessary memory, set *VAR to null, and
   return null.  */

static POINTER_TYPE *
mmap_alloc (var, nbytes)
     POINTER_TYPE **var;
     size_t nbytes;
{
  void *p;
  size_t map;

  mmap_init ();

  map = ROUND (nbytes + MMAP_REGION_STRUCT_SIZE, mmap_page_size);
  p = mmap (NULL, map, PROT_READ | PROT_WRITE, MAP_ANON | MAP_PRIVATE,
	    mmap_fd, 0);

  if (p == MAP_FAILED)
    {
      if (errno != ENOMEM)
	fprintf (stderr, "mmap: %s\n", emacs_strerror (errno));
      p = NULL;
    }
  else
    {
      struct mmap_region *r = (struct mmap_region *) p;

      r->nbytes_specified = nbytes;
      r->nbytes_mapped = map;
      r->var = var;
      r->prev = NULL;
      r->next = mmap_regions;
      if (r->next)
	r->next->prev = r;
      mmap_regions = r;

      p = MMAP_USER_AREA (p);
    }

  return *var = p;
}


/* Given a pointer at address VAR to data allocated with mmap_alloc,
   resize it to size NBYTES.  Change *VAR to reflect the new block,
   and return this value.  If more memory cannot be allocated, then
   leave *VAR unchanged, and return null.  */

static POINTER_TYPE *
mmap_realloc (var, nbytes)
     POINTER_TYPE **var;
     size_t nbytes;
{
  POINTER_TYPE *result;

  mmap_init ();

  if (*var == NULL)
    result = mmap_alloc (var, nbytes);
  else if (nbytes == 0)
    {
      mmap_free (var);
      result = mmap_alloc (var, nbytes);
    }
  else
    {
      struct mmap_region *r = MMAP_REGION (*var);
      size_t room = r->nbytes_mapped - MMAP_REGION_STRUCT_SIZE;

      if (room < nbytes)
	{
	  /* Must enlarge.  */
	  POINTER_TYPE *old_ptr = *var;

	  /* Try to map additional pages at the end of the region.
	     If that fails, allocate a new region,  copy data
	     from the old region, then free it.  */
	  if (mmap_enlarge (r, (ROUND (nbytes - room, mmap_page_size)
				/ mmap_page_size)))
	    {
	      r->nbytes_specified = nbytes;
	      *var = result = old_ptr;
	    }
	  else if (mmap_alloc (var, nbytes))
	    {
	      memcpy (*var, old_ptr, r->nbytes_specified);
	      mmap_free_1 (MMAP_REGION (old_ptr));
	      result = *var;
	      r = MMAP_REGION (result);
	      r->nbytes_specified = nbytes;
	    }
	  else
	    {
	      *var = old_ptr;
	      result = NULL;
	    }
	}
      else if (room - nbytes >= mmap_page_size)
	{
	  /* Shrinking by at least a page.  Let's give some
	     memory back to the system.

	     The extra parens are to make the division happens first,
	     on positive values, so we know it will round towards
	     zero.  */
	  mmap_enlarge (r, - ((room - nbytes) / mmap_page_size));
	  result = *var;
	  r->nbytes_specified = nbytes;
	}
      else
	{
	  /* Leave it alone.  */
	  result = *var;
	  r->nbytes_specified = nbytes;
	}
    }

  return result;
}


/* Free a block of relocatable storage whose data is pointed to by
   PTR.  Store 0 in *PTR to show there's no block allocated.  */

static void
mmap_free (var)
     POINTER_TYPE **var;
{
  mmap_init ();

  if (*var)
    {
      mmap_free_1 (MMAP_REGION (*var));
      *var = NULL;
    }
}


/* Perform necessary intializations for the use of mmap.  */

static void
mmap_init ()
{
#if MAP_ANON == 0
  /* The value of mmap_fd is initially 0 in temacs, and -1
     in a dumped Emacs.  */
  if (mmap_fd <= 0)
    {
      /* No anonymous mmap -- we need the file descriptor.  */
      mmap_fd = open ("/dev/zero", O_RDONLY);
      if (mmap_fd == -1)
	fatal ("Cannot open /dev/zero: %s", emacs_strerror (errno));
    }
#endif /* MAP_ANON == 0 */

  if (mmap_initialized_p)
    return;
  mmap_initialized_p = 1;

#if MAP_ANON != 0
  mmap_fd = -1;
#endif

  mmap_page_size = getpagesize ();
}

#endif /* USE_MMAP_FOR_BUFFERS */



/***********************************************************************
			    Buffer-text Allocation
 ***********************************************************************/

#ifdef REL_ALLOC
extern POINTER_TYPE *r_alloc (POINTER_TYPE **, size_t);
extern POINTER_TYPE *r_re_alloc (POINTER_TYPE **, size_t);
extern void r_alloc_free (POINTER_TYPE **ptr);
#endif /* REL_ALLOC */


/* Allocate NBYTES bytes for buffer B's text buffer.  */

static void
alloc_buffer_text (struct buffer *b, size_t nbytes)
{
  POINTER_TYPE *p;

  BLOCK_INPUT;
#if defined USE_MMAP_FOR_BUFFERS
  p = mmap_alloc ((POINTER_TYPE **) &b->text->beg, nbytes);
#elif defined REL_ALLOC
  p = r_alloc ((POINTER_TYPE **) &b->text->beg, nbytes);
#else
  p = xmalloc (nbytes);
#endif

  if (p == NULL)
    {
      UNBLOCK_INPUT;
      memory_full ();
    }

  b->text->beg = (unsigned char *) p;
  UNBLOCK_INPUT;
}

/* Enlarge buffer B's text buffer by DELTA bytes.  DELTA < 0 means
   shrink it.  */

void
enlarge_buffer_text (struct buffer *b, EMACS_INT delta)
{
  POINTER_TYPE *p;
  size_t nbytes = (BUF_Z_BYTE (b) - BUF_BEG_BYTE (b) + BUF_GAP_SIZE (b) + 1
		   + delta);
  BLOCK_INPUT;
#if defined USE_MMAP_FOR_BUFFERS
  p = mmap_realloc ((POINTER_TYPE **) &b->text->beg, nbytes);
#elif defined REL_ALLOC
  p = r_re_alloc ((POINTER_TYPE **) &b->text->beg, nbytes);
#else
  p = xrealloc (b->text->beg, nbytes);
#endif

  if (p == NULL)
    {
      UNBLOCK_INPUT;
      memory_full ();
    }

  BUF_BEG_ADDR (b) = (unsigned char *) p;
  UNBLOCK_INPUT;
}


/* Free buffer B's text buffer.  */

static void
free_buffer_text (struct buffer *b)
{
  BLOCK_INPUT;

#if defined USE_MMAP_FOR_BUFFERS
  mmap_free ((POINTER_TYPE **) &b->text->beg);
#elif defined REL_ALLOC
  r_alloc_free ((POINTER_TYPE **) &b->text->beg);
#else
  xfree (b->text->beg);
#endif

  BUF_BEG_ADDR (b) = NULL;
  UNBLOCK_INPUT;
}



/***********************************************************************
			    Initialization
 ***********************************************************************/

void
init_buffer_once (void)
{
  int idx;

  memset (buffer_permanent_local_flags, 0, sizeof buffer_permanent_local_flags);

  /* Make sure all markable slots in buffer_defaults
     are initialized reasonably, so mark_buffer won't choke.  */
  reset_buffer (&buffer_defaults);
  eassert (EQ (BVAR (&buffer_defaults, name), make_number (0)));
  reset_buffer_local_variables (&buffer_defaults, 1);
  eassert (EQ (BVAR (&buffer_local_symbols, name), make_number (0)));
  reset_buffer (&buffer_local_symbols);
  reset_buffer_local_variables (&buffer_local_symbols, 1);
  /* Prevent GC from getting confused.  */
  buffer_defaults.text = &buffer_defaults.own_text;
  buffer_local_symbols.text = &buffer_local_symbols.own_text;
  BUF_INTERVALS (&buffer_defaults) = 0;
  BUF_INTERVALS (&buffer_local_symbols) = 0;
  XSETPVECTYPE (&buffer_defaults, PVEC_BUFFER);
  XSETBUFFER (Vbuffer_defaults, &buffer_defaults);
  XSETPVECTYPE (&buffer_local_symbols, PVEC_BUFFER);
  XSETBUFFER (Vbuffer_local_symbols, &buffer_local_symbols);

  /* Set up the default values of various buffer slots.  */
  /* Must do these before making the first buffer! */

  /* real setup is done in bindings.el */
  BVAR (&buffer_defaults, mode_line_format) = make_pure_c_string ("%-");
  BVAR (&buffer_defaults, header_line_format) = Qnil;
  BVAR (&buffer_defaults, abbrev_mode) = Qnil;
  BVAR (&buffer_defaults, overwrite_mode) = Qnil;
  BVAR (&buffer_defaults, case_fold_search) = Qt;
  BVAR (&buffer_defaults, auto_fill_function) = Qnil;
  BVAR (&buffer_defaults, selective_display) = Qnil;
#ifndef old
  BVAR (&buffer_defaults, selective_display_ellipses) = Qt;
#endif
  BVAR (&buffer_defaults, abbrev_table) = Qnil;
  BVAR (&buffer_defaults, display_table) = Qnil;
  BVAR (&buffer_defaults, undo_list) = Qnil;
  BVAR (&buffer_defaults, mark_active) = Qnil;
  BVAR (&buffer_defaults, file_format) = Qnil;
  BVAR (&buffer_defaults, auto_save_file_format) = Qt;
  buffer_defaults.overlays_before = NULL;
  buffer_defaults.overlays_after = NULL;
  buffer_defaults.overlay_center = BEG;

  XSETFASTINT (BVAR (&buffer_defaults, tab_width), 8);
  BVAR (&buffer_defaults, truncate_lines) = Qnil;
  BVAR (&buffer_defaults, word_wrap) = Qnil;
  BVAR (&buffer_defaults, ctl_arrow) = Qt;
  BVAR (&buffer_defaults, bidi_display_reordering) = Qnil;
  BVAR (&buffer_defaults, bidi_paragraph_direction) = Qnil;
  BVAR (&buffer_defaults, cursor_type) = Qt;
  BVAR (&buffer_defaults, extra_line_spacing) = Qnil;
  BVAR (&buffer_defaults, cursor_in_non_selected_windows) = Qt;

  BVAR (&buffer_defaults, enable_multibyte_characters) = Qt;
  BVAR (&buffer_defaults, buffer_file_coding_system) = Qnil;
  XSETFASTINT (BVAR (&buffer_defaults, fill_column), 70);
  XSETFASTINT (BVAR (&buffer_defaults, left_margin), 0);
  BVAR (&buffer_defaults, cache_long_line_scans) = Qnil;
  BVAR (&buffer_defaults, file_truename) = Qnil;
  XSETFASTINT (BVAR (&buffer_defaults, display_count), 0);
  XSETFASTINT (BVAR (&buffer_defaults, left_margin_cols), 0);
  XSETFASTINT (BVAR (&buffer_defaults, right_margin_cols), 0);
  BVAR (&buffer_defaults, left_fringe_width) = Qnil;
  BVAR (&buffer_defaults, right_fringe_width) = Qnil;
  BVAR (&buffer_defaults, fringes_outside_margins) = Qnil;
  BVAR (&buffer_defaults, scroll_bar_width) = Qnil;
  BVAR (&buffer_defaults, vertical_scroll_bar_type) = Qt;
  BVAR (&buffer_defaults, indicate_empty_lines) = Qnil;
  BVAR (&buffer_defaults, indicate_buffer_boundaries) = Qnil;
  BVAR (&buffer_defaults, fringe_indicator_alist) = Qnil;
  BVAR (&buffer_defaults, fringe_cursor_alist) = Qnil;
  BVAR (&buffer_defaults, scroll_up_aggressively) = Qnil;
  BVAR (&buffer_defaults, scroll_down_aggressively) = Qnil;
  BVAR (&buffer_defaults, display_time) = Qnil;

  /* Assign the local-flags to the slots that have default values.
     The local flag is a bit that is used in the buffer
     to say that it has its own local value for the slot.
     The local flag bits are in the local_var_flags slot of the buffer.  */

  /* Nothing can work if this isn't true */
  if (sizeof (EMACS_INT) != sizeof (Lisp_Object)) abort ();

  /* 0 means not a lisp var, -1 means always local, else mask */
  memset (&buffer_local_flags, 0, sizeof buffer_local_flags);
  XSETINT (BVAR (&buffer_local_flags, filename), -1);
  XSETINT (BVAR (&buffer_local_flags, directory), -1);
  XSETINT (BVAR (&buffer_local_flags, backed_up), -1);
  XSETINT (BVAR (&buffer_local_flags, save_length), -1);
  XSETINT (BVAR (&buffer_local_flags, auto_save_file_name), -1);
  XSETINT (BVAR (&buffer_local_flags, read_only), -1);
  XSETINT (BVAR (&buffer_local_flags, major_mode), -1);
  XSETINT (BVAR (&buffer_local_flags, mode_name), -1);
  XSETINT (BVAR (&buffer_local_flags, undo_list), -1);
  XSETINT (BVAR (&buffer_local_flags, mark_active), -1);
  XSETINT (BVAR (&buffer_local_flags, point_before_scroll), -1);
  XSETINT (BVAR (&buffer_local_flags, file_truename), -1);
  XSETINT (BVAR (&buffer_local_flags, invisibility_spec), -1);
  XSETINT (BVAR (&buffer_local_flags, file_format), -1);
  XSETINT (BVAR (&buffer_local_flags, auto_save_file_format), -1);
  XSETINT (BVAR (&buffer_local_flags, display_count), -1);
  XSETINT (BVAR (&buffer_local_flags, display_time), -1);
  XSETINT (BVAR (&buffer_local_flags, enable_multibyte_characters), -1);

  idx = 1;
  XSETFASTINT (BVAR (&buffer_local_flags, mode_line_format), idx); ++idx;
  XSETFASTINT (BVAR (&buffer_local_flags, abbrev_mode), idx); ++idx;
  XSETFASTINT (BVAR (&buffer_local_flags, overwrite_mode), idx); ++idx;
  XSETFASTINT (BVAR (&buffer_local_flags, case_fold_search), idx); ++idx;
  XSETFASTINT (BVAR (&buffer_local_flags, auto_fill_function), idx); ++idx;
  XSETFASTINT (BVAR (&buffer_local_flags, selective_display), idx); ++idx;
#ifndef old
  XSETFASTINT (BVAR (&buffer_local_flags, selective_display_ellipses), idx); ++idx;
#endif
  XSETFASTINT (BVAR (&buffer_local_flags, tab_width), idx); ++idx;
  XSETFASTINT (BVAR (&buffer_local_flags, truncate_lines), idx); ++idx;
  XSETFASTINT (BVAR (&buffer_local_flags, word_wrap), idx); ++idx;
  XSETFASTINT (BVAR (&buffer_local_flags, ctl_arrow), idx); ++idx;
  XSETFASTINT (BVAR (&buffer_local_flags, fill_column), idx); ++idx;
  XSETFASTINT (BVAR (&buffer_local_flags, left_margin), idx); ++idx;
  XSETFASTINT (BVAR (&buffer_local_flags, abbrev_table), idx); ++idx;
  XSETFASTINT (BVAR (&buffer_local_flags, display_table), idx); ++idx;
  XSETFASTINT (BVAR (&buffer_local_flags, syntax_table), idx); ++idx;
  XSETFASTINT (BVAR (&buffer_local_flags, cache_long_line_scans), idx); ++idx;
  XSETFASTINT (BVAR (&buffer_local_flags, category_table), idx); ++idx;
  XSETFASTINT (BVAR (&buffer_local_flags, bidi_display_reordering), idx); ++idx;
  XSETFASTINT (BVAR (&buffer_local_flags, bidi_paragraph_direction), idx); ++idx;
  XSETFASTINT (BVAR (&buffer_local_flags, buffer_file_coding_system), idx);
  /* Make this one a permanent local.  */
  buffer_permanent_local_flags[idx++] = 1;
  XSETFASTINT (BVAR (&buffer_local_flags, left_margin_cols), idx); ++idx;
  XSETFASTINT (BVAR (&buffer_local_flags, right_margin_cols), idx); ++idx;
  XSETFASTINT (BVAR (&buffer_local_flags, left_fringe_width), idx); ++idx;
  XSETFASTINT (BVAR (&buffer_local_flags, right_fringe_width), idx); ++idx;
  XSETFASTINT (BVAR (&buffer_local_flags, fringes_outside_margins), idx); ++idx;
  XSETFASTINT (BVAR (&buffer_local_flags, scroll_bar_width), idx); ++idx;
  XSETFASTINT (BVAR (&buffer_local_flags, vertical_scroll_bar_type), idx); ++idx;
  XSETFASTINT (BVAR (&buffer_local_flags, indicate_empty_lines), idx); ++idx;
  XSETFASTINT (BVAR (&buffer_local_flags, indicate_buffer_boundaries), idx); ++idx;
  XSETFASTINT (BVAR (&buffer_local_flags, fringe_indicator_alist), idx); ++idx;
  XSETFASTINT (BVAR (&buffer_local_flags, fringe_cursor_alist), idx); ++idx;
  XSETFASTINT (BVAR (&buffer_local_flags, scroll_up_aggressively), idx); ++idx;
  XSETFASTINT (BVAR (&buffer_local_flags, scroll_down_aggressively), idx); ++idx;
  XSETFASTINT (BVAR (&buffer_local_flags, header_line_format), idx); ++idx;
  XSETFASTINT (BVAR (&buffer_local_flags, cursor_type), idx); ++idx;
  XSETFASTINT (BVAR (&buffer_local_flags, extra_line_spacing), idx); ++idx;
  XSETFASTINT (BVAR (&buffer_local_flags, cursor_in_non_selected_windows), idx); ++idx;

  /* Need more room? */
  if (idx >= MAX_PER_BUFFER_VARS)
    abort ();
  last_per_buffer_idx = idx;

  Vbuffer_alist = Qnil;
  current_buffer = 0;
  all_buffers = 0;

  QSFundamental = make_pure_c_string ("Fundamental");

  Qfundamental_mode = intern_c_string ("fundamental-mode");
  BVAR (&buffer_defaults, major_mode) = Qfundamental_mode;

  Qmode_class = intern_c_string ("mode-class");

  Qprotected_field = intern_c_string ("protected-field");

  Qpermanent_local = intern_c_string ("permanent-local");

  Qkill_buffer_hook = intern_c_string ("kill-buffer-hook");
  Fput (Qkill_buffer_hook, Qpermanent_local, Qt);

  Qucs_set_table_for_input = intern_c_string ("ucs-set-table-for-input");

  /* super-magic invisible buffer */
  Vprin1_to_string_buffer = Fget_buffer_create (make_pure_c_string (" prin1"));
  Vbuffer_alist = Qnil;

  Fset_buffer (Fget_buffer_create (make_pure_c_string ("*scratch*")));

  inhibit_modification_hooks = 0;
}

void
init_buffer (void)
{
  char *pwd;
  Lisp_Object temp;
  int len;

#ifdef USE_MMAP_FOR_BUFFERS
 {
   /* When using the ralloc implementation based on mmap(2), buffer
      text pointers will have been set to null in the dumped Emacs.
      Map new memory.  */
   struct buffer *b;

   for (b = all_buffers; b; b = b->next)
     if (b->text->beg == NULL)
       enlarge_buffer_text (b, 0);
 }
#endif /* USE_MMAP_FOR_BUFFERS */

  Fset_buffer (Fget_buffer_create (build_string ("*scratch*")));
  if (NILP (BVAR (&buffer_defaults, enable_multibyte_characters)))
    Fset_buffer_multibyte (Qnil);

  pwd = get_current_dir_name ();

  if (!pwd)
    fatal ("`get_current_dir_name' failed: %s\n", strerror (errno));

  /* Maybe this should really use some standard subroutine
     whose definition is filename syntax dependent.  */
  len = strlen (pwd);
  if (!(IS_DIRECTORY_SEP (pwd[len - 1])))
    {
      /* Grow buffer to add directory separator and '\0'.  */
      pwd = (char *) realloc (pwd, len + 2);
      if (!pwd)
	fatal ("`get_current_dir_name' failed: %s\n", strerror (errno));
      pwd[len] = DIRECTORY_SEP;
      pwd[len + 1] = '\0';
    }

  BVAR (current_buffer, directory) = make_unibyte_string (pwd, strlen (pwd));
  if (! NILP (BVAR (&buffer_defaults, enable_multibyte_characters)))
    /* At this moment, we still don't know how to decode the
       directory name.  So, we keep the bytes in multibyte form so
       that ENCODE_FILE correctly gets the original bytes.  */
    BVAR (current_buffer, directory)
      = string_to_multibyte (BVAR (current_buffer, directory));

  /* Add /: to the front of the name
     if it would otherwise be treated as magic.  */
  temp = Ffind_file_name_handler (BVAR (current_buffer, directory), Qt);
  if (! NILP (temp)
      /* If the default dir is just /, TEMP is non-nil
	 because of the ange-ftp completion handler.
	 However, it is not necessary to turn / into /:/.
	 So avoid doing that.  */
      && strcmp ("/", SSDATA (BVAR (current_buffer, directory))))
    BVAR (current_buffer, directory)
      = concat2 (build_string ("/:"), BVAR (current_buffer, directory));

  temp = get_minibuffer (0);
  BVAR (XBUFFER (temp), directory) = BVAR (current_buffer, directory);

  free (pwd);
}

/* Similar to defvar_lisp but define a variable whose value is the Lisp
   Object stored in the current buffer.  address is the address of the slot
   in the buffer that is current now. */

/* TYPE is nil for a general Lisp variable.
   An integer specifies a type; then only Lisp values
   with that type code are allowed (except that nil is allowed too).
   LNAME is the Lisp-level variable name.
   VNAME is the name of the buffer slot.
   DOC is a dummy where you write the doc string as a comment.  */
#define DEFVAR_PER_BUFFER(lname, vname, type, doc)			\
  do {									\
    static struct Lisp_Buffer_Objfwd bo_fwd;				\
    defvar_per_buffer (&bo_fwd, lname, vname, type);			\
  } while (0)

static void
defvar_per_buffer (struct Lisp_Buffer_Objfwd *bo_fwd, const char *namestring,
		   Lisp_Object *address, Lisp_Object type)
{
  struct Lisp_Symbol *sym;
  int offset;

  sym = XSYMBOL (intern (namestring));
  offset = (char *)address - (char *)current_buffer;

  bo_fwd->type = Lisp_Fwd_Buffer_Obj;
  bo_fwd->offset = offset;
  bo_fwd->slottype = type;
  sym->declared_special = 1;
  sym->redirect = SYMBOL_FORWARDED;
  {
    /* I tried to do the job without a cast, but it seems impossible.
       union Lisp_Fwd *fwd; &(fwd->u_buffer_objfwd) = bo_fwd;  */
    SET_SYMBOL_FWD (sym, (union Lisp_Fwd *)bo_fwd);
  }
  XSETSYMBOL (PER_BUFFER_SYMBOL (offset), sym);

  if (PER_BUFFER_IDX (offset) == 0)
    /* Did a DEFVAR_PER_BUFFER without initializing the corresponding
       slot of buffer_local_flags */
    abort ();
}


/* initialize the buffer routines */
void
syms_of_buffer (void)
{
  staticpro (&last_overlay_modification_hooks);
  last_overlay_modification_hooks
    = Fmake_vector (make_number (10), Qnil);

  staticpro (&Vbuffer_defaults);
  staticpro (&Vbuffer_local_symbols);
  staticpro (&Qfundamental_mode);
  staticpro (&Qmode_class);
  staticpro (&QSFundamental);
  staticpro (&Vbuffer_alist);
  staticpro (&Qprotected_field);
  staticpro (&Qpermanent_local);
  Qpermanent_local_hook = intern_c_string ("permanent-local-hook");
  staticpro (&Qpermanent_local_hook);
  staticpro (&Qkill_buffer_hook);
  Qoverlayp = intern_c_string ("overlayp");
  staticpro (&Qoverlayp);
  Qevaporate = intern_c_string ("evaporate");
  staticpro (&Qevaporate);
  Qmodification_hooks = intern_c_string ("modification-hooks");
  staticpro (&Qmodification_hooks);
  Qinsert_in_front_hooks = intern_c_string ("insert-in-front-hooks");
  staticpro (&Qinsert_in_front_hooks);
  Qinsert_behind_hooks = intern_c_string ("insert-behind-hooks");
  staticpro (&Qinsert_behind_hooks);
  Qget_file_buffer = intern_c_string ("get-file-buffer");
  staticpro (&Qget_file_buffer);
  Qpriority = intern_c_string ("priority");
  staticpro (&Qpriority);
  Qclone_number = intern_c_string ("clone-number");
  staticpro (&Qclone_number);
  Qbefore_string = intern_c_string ("before-string");
  staticpro (&Qbefore_string);
  Qafter_string = intern_c_string ("after-string");
  staticpro (&Qafter_string);
  Qfirst_change_hook = intern_c_string ("first-change-hook");
  staticpro (&Qfirst_change_hook);
  Qbefore_change_functions = intern_c_string ("before-change-functions");
  staticpro (&Qbefore_change_functions);
  Qafter_change_functions = intern_c_string ("after-change-functions");
  staticpro (&Qafter_change_functions);
  /* The next one is initialized in init_buffer_once.  */
  staticpro (&Qucs_set_table_for_input);

  Qkill_buffer_query_functions = intern_c_string ("kill-buffer-query-functions");
  staticpro (&Qkill_buffer_query_functions);

  Fput (Qprotected_field, Qerror_conditions,
	pure_cons (Qprotected_field, pure_cons (Qerror, Qnil)));
  Fput (Qprotected_field, Qerror_message,
	make_pure_c_string ("Attempt to modify a protected field"));

  DEFVAR_BUFFER_DEFAULTS ("default-mode-line-format",
			  mode_line_format,
			  doc: /* Default value of `mode-line-format' for buffers that don't override it.
This is the same as (default-value 'mode-line-format).  */);

  DEFVAR_BUFFER_DEFAULTS ("default-header-line-format",
			  header_line_format,
			  doc: /* Default value of `header-line-format' for buffers that don't override it.
This is the same as (default-value 'header-line-format).  */);

  DEFVAR_BUFFER_DEFAULTS ("default-cursor-type", cursor_type,
			  doc: /* Default value of `cursor-type' for buffers that don't override it.
This is the same as (default-value 'cursor-type).  */);

  DEFVAR_BUFFER_DEFAULTS ("default-line-spacing",
			  extra_line_spacing,
			  doc: /* Default value of `line-spacing' for buffers that don't override it.
This is the same as (default-value 'line-spacing).  */);

  DEFVAR_BUFFER_DEFAULTS ("default-cursor-in-non-selected-windows",
			  cursor_in_non_selected_windows,
			  doc: /* Default value of `cursor-in-non-selected-windows'.
This is the same as (default-value 'cursor-in-non-selected-windows).  */);

  DEFVAR_BUFFER_DEFAULTS ("default-abbrev-mode",
			  abbrev_mode,
			  doc: /* Default value of `abbrev-mode' for buffers that do not override it.
This is the same as (default-value 'abbrev-mode).  */);

  DEFVAR_BUFFER_DEFAULTS ("default-ctl-arrow",
			  ctl_arrow,
			  doc: /* Default value of `ctl-arrow' for buffers that do not override it.
This is the same as (default-value 'ctl-arrow).  */);

  DEFVAR_BUFFER_DEFAULTS ("default-enable-multibyte-characters",
			  enable_multibyte_characters,
			  doc: /* *Default value of `enable-multibyte-characters' for buffers not overriding it.
This is the same as (default-value 'enable-multibyte-characters).  */);

  DEFVAR_BUFFER_DEFAULTS ("default-buffer-file-coding-system",
			  buffer_file_coding_system,
			  doc: /* Default value of `buffer-file-coding-system' for buffers not overriding it.
This is the same as (default-value 'buffer-file-coding-system).  */);

  DEFVAR_BUFFER_DEFAULTS ("default-truncate-lines",
			  truncate_lines,
			  doc: /* Default value of `truncate-lines' for buffers that do not override it.
This is the same as (default-value 'truncate-lines).  */);

  DEFVAR_BUFFER_DEFAULTS ("default-fill-column",
			  fill_column,
			  doc: /* Default value of `fill-column' for buffers that do not override it.
This is the same as (default-value 'fill-column).  */);

  DEFVAR_BUFFER_DEFAULTS ("default-left-margin",
			  left_margin,
			  doc: /* Default value of `left-margin' for buffers that do not override it.
This is the same as (default-value 'left-margin).  */);

  DEFVAR_BUFFER_DEFAULTS ("default-tab-width",
			  tab_width,
			  doc: /* Default value of `tab-width' for buffers that do not override it.
This is the same as (default-value 'tab-width).  */);

  DEFVAR_BUFFER_DEFAULTS ("default-case-fold-search",
			  case_fold_search,
			  doc: /* Default value of `case-fold-search' for buffers that don't override it.
This is the same as (default-value 'case-fold-search).  */);

  DEFVAR_BUFFER_DEFAULTS ("default-left-margin-width",
			  left_margin_cols,
			  doc: /* Default value of `left-margin-width' for buffers that don't override it.
This is the same as (default-value 'left-margin-width).  */);

  DEFVAR_BUFFER_DEFAULTS ("default-right-margin-width",
			  right_margin_cols,
			  doc: /* Default value of `right-margin-width' for buffers that don't override it.
This is the same as (default-value 'right-margin-width).  */);

  DEFVAR_BUFFER_DEFAULTS ("default-left-fringe-width",
			  left_fringe_width,
			  doc: /* Default value of `left-fringe-width' for buffers that don't override it.
This is the same as (default-value 'left-fringe-width).  */);

  DEFVAR_BUFFER_DEFAULTS ("default-right-fringe-width",
			  right_fringe_width,
			  doc: /* Default value of `right-fringe-width' for buffers that don't override it.
This is the same as (default-value 'right-fringe-width).  */);

  DEFVAR_BUFFER_DEFAULTS ("default-fringes-outside-margins",
			  fringes_outside_margins,
			  doc: /* Default value of `fringes-outside-margins' for buffers that don't override it.
This is the same as (default-value 'fringes-outside-margins).  */);

  DEFVAR_BUFFER_DEFAULTS ("default-scroll-bar-width",
			  scroll_bar_width,
			  doc: /* Default value of `scroll-bar-width' for buffers that don't override it.
This is the same as (default-value 'scroll-bar-width).  */);

  DEFVAR_BUFFER_DEFAULTS ("default-vertical-scroll-bar",
			  vertical_scroll_bar_type,
			  doc: /* Default value of `vertical-scroll-bar' for buffers that don't override it.
This is the same as (default-value 'vertical-scroll-bar).  */);

  DEFVAR_BUFFER_DEFAULTS ("default-indicate-empty-lines",
			  indicate_empty_lines,
			  doc: /* Default value of `indicate-empty-lines' for buffers that don't override it.
This is the same as (default-value 'indicate-empty-lines).  */);

  DEFVAR_BUFFER_DEFAULTS ("default-indicate-buffer-boundaries",
			  indicate_buffer_boundaries,
			  doc: /* Default value of `indicate-buffer-boundaries' for buffers that don't override it.
This is the same as (default-value 'indicate-buffer-boundaries).  */);

  DEFVAR_BUFFER_DEFAULTS ("default-fringe-indicator-alist",
			  fringe_indicator_alist,
			  doc: /* Default value of `fringe-indicator-alist' for buffers that don't override it.
This is the same as (default-value 'fringe-indicator-alist').  */);

  DEFVAR_BUFFER_DEFAULTS ("default-fringe-cursor-alist",
			  fringe_cursor_alist,
			  doc: /* Default value of `fringe-cursor-alist' for buffers that don't override it.
This is the same as (default-value 'fringe-cursor-alist').  */);

  DEFVAR_BUFFER_DEFAULTS ("default-scroll-up-aggressively",
			  scroll_up_aggressively,
			  doc: /* Default value of `scroll-up-aggressively'.
This value applies in buffers that don't have their own local values.
This is the same as (default-value 'scroll-up-aggressively).  */);

  DEFVAR_BUFFER_DEFAULTS ("default-scroll-down-aggressively",
			  scroll_down_aggressively,
			  doc: /* Default value of `scroll-down-aggressively'.
This value applies in buffers that don't have their own local values.
This is the same as (default-value 'scroll-down-aggressively).  */);

  DEFVAR_PER_BUFFER ("header-line-format",
		     &BVAR (current_buffer, header_line_format),
		     Qnil,
		     doc: /* Analogous to `mode-line-format', but controls the header line.
The header line appears, optionally, at the top of a window;
the mode line appears at the bottom.  */);

  DEFVAR_PER_BUFFER ("mode-line-format", &BVAR (current_buffer, mode_line_format),
		     Qnil,
		     doc: /* Template for displaying mode line for current buffer.
Each buffer has its own value of this variable.
Value may be nil, a string, a symbol or a list or cons cell.
A value of nil means don't display a mode line.
For a symbol, its value is used (but it is ignored if t or nil).
 A string appearing directly as the value of a symbol is processed verbatim
 in that the %-constructs below are not recognized.
 Note that unless the symbol is marked as a `risky-local-variable', all
 properties in any strings, as well as all :eval and :propertize forms
 in the value of that symbol will be ignored.
For a list of the form `(:eval FORM)', FORM is evaluated and the result
 is used as a mode line element.  Be careful--FORM should not load any files,
 because that can cause an infinite recursion.
For a list of the form `(:propertize ELT PROPS...)', ELT is displayed
 with the specified properties PROPS applied.
For a list whose car is a symbol, the symbol's value is taken,
 and if that is non-nil, the cadr of the list is processed recursively.
 Otherwise, the caddr of the list (if there is one) is processed.
For a list whose car is a string or list, each element is processed
 recursively and the results are effectively concatenated.
For a list whose car is an integer, the cdr of the list is processed
  and padded (if the number is positive) or truncated (if negative)
  to the width specified by that number.
A string is printed verbatim in the mode line except for %-constructs:
  (%-constructs are allowed when the string is the entire mode-line-format
   or when it is found in a cons-cell or a list)
  %b -- print buffer name.      %f -- print visited file name.
  %F -- print frame name.
  %* -- print %, * or hyphen.   %+ -- print *, % or hyphen.
	%& is like %*, but ignore read-only-ness.
	% means buffer is read-only and * means it is modified.
	For a modified read-only buffer, %* gives % and %+ gives *.
  %s -- print process status.   %l -- print the current line number.
  %c -- print the current column number (this makes editing slower).
        To make the column number update correctly in all cases,
	`column-number-mode' must be non-nil.
  %i -- print the size of the buffer.
  %I -- like %i, but use k, M, G, etc., to abbreviate.
  %p -- print percent of buffer above top of window, or Top, Bot or All.
  %P -- print percent of buffer above bottom of window, perhaps plus Top,
        or print Bottom or All.
  %n -- print Narrow if appropriate.
  %t -- visited file is text or binary (if OS supports this distinction).
  %z -- print mnemonics of keyboard, terminal, and buffer coding systems.
  %Z -- like %z, but including the end-of-line format.
  %e -- print error message about full memory.
  %@ -- print @ or hyphen.  @ means that default-directory is on a
        remote machine.
  %[ -- print one [ for each recursive editing level.  %] similar.
  %% -- print %.   %- -- print infinitely many dashes.
Decimal digits after the % specify field width to which to pad.  */);

  DEFVAR_BUFFER_DEFAULTS ("default-major-mode", major_mode,
			  doc: /* *Value of `major-mode' for new buffers.  */);

  DEFVAR_PER_BUFFER ("major-mode", &BVAR (current_buffer, major_mode),
		     make_number (Lisp_Symbol),
		     doc: /* Symbol for current buffer's major mode.
The default value (normally `fundamental-mode') affects new buffers.
A value of nil means to use the current buffer's major mode, provided
it is not marked as "special".

When a mode is used by default, `find-file' switches to it before it
reads the contents into the buffer and before it finishes setting up
the buffer.  Thus, the mode and its hooks should not expect certain
variables such as `buffer-read-only' and `buffer-file-coding-system'
to be set up.  */);

  DEFVAR_PER_BUFFER ("mode-name", &BVAR (current_buffer, mode_name),
                     Qnil,
		     doc: /* Pretty name of current buffer's major mode.
Usually a string, but can use any of the constructs for `mode-line-format',
which see.
Format with `format-mode-line' to produce a string value.  */);

  DEFVAR_PER_BUFFER ("local-abbrev-table", &BVAR (current_buffer, abbrev_table), Qnil,
		     doc: /* Local (mode-specific) abbrev table of current buffer.  */);

  DEFVAR_PER_BUFFER ("abbrev-mode", &BVAR (current_buffer, abbrev_mode), Qnil,
		     doc: /*  Non-nil if Abbrev mode is enabled.
Use the command `abbrev-mode' to change this variable.  */);

  DEFVAR_PER_BUFFER ("case-fold-search", &BVAR (current_buffer, case_fold_search),
		     Qnil,
		     doc: /* *Non-nil if searches and matches should ignore case.  */);

  DEFVAR_PER_BUFFER ("fill-column", &BVAR (current_buffer, fill_column),
		     make_number (LISP_INT_TAG),
		     doc: /* *Column beyond which automatic line-wrapping should happen.
Interactively, you can set the buffer local value using \\[set-fill-column].  */);

  DEFVAR_PER_BUFFER ("left-margin", &BVAR (current_buffer, left_margin),
		     make_number (LISP_INT_TAG),
		     doc: /* *Column for the default `indent-line-function' to indent to.
Linefeed indents to this column in Fundamental mode.  */);

  DEFVAR_PER_BUFFER ("tab-width", &BVAR (current_buffer, tab_width),
		     make_number (LISP_INT_TAG),
		     doc: /* *Distance between tab stops (for display of tab characters), in columns.  */);

  DEFVAR_PER_BUFFER ("ctl-arrow", &BVAR (current_buffer, ctl_arrow), Qnil,
		     doc: /* *Non-nil means display control chars with uparrow.
A value of nil means use backslash and octal digits.
This variable does not apply to characters whose display is specified
in the current display table (if there is one).  */);

  DEFVAR_PER_BUFFER ("enable-multibyte-characters",
		     &BVAR (current_buffer, enable_multibyte_characters),
		     Qnil,
		     doc: /* Non-nil means the buffer contents are regarded as multi-byte characters.
Otherwise they are regarded as unibyte.  This affects the display,
file I/O and the behavior of various editing commands.

This variable is buffer-local but you cannot set it directly;
use the function `set-buffer-multibyte' to change a buffer's representation.
Changing its default value with `setq-default' is supported.
See also variable `default-enable-multibyte-characters' and Info node
`(elisp)Text Representations'.  */);
  XSYMBOL (intern_c_string ("enable-multibyte-characters"))->constant = 1;

  DEFVAR_PER_BUFFER ("buffer-file-coding-system",
		     &BVAR (current_buffer, buffer_file_coding_system), Qnil,
		     doc: /* Coding system to be used for encoding the buffer contents on saving.
This variable applies to saving the buffer, and also to `write-region'
and other functions that use `write-region'.
It does not apply to sending output to subprocesses, however.

If this is nil, the buffer is saved without any code conversion
unless some coding system is specified in `file-coding-system-alist'
for the buffer file.

If the text to be saved cannot be encoded as specified by this variable,
an alternative encoding is selected by `select-safe-coding-system', which see.

The variable `coding-system-for-write', if non-nil, overrides this variable.

This variable is never applied to a way of decoding a file while reading it.  */);

  DEFVAR_PER_BUFFER ("bidi-display-reordering",
		     &BVAR (current_buffer, bidi_display_reordering), Qnil,
		     doc: /* Non-nil means reorder bidirectional text for display in the visual order.  */);

  DEFVAR_PER_BUFFER ("bidi-paragraph-direction",
		     &BVAR (current_buffer, bidi_paragraph_direction), Qnil,
		     doc: /* *If non-nil, forces directionality of text paragraphs in the buffer.

If this is nil (the default), the direction of each paragraph is
determined by the first strong directional character of its text.
The values of `right-to-left' and `left-to-right' override that.
Any other value is treated as nil.

This variable has no effect unless the buffer's value of
\`bidi-display-reordering' is non-nil.  */);

 DEFVAR_PER_BUFFER ("truncate-lines", &BVAR (current_buffer, truncate_lines), Qnil,
		     doc: /* *Non-nil means do not display continuation lines.
Instead, give each line of text just one screen line.

Note that this is overridden by the variable
`truncate-partial-width-windows' if that variable is non-nil
and this buffer is not full-frame width.  */);

  DEFVAR_PER_BUFFER ("word-wrap", &BVAR (current_buffer, word_wrap), Qnil,
		     doc: /* *Non-nil means to use word-wrapping for continuation lines.
When word-wrapping is on, continuation lines are wrapped at the space
or tab character nearest to the right window edge.
If nil, continuation lines are wrapped at the right screen edge.

This variable has no effect if long lines are truncated (see
`truncate-lines' and `truncate-partial-width-windows').  If you use
word-wrapping, you might want to reduce the value of
`truncate-partial-width-windows', since wrapping can make text readable
in narrower windows.  */);

  DEFVAR_PER_BUFFER ("default-directory", &BVAR (current_buffer, directory),
		     make_number (Lisp_String),
		     doc: /* Name of default directory of current buffer.  Should end with slash.
To interactively change the default directory, use command `cd'.  */);

  DEFVAR_PER_BUFFER ("auto-fill-function", &BVAR (current_buffer, auto_fill_function),
		     Qnil,
		     doc: /* Function called (if non-nil) to perform auto-fill.
It is called after self-inserting any character specified in
the `auto-fill-chars' table.
NOTE: This variable is not a hook;
its value may not be a list of functions.  */);

  DEFVAR_PER_BUFFER ("buffer-file-name", &BVAR (current_buffer, filename),
		     make_number (Lisp_String),
		     doc: /* Name of file visited in current buffer, or nil if not visiting a file.  */);

  DEFVAR_PER_BUFFER ("buffer-file-truename", &BVAR (current_buffer, file_truename),
		     make_number (Lisp_String),
		     doc: /* Abbreviated truename of file visited in current buffer, or nil if none.
The truename of a file is calculated by `file-truename'
and then abbreviated with `abbreviate-file-name'.  */);

  DEFVAR_PER_BUFFER ("buffer-auto-save-file-name",
		     &BVAR (current_buffer, auto_save_file_name),
		     make_number (Lisp_String),
		     doc: /* Name of file for auto-saving current buffer.
If it is nil, that means don't auto-save this buffer.  */);

  DEFVAR_PER_BUFFER ("buffer-read-only", &BVAR (current_buffer, read_only), Qnil,
		     doc: /* Non-nil if this buffer is read-only.  */);

  DEFVAR_PER_BUFFER ("buffer-backed-up", &BVAR (current_buffer, backed_up), Qnil,
		     doc: /* Non-nil if this buffer's file has been backed up.
Backing up is done before the first time the file is saved.  */);

  DEFVAR_PER_BUFFER ("buffer-saved-size", &BVAR (current_buffer, save_length),
		     make_number (LISP_INT_TAG),
		     doc: /* Length of current buffer when last read in, saved or auto-saved.
0 initially.
-1 means auto-saving turned off until next real save.

If you set this to -2, that means don't turn off auto-saving in this buffer
if its text size shrinks.   If you use `buffer-swap-text' on a buffer,
you probably should set this to -2 in that buffer.  */);

  DEFVAR_PER_BUFFER ("selective-display", &BVAR (current_buffer, selective_display),
		     Qnil,
		     doc: /* Non-nil enables selective display.
An integer N as value means display only lines
that start with less than N columns of space.
A value of t means that the character ^M makes itself and
all the rest of the line invisible; also, when saving the buffer
in a file, save the ^M as a newline.  */);

#ifndef old
  DEFVAR_PER_BUFFER ("selective-display-ellipses",
		     &BVAR (current_buffer, selective_display_ellipses),
		     Qnil,
		     doc: /* Non-nil means display ... on previous line when a line is invisible.  */);
#endif

  DEFVAR_PER_BUFFER ("overwrite-mode", &BVAR (current_buffer, overwrite_mode), Qnil,
		     doc: /* Non-nil if self-insertion should replace existing text.
The value should be one of `overwrite-mode-textual',
`overwrite-mode-binary', or nil.
If it is `overwrite-mode-textual', self-insertion still
inserts at the end of a line, and inserts when point is before a tab,
until the tab is filled in.
If `overwrite-mode-binary', self-insertion replaces newlines and tabs too.  */);

  DEFVAR_PER_BUFFER ("buffer-display-table", &BVAR (current_buffer, display_table),
		     Qnil,
		     doc: /* Display table that controls display of the contents of current buffer.

If this variable is nil, the value of `standard-display-table' is used.
Each window can have its own, overriding display table, see
`set-window-display-table' and `window-display-table'.

The display table is a char-table created with `make-display-table'.
A char-table is an array indexed by character codes.  Normal array
primitives `aref' and `aset' can be used to access elements of a char-table.

Each of the char-table elements control how to display the corresponding
text character: the element at index C in the table says how to display
the character whose code is C.  Each element should be a vector of
characters or nil.  The value nil means display the character in the
default fashion; otherwise, the characters from the vector are delivered
to the screen instead of the original character.

For example, (aset buffer-display-table ?X [?Y]) tells Emacs
to display a capital Y instead of each X character.

In addition, a char-table has six extra slots to control the display of:

  the end of a truncated screen line (extra-slot 0, a single character);
  the end of a continued line (extra-slot 1, a single character);
  the escape character used to display character codes in octal
    (extra-slot 2, a single character);
  the character used as an arrow for control characters (extra-slot 3,
    a single character);
  the decoration indicating the presence of invisible lines (extra-slot 4,
    a vector of characters);
  the character used to draw the border between side-by-side windows
    (extra-slot 5, a single character).

See also the functions `display-table-slot' and `set-display-table-slot'.  */);

  DEFVAR_PER_BUFFER ("left-margin-width", &BVAR (current_buffer, left_margin_cols),
		     Qnil,
		     doc: /* *Width of left marginal area for display of a buffer.
A value of nil means no marginal area.  */);

  DEFVAR_PER_BUFFER ("right-margin-width", &BVAR (current_buffer, right_margin_cols),
		     Qnil,
		     doc: /* *Width of right marginal area for display of a buffer.
A value of nil means no marginal area.  */);

  DEFVAR_PER_BUFFER ("left-fringe-width", &BVAR (current_buffer, left_fringe_width),
		     Qnil,
		     doc: /* *Width of this buffer's left fringe (in pixels).
A value of 0 means no left fringe is shown in this buffer's window.
A value of nil means to use the left fringe width from the window's frame.  */);

  DEFVAR_PER_BUFFER ("right-fringe-width", &BVAR (current_buffer, right_fringe_width),
		     Qnil,
		     doc: /* *Width of this buffer's right fringe (in pixels).
A value of 0 means no right fringe is shown in this buffer's window.
A value of nil means to use the right fringe width from the window's frame.  */);

  DEFVAR_PER_BUFFER ("fringes-outside-margins", &BVAR (current_buffer, fringes_outside_margins),
		     Qnil,
		     doc: /* *Non-nil means to display fringes outside display margins.
A value of nil means to display fringes between margins and buffer text.  */);

  DEFVAR_PER_BUFFER ("scroll-bar-width", &BVAR (current_buffer, scroll_bar_width),
		     Qnil,
		     doc: /* *Width of this buffer's scroll bars in pixels.
A value of nil means to use the scroll bar width from the window's frame.  */);

  DEFVAR_PER_BUFFER ("vertical-scroll-bar", &BVAR (current_buffer, vertical_scroll_bar_type),
		     Qnil,
		     doc: /* *Position of this buffer's vertical scroll bar.
The value takes effect whenever you tell a window to display this buffer;
for instance, with `set-window-buffer' or when `display-buffer' displays it.

A value of `left' or `right' means put the vertical scroll bar at that side
of the window; a value of nil means don't show any vertical scroll bars.
A value of t (the default) means do whatever the window's frame specifies.  */);

  DEFVAR_PER_BUFFER ("indicate-empty-lines",
		     &BVAR (current_buffer, indicate_empty_lines), Qnil,
		     doc: /* *Visually indicate empty lines after the buffer end.
If non-nil, a bitmap is displayed in the left fringe of a window on
window-systems.  */);

  DEFVAR_PER_BUFFER ("indicate-buffer-boundaries",
		     &BVAR (current_buffer, indicate_buffer_boundaries), Qnil,
		     doc: /* *Visually indicate buffer boundaries and scrolling.
If non-nil, the first and last line of the buffer are marked in the fringe
of a window on window-systems with angle bitmaps, or if the window can be
scrolled, the top and bottom line of the window are marked with up and down
arrow bitmaps.

If value is a symbol `left' or `right', both angle and arrow bitmaps
are displayed in the left or right fringe, resp.  Any other value
that doesn't look like an alist means display the angle bitmaps in
the left fringe but no arrows.

You can exercise more precise control by using an alist as the
value.  Each alist element (INDICATOR . POSITION) specifies
where to show one of the indicators.  INDICATOR is one of `top',
`bottom', `up', `down', or t, which specifies the default position,
and POSITION is one of `left', `right', or nil, meaning do not show
this indicator.

For example, ((top . left) (t . right)) places the top angle bitmap in
left fringe, the bottom angle bitmap in right fringe, and both arrow
bitmaps in right fringe.  To show just the angle bitmaps in the left
fringe, but no arrow bitmaps, use ((top .  left) (bottom . left)).  */);

  DEFVAR_PER_BUFFER ("fringe-indicator-alist",
		     &BVAR (current_buffer, fringe_indicator_alist), Qnil,
		     doc: /* *Mapping from logical to physical fringe indicator bitmaps.
The value is an alist where each element (INDICATOR . BITMAPS)
specifies the fringe bitmaps used to display a specific logical
fringe indicator.

INDICATOR specifies the logical indicator type which is one of the
following symbols: `truncation' , `continuation', `overlay-arrow',
`top', `bottom', `top-bottom', `up', `down', empty-line', or `unknown'.

BITMAPS is a list of symbols (LEFT RIGHT [LEFT1 RIGHT1]) which specifies
the actual bitmap shown in the left or right fringe for the logical
indicator.  LEFT and RIGHT are the bitmaps shown in the left and/or
right fringe for the specific indicator.  The LEFT1 or RIGHT1 bitmaps
are used only for the `bottom' and `top-bottom' indicators when the
last (only) line has no final newline.  BITMAPS may also be a single
symbol which is used in both left and right fringes.  */);

  DEFVAR_PER_BUFFER ("fringe-cursor-alist",
		     &BVAR (current_buffer, fringe_cursor_alist), Qnil,
		     doc: /* *Mapping from logical to physical fringe cursor bitmaps.
The value is an alist where each element (CURSOR . BITMAP)
specifies the fringe bitmaps used to display a specific logical
cursor type in the fringe.

CURSOR specifies the logical cursor type which is one of the following
symbols: `box' , `hollow', `bar', `hbar', or `hollow-small'.  The last
one is used to show a hollow cursor on narrow lines display lines
where the normal hollow cursor will not fit.

BITMAP is the corresponding fringe bitmap shown for the logical
cursor type.  */);

  DEFVAR_PER_BUFFER ("scroll-up-aggressively",
		     &BVAR (current_buffer, scroll_up_aggressively), Qnil,
		     doc: /* How far to scroll windows upward.
If you move point off the bottom, the window scrolls automatically.
This variable controls how far it scrolls.  The value nil, the default,
means scroll to center point.  A fraction means scroll to put point
that fraction of the window's height from the bottom of the window.
When the value is 0.0, point goes at the bottom line, which in the
simple case that you moved off with C-f means scrolling just one line.
1.0 means point goes at the top, so that in that simple case, the
window scrolls by a full window height.  Meaningful values are
between 0.0 and 1.0, inclusive.  */);

  DEFVAR_PER_BUFFER ("scroll-down-aggressively",
		     &BVAR (current_buffer, scroll_down_aggressively), Qnil,
		     doc: /* How far to scroll windows downward.
If you move point off the top, the window scrolls automatically.
This variable controls how far it scrolls.  The value nil, the default,
means scroll to center point.  A fraction means scroll to put point
that fraction of the window's height from the top of the window.
When the value is 0.0, point goes at the top line, which in the
simple case that you moved off with C-b means scrolling just one line.
1.0 means point goes at the bottom, so that in that simple case, the
window scrolls by a full window height.  Meaningful values are
between 0.0 and 1.0, inclusive.  */);

/*DEFVAR_LISP ("debug-check-symbol", &Vcheck_symbol,
    "Don't ask.");
*/

  DEFVAR_LISP ("before-change-functions", Vbefore_change_functions,
	       doc: /* List of functions to call before each text change.
Two arguments are passed to each function: the positions of
the beginning and end of the range of old text to be changed.
\(For an insertion, the beginning and end are at the same place.)
No information is given about the length of the text after the change.

Buffer changes made while executing the `before-change-functions'
don't call any before-change or after-change functions.
That's because `inhibit-modification-hooks' is temporarily set non-nil.

If an unhandled error happens in running these functions,
the variable's value remains nil.  That prevents the error
from happening repeatedly and making Emacs nonfunctional.  */);
  Vbefore_change_functions = Qnil;

  DEFVAR_LISP ("after-change-functions", Vafter_change_functions,
	       doc: /* List of functions to call after each text change.
Three arguments are passed to each function: the positions of
the beginning and end of the range of changed text,
and the length in bytes of the pre-change text replaced by that range.
\(For an insertion, the pre-change length is zero;
for a deletion, that length is the number of bytes deleted,
and the post-change beginning and end are at the same place.)

Buffer changes made while executing the `after-change-functions'
don't call any before-change or after-change functions.
That's because `inhibit-modification-hooks' is temporarily set non-nil.

If an unhandled error happens in running these functions,
the variable's value remains nil.  That prevents the error
from happening repeatedly and making Emacs nonfunctional.  */);
  Vafter_change_functions = Qnil;

  DEFVAR_LISP ("first-change-hook", Vfirst_change_hook,
	       doc: /* A list of functions to call before changing a buffer which is unmodified.
The functions are run using the `run-hooks' function.  */);
  Vfirst_change_hook = Qnil;

  DEFVAR_PER_BUFFER ("buffer-undo-list", &BVAR (current_buffer, undo_list), Qnil,
		     doc: /* List of undo entries in current buffer.
Recent changes come first; older changes follow newer.

An entry (BEG . END) represents an insertion which begins at
position BEG and ends at position END.

An entry (TEXT . POSITION) represents the deletion of the string TEXT
from (abs POSITION).  If POSITION is positive, point was at the front
of the text being deleted; if negative, point was at the end.

An entry (t HIGH . LOW) indicates that the buffer previously had
\"unmodified\" status.  HIGH and LOW are the high and low 16-bit portions
of the visited file's modification time, as of that time.  If the
modification time of the most recent save is different, this entry is
obsolete.

An entry (nil PROPERTY VALUE BEG . END) indicates that a text property
was modified between BEG and END.  PROPERTY is the property name,
and VALUE is the old value.

An entry (apply FUN-NAME . ARGS) means undo the change with
\(apply FUN-NAME ARGS).

An entry (apply DELTA BEG END FUN-NAME . ARGS) supports selective undo
in the active region.  BEG and END is the range affected by this entry
and DELTA is the number of bytes added or deleted in that range by
this change.

An entry (MARKER . DISTANCE) indicates that the marker MARKER
was adjusted in position by the offset DISTANCE (an integer).

An entry of the form POSITION indicates that point was at the buffer
location given by the integer.  Undoing an entry of this form places
point at POSITION.

Entries with value `nil' mark undo boundaries.  The undo command treats
the changes between two undo boundaries as a single step to be undone.

If the value of the variable is t, undo information is not recorded.  */);

  DEFVAR_PER_BUFFER ("mark-active", &BVAR (current_buffer, mark_active), Qnil,
		     doc: /* Non-nil means the mark and region are currently active in this buffer.  */);

  DEFVAR_PER_BUFFER ("cache-long-line-scans", &BVAR (current_buffer, cache_long_line_scans), Qnil,
		     doc: /* Non-nil means that Emacs should use caches to handle long lines more quickly.

Normally, the line-motion functions work by scanning the buffer for
newlines.  Columnar operations (like `move-to-column' and
`compute-motion') also work by scanning the buffer, summing character
widths as they go.  This works well for ordinary text, but if the
buffer's lines are very long (say, more than 500 characters), these
motion functions will take longer to execute.  Emacs may also take
longer to update the display.

If `cache-long-line-scans' is non-nil, these motion functions cache the
results of their scans, and consult the cache to avoid rescanning
regions of the buffer until the text is modified.  The caches are most
beneficial when they prevent the most searching---that is, when the
buffer contains long lines and large regions of characters with the
same, fixed screen width.

When `cache-long-line-scans' is non-nil, processing short lines will
become slightly slower (because of the overhead of consulting the
cache), and the caches will use memory roughly proportional to the
number of newlines and characters whose screen width varies.

The caches require no explicit maintenance; their accuracy is
maintained internally by the Emacs primitives.  Enabling or disabling
the cache should not affect the behavior of any of the motion
functions; it should only affect their performance.  */);

  DEFVAR_PER_BUFFER ("point-before-scroll", &BVAR (current_buffer, point_before_scroll), Qnil,
		     doc: /* Value of point before the last series of scroll operations, or nil.  */);

  DEFVAR_PER_BUFFER ("buffer-file-format", &BVAR (current_buffer, file_format), Qnil,
		     doc: /* List of formats to use when saving this buffer.
Formats are defined by `format-alist'.  This variable is
set when a file is visited.  */);

  DEFVAR_PER_BUFFER ("buffer-auto-save-file-format",
		     &BVAR (current_buffer, auto_save_file_format), Qnil,
		     doc: /* *Format in which to write auto-save files.
Should be a list of symbols naming formats that are defined in `format-alist'.
If it is t, which is the default, auto-save files are written in the
same format as a regular save would use.  */);

  DEFVAR_PER_BUFFER ("buffer-invisibility-spec",
		     &BVAR (current_buffer, invisibility_spec), Qnil,
		     doc: /* Invisibility spec of this buffer.
The default is t, which means that text is invisible
if it has a non-nil `invisible' property.
If the value is a list, a text character is invisible if its `invisible'
property is an element in that list (or is a list with members in common).
If an element is a cons cell of the form (PROP . ELLIPSIS),
then characters with property value PROP are invisible,
and they have an ellipsis as well if ELLIPSIS is non-nil.  */);

  DEFVAR_PER_BUFFER ("buffer-display-count",
		     &BVAR (current_buffer, display_count), Qnil,
		     doc: /* A number incremented each time this buffer is displayed in a window.
The function `set-window-buffer' increments it.  */);

  DEFVAR_PER_BUFFER ("buffer-display-time",
		     &BVAR (current_buffer, display_time), Qnil,
		     doc: /* Time stamp updated each time this buffer is displayed in a window.
The function `set-window-buffer' updates this variable
to the value obtained by calling `current-time'.
If the buffer has never been shown in a window, the value is nil.  */);

  DEFVAR_LISP ("transient-mark-mode", Vtransient_mark_mode,
	       doc: /*  Non-nil if Transient Mark mode is enabled.
See the command `transient-mark-mode' for a description of this minor mode.

Non-nil also enables highlighting of the region whenever the mark is active.
The variable `highlight-nonselected-windows' controls whether to highlight
all windows or just the selected window.

Lisp programs may give this variable certain special values:

- A value of `lambda' enables Transient Mark mode temporarily.
  It is disabled again after any subsequent action that would
  normally deactivate the mark (e.g. buffer modification).

- A value of (only . OLDVAL) enables Transient Mark mode
  temporarily.  After any subsequent point motion command that is
  not shift-translated, or any other action that would normally
  deactivate the mark (e.g. buffer modification), the value of
  `transient-mark-mode' is set to OLDVAL.  */);
  Vtransient_mark_mode = Qnil;

  DEFVAR_LISP ("inhibit-read-only", Vinhibit_read_only,
	       doc: /* *Non-nil means disregard read-only status of buffers or characters.
If the value is t, disregard `buffer-read-only' and all `read-only'
text properties.  If the value is a list, disregard `buffer-read-only'
and disregard a `read-only' text property if the property value
is a member of the list.  */);
  Vinhibit_read_only = Qnil;

  DEFVAR_PER_BUFFER ("cursor-type", &BVAR (current_buffer, cursor_type), Qnil,
		     doc: /* Cursor to use when this buffer is in the selected window.
Values are interpreted as follows:

  t 		  use the cursor specified for the frame
  nil		  don't display a cursor
  box		  display a filled box cursor
  hollow	  display a hollow box cursor
  bar		  display a vertical bar cursor with default width
  (bar . WIDTH)	  display a vertical bar cursor with width WIDTH
  hbar		  display a horizontal bar cursor with default height
  (hbar . HEIGHT) display a horizontal bar cursor with height HEIGHT
  ANYTHING ELSE	  display a hollow box cursor

When the buffer is displayed in a non-selected window, the
cursor's appearance is instead controlled by the variable
`cursor-in-non-selected-windows'.  */);

  DEFVAR_PER_BUFFER ("line-spacing",
		     &BVAR (current_buffer, extra_line_spacing), Qnil,
		     doc: /* Additional space to put between lines when displaying a buffer.
The space is measured in pixels, and put below lines on graphic displays,
see `display-graphic-p'.
If value is a floating point number, it specifies the spacing relative
to the default frame line height.  A value of nil means add no extra space.  */);

  DEFVAR_PER_BUFFER ("cursor-in-non-selected-windows",
		     &BVAR (current_buffer, cursor_in_non_selected_windows), Qnil,
		     doc: /* *Non-nil means show a cursor in non-selected windows.
If nil, only shows a cursor in the selected window.
If t, displays a cursor related to the usual cursor type
\(a solid box becomes hollow, a bar becomes a narrower bar).
You can also specify the cursor type as in the `cursor-type' variable.
Use Custom to set this variable and update the display."  */);

  DEFVAR_LISP ("kill-buffer-query-functions", Vkill_buffer_query_functions,
	       doc: /* List of functions called with no args to query before killing a buffer.
The buffer being killed will be current while the functions are running.
If any of them returns nil, the buffer is not killed.  */);
  Vkill_buffer_query_functions = Qnil;

  DEFVAR_LISP ("change-major-mode-hook", Vchange_major_mode_hook,
	       doc: /* Normal hook run before changing the major mode of a buffer.
The function `kill-all-local-variables' runs this before doing anything else.  */);
  Vchange_major_mode_hook = Qnil;
  Qchange_major_mode_hook = intern_c_string ("change-major-mode-hook");
  staticpro (&Qchange_major_mode_hook);

  DEFVAR_LISP ("buffer-list-update-hook", Vbuffer_list_update_hook,
	       doc: /* Hook run when the buffer list changes.
Functions running this hook are `get-buffer-create',
`make-indirect-buffer', `rename-buffer', `kill-buffer',
`record-buffer' and `unrecord-buffer'.  */);
  Vbuffer_list_update_hook = Qnil;
  Qbuffer_list_update_hook = intern_c_string ("buffer-list-update-hook");
  staticpro (&Qbuffer_list_update_hook);

  defsubr (&Sbuffer_live_p);
  defsubr (&Sbuffer_list);
  defsubr (&Sget_buffer);
  defsubr (&Sget_file_buffer);
  defsubr (&Sget_buffer_create);
  defsubr (&Smake_indirect_buffer);
  defsubr (&Sgenerate_new_buffer_name);
  defsubr (&Sbuffer_name);
/*defsubr (&Sbuffer_number);*/
  defsubr (&Sbuffer_file_name);
  defsubr (&Sbuffer_base_buffer);
  defsubr (&Sbuffer_local_value);
  defsubr (&Sbuffer_local_variables);
  defsubr (&Sbuffer_modified_p);
  defsubr (&Sset_buffer_modified_p);
  defsubr (&Sbuffer_modified_tick);
  defsubr (&Sbuffer_chars_modified_tick);
  defsubr (&Srename_buffer);
  defsubr (&Sother_buffer);
  defsubr (&Sbuffer_enable_undo);
  defsubr (&Skill_buffer);
  defsubr (&Srecord_buffer);
  defsubr (&Sunrecord_buffer);
  defsubr (&Sset_buffer_major_mode);
  defsubr (&Scurrent_buffer);
  defsubr (&Sset_buffer);
  defsubr (&Sbarf_if_buffer_read_only);
  defsubr (&Serase_buffer);
  defsubr (&Sbuffer_swap_text);
  defsubr (&Sset_buffer_multibyte);
  defsubr (&Skill_all_local_variables);

  defsubr (&Soverlayp);
  defsubr (&Smake_overlay);
  defsubr (&Sdelete_overlay);
  defsubr (&Smove_overlay);
  defsubr (&Soverlay_start);
  defsubr (&Soverlay_end);
  defsubr (&Soverlay_buffer);
  defsubr (&Soverlay_properties);
  defsubr (&Soverlays_at);
  defsubr (&Soverlays_in);
  defsubr (&Snext_overlay_change);
  defsubr (&Sprevious_overlay_change);
  defsubr (&Soverlay_recenter);
  defsubr (&Soverlay_lists);
  defsubr (&Soverlay_get);
  defsubr (&Soverlay_put);
  defsubr (&Srestore_buffer_modified_p);
}

void
keys_of_buffer (void)
{
  initial_define_key (control_x_map, 'b', "switch-to-buffer");
  initial_define_key (control_x_map, 'k', "kill-buffer");

  /* This must not be in syms_of_buffer, because Qdisabled is not
     initialized when that function gets called.  */
  Fput (intern_c_string ("erase-buffer"), Qdisabled, Qt);
}<|MERGE_RESOLUTION|>--- conflicted
+++ resolved
@@ -1669,7 +1669,6 @@
 void
 record_buffer (Lisp_Object buffer)
 {
-<<<<<<< HEAD
   Lisp_Object aelt, link, tem;
   register struct frame *f = XFRAME (selected_frame);
   register struct window *w = XWINDOW (FRAME_SELECTED_WINDOW (f));
@@ -1687,56 +1686,15 @@
   XSETCDR (link, Vbuffer_alist);
   Vbuffer_alist = link;
   Vinhibit_quit = tem;
-=======
-  register Lisp_Object list, prev;
-  Lisp_Object frame;
-  frame = selected_frame;
-
-  prev = Qnil;
-  for (list = Vbuffer_alist; CONSP (list); list = XCDR (list))
-    {
-      if (EQ (XCDR (XCAR (list)), buf))
-	break;
-      prev = list;
-    }
-
-  /* Effectively do Vbuffer_alist = Fdelq (list, Vbuffer_alist);
-     we cannot use Fdelq itself here because it allows quitting.  */
-
-  if (NILP (prev))
-    Vbuffer_alist = XCDR (Vbuffer_alist);
-  else
-    XSETCDR (prev, XCDR (XCDR (prev)));
-
-  XSETCDR (list, Vbuffer_alist);
-  Vbuffer_alist = list;
->>>>>>> 2d6af8dd
 
   /* Update buffer list of selected frame.  */
   f->buffer_list = Fcons (buffer, Fdelq (buffer, f->buffer_list));
   f->buried_buffer_list = Fdelq (buffer, f->buried_buffer_list);
 
-<<<<<<< HEAD
   /* Run buffer-list-update-hook.  */
   if (!NILP (Vrun_hooks))
     call1 (Vrun_hooks, Qbuffer_list_update_hook);
 }
-=======
-  prev = Qnil;
-  for (list = XFRAME (frame)->buried_buffer_list; CONSP (list);
-       list = XCDR (list))
-    {
-      if (EQ (XCAR (list), buf))
-        {
-          if (NILP (prev))
-            XFRAME (frame)->buried_buffer_list = XCDR (list);
-          else
-            XSETCDR (prev, XCDR (XCDR (prev)));
-          break;
-        }
-      prev = list;
-    }
->>>>>>> 2d6af8dd
 
 DEFUN ("record-buffer", Frecord_buffer, Srecord_buffer, 1, 1, 0,
        doc: /* Move BUFFER to the front of the buffer list.
@@ -1745,23 +1703,11 @@
 {
   CHECK_BUFFER (buffer);
 
-<<<<<<< HEAD
   record_buffer (buffer);
-=======
-  prev = Qnil;
-  for (list = frame_buffer_list (frame); CONSP (list);
-       list = XCDR (list))
-    {
-      if (EQ (XCAR (list), buf))
-	break;
-      prev = list;
-    }
->>>>>>> 2d6af8dd
 
   return buffer;
 }
 
-<<<<<<< HEAD
   /* Move BUFFER to the end of the buffer (a)lists.  Do nothing if the
      buffer is killed.  For the selected frame's buffer list this moves
      BUFFER to its end even if it was never shown in that frame.  If
@@ -1799,21 +1745,6 @@
     call1 (Vrun_hooks, Qbuffer_list_update_hook);
 
   return buffer;
-=======
-  if (CONSP (list))
-    {
-      if (NILP (prev))
-	set_frame_buffer_list (frame,
-			       XCDR (frame_buffer_list (frame)));
-      else
-	XSETCDR (prev, XCDR (XCDR (prev)));
-
-      XSETCDR (list, frame_buffer_list (frame));
-      set_frame_buffer_list (frame, list);
-    }
-  else
-    set_frame_buffer_list (frame, Fcons (buf, frame_buffer_list (frame)));
->>>>>>> 2d6af8dd
 }
 
 DEFUN ("set-buffer-major-mode", Fset_buffer_major_mode, Sset_buffer_major_mode, 1, 1, 0,
@@ -1856,89 +1787,6 @@
   return unbind_to (count, Qnil);
 }
 
-<<<<<<< HEAD
-=======
-/* Switch to buffer BUFFER in the selected window.
-   If NORECORD is non-nil, don't call record_buffer.  */
-
-static Lisp_Object
-switch_to_buffer_1 (Lisp_Object buffer_or_name, Lisp_Object norecord)
-{
-  register Lisp_Object buffer;
-
-  if (NILP (buffer_or_name))
-    buffer = Fother_buffer (Fcurrent_buffer (), Qnil, Qnil);
-  else
-    {
-      buffer = Fget_buffer (buffer_or_name);
-      if (NILP (buffer))
-	{
-	  buffer = Fget_buffer_create (buffer_or_name);
-	  Fset_buffer_major_mode (buffer);
-	}
-    }
-  Fset_buffer (buffer);
-  if (NILP (norecord))
-    record_buffer (buffer);
-
-  Fset_window_buffer (EQ (selected_window, minibuf_window)
-		      ? Fnext_window (minibuf_window, Qnil, Qnil)
-		      : selected_window,
-		      buffer, Qnil);
-
-  return buffer;
-}
-
-DEFUN ("switch-to-buffer", Fswitch_to_buffer, Sswitch_to_buffer, 1, 2,
-       "(list (read-buffer-to-switch \"Switch to buffer: \"))",
-       doc: /* Make BUFFER-OR-NAME current and display it in selected window.
-BUFFER-OR-NAME may be a buffer, a string \(a buffer name), or
-nil.  Return the buffer switched to.
-
-If BUFFER-OR-NAME is a string and does not identify an existing
-buffer, create a new buffer with that name.  Interactively, if
-`confirm-nonexistent-file-or-buffer' is non-nil, request
-confirmation before creating a new buffer.  If BUFFER-OR-NAME is
-nil, switch to buffer returned by `other-buffer'.
-
-Optional second arg NORECORD non-nil means do not put this buffer
-at the front of the list of recently selected ones.  This
-function returns the buffer it switched to as a Lisp object.
-
-If the selected window is the minibuffer window or dedicated to
-its buffer, use `pop-to-buffer' for displaying the buffer.
-
-WARNING: This is NOT the way to work on another buffer temporarily
-within a Lisp program!  Use `set-buffer' instead.  That avoids
-messing with the window-buffer correspondences.  */)
-  (Lisp_Object buffer_or_name, Lisp_Object norecord)
-{
-  if (EQ (buffer_or_name, Fwindow_buffer (selected_window)))
-    {
-      /* Basically a NOP.  Avoid signalling an error in the case where
-	 the selected window is dedicated, or a minibuffer.  */
-
-      /* But do put this buffer at the front of the buffer list, unless
-	 that has been inhibited.  Note that even if BUFFER-OR-NAME is
-	 at the front of the main buffer-list already, we still want to
-	 move it to the front of the frame's buffer list.  */
-      if (NILP (norecord))
-	record_buffer (buffer_or_name);
-      return Fset_buffer (buffer_or_name);
-    }
-  else if (EQ (minibuf_window, selected_window)
-	   /* If `dedicated' is neither nil nor t, it means it's
-	      dedicatedness can be overridden by an explicit request
-	      such as a call to switch-to-buffer.  */
-	   || EQ (Fwindow_dedicated_p (selected_window), Qt))
-    /* We can't use the selected window so let `pop-to-buffer' try some
-       other window. */
-    return call3 (intern ("pop-to-buffer"), buffer_or_name, Qnil, norecord);
-  else
-    return switch_to_buffer_1 (buffer_or_name, norecord);
-}
-
->>>>>>> 2d6af8dd
 DEFUN ("current-buffer", Fcurrent_buffer, Scurrent_buffer, 0, 0, 0,
        doc: /* Return the current buffer as a Lisp object.  */)
   (void)
@@ -2090,71 +1938,6 @@
     xsignal1 (Qbuffer_read_only, Fcurrent_buffer ());
   return Qnil;
 }
-<<<<<<< HEAD
-=======
-
-DEFUN ("bury-buffer", Fbury_buffer, Sbury_buffer, 0, 1, "",
-       doc: /* Put BUFFER-OR-NAME at the end of the list of all buffers.
-There it is the least likely candidate for `other-buffer' to return;
-thus, the least likely buffer for \\[switch-to-buffer] to select by
-default.
-
-The argument may be a buffer name or an actual buffer object.  If
-BUFFER-OR-NAME is nil or omitted, bury the current buffer and remove it
-from the selected window if it is displayed there.  If the selected
-window is dedicated to its buffer, delete that window if there are other
-windows on the same frame.  If the selected window is the only window on
-its frame, iconify that frame.  */)
-  (register Lisp_Object buffer_or_name)
-{
-  Lisp_Object buffer;
-
-  /* Figure out what buffer we're going to bury.  */
-  if (NILP (buffer_or_name))
-    {
-      Lisp_Object tem;
-      XSETBUFFER (buffer, current_buffer);
-
-      tem = Fwindow_buffer (selected_window);
-      /* If we're burying the current buffer, unshow it.  */
-      if (EQ (buffer, tem))
-	{
-	  if (NILP (Fwindow_dedicated_p (selected_window)))
-	    Fswitch_to_buffer (Fother_buffer (buffer, Qnil, Qnil), Qnil);
-	  else if (NILP (XWINDOW (selected_window)->parent))
-	    Ficonify_frame (Fwindow_frame (selected_window));
-	  else
-	    Fdelete_window (selected_window);
-	}
-    }
-  else
-    {
-      buffer = Fget_buffer (buffer_or_name);
-      if (NILP (buffer))
-	nsberror (buffer_or_name);
-    }
-
-  /* Move buffer to the end of the buffer list.  Do nothing if the
-     buffer is killed.  */
-  if (!NILP (BVAR (XBUFFER (buffer), name)))
-    {
-      Lisp_Object aelt, list;
-
-      aelt = Frassq (buffer, Vbuffer_alist);
-      list = Fmemq (aelt, Vbuffer_alist);
-      Vbuffer_alist = Fdelq (aelt, Vbuffer_alist);
-      XSETCDR (list, Qnil);
-      Vbuffer_alist = nconc2 (Vbuffer_alist, list);
-
-      XFRAME (selected_frame)->buffer_list
-        = Fdelq (buffer, XFRAME (selected_frame)->buffer_list);
-      XFRAME (selected_frame)->buried_buffer_list
-        = Fcons (buffer, Fdelq (buffer, XFRAME (selected_frame)->buried_buffer_list));
-    }
-
-  return Qnil;
-}
->>>>>>> 2d6af8dd
  
 DEFUN ("erase-buffer", Ferase_buffer, Serase_buffer, 0, 0, "*",
