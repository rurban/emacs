# src/Makefile for GNU Emacs.

# Copyright (C) 1985, 1987-1988, 1993-1995, 1999-2011
#   Free Software Foundation, Inc.

# This file is part of GNU Emacs.

# GNU Emacs is free software: you can redistribute it and/or modify
# it under the terms of the GNU General Public License as published by
# the Free Software Foundation, either version 3 of the License, or
# (at your option) any later version.

# GNU Emacs is distributed in the hope that it will be useful,
# but WITHOUT ANY WARRANTY; without even the implied warranty of
# MERCHANTABILITY or FITNESS FOR A PARTICULAR PURPOSE.  See the
# GNU General Public License for more details.

# You should have received a copy of the GNU General Public License
# along with GNU Emacs.  If not, see <http://www.gnu.org/licenses/>.


# Note that this file is edited by msdos/sed1v2.inp for MSDOS.  That
# script may need modifying in sync with changes made here.  Try to
# avoid shell-ism because the DOS build has to use the DOS shell.

SHELL = /bin/sh

# Here are the things that we expect ../configure to edit.
# We use $(srcdir) explicitly in dependencies so as not to depend on VPATH.
srcdir = @srcdir@
abs_builddir = @abs_builddir@
VPATH = $(srcdir)
CC = @CC@
CFLAGS = @CFLAGS@
CPPFLAGS = @CPPFLAGS@
LDFLAGS = @LDFLAGS@
LD_FIRSTFLAG=@LD_FIRSTFLAG@
EXEEXT = @EXEEXT@
version = @version@
# Substitute an assignment for the MAKE variable, because
# BSD doesn't have it as a default.
@SET_MAKE@
# Don't use LIBS.  configure puts stuff in it that either shouldn't be
# linked with Emacs or is duplicated by the other stuff below.
# LIBS = @LIBS@
LIBOBJS = @LIBOBJS@

lispsource = $(srcdir)/../lisp
lib = ../lib
libsrc = ../lib-src
etc = ../etc
oldXMenudir = ../oldXMenu
lwlibdir = ../lwlib
lispdir = ../lisp

# Configuration files for .o files to depend on.
M_FILE = @M_FILE@
S_FILE = @S_FILE@
config_h = config.h $(M_FILE) $(S_FILE)

bootstrap_exe = $(abs_builddir)/bootstrap-emacs$(EXEEXT)

## ns-app if HAVE_NS, else empty.
OTHER_FILES = @OTHER_FILES@

## Flags to pass for profiling builds
PROFILING_CFLAGS = @PROFILING_CFLAGS@

## Flags to pass to the compiler to enable build warnings
C_WARNINGS_SWITCH = @C_WARNINGS_SWITCH@

## Machine-specific CFLAGS.
C_SWITCH_MACHINE=@C_SWITCH_MACHINE@
## System-specific CFLAGS.
C_SWITCH_SYSTEM=@C_SWITCH_SYSTEM@

## Currently only set if NS_IMPL_GNUSTEP.
## C_SWITCH_X_SITE may override this.
C_SWITCH_X_SYSTEM=@C_SWITCH_X_SYSTEM@

## Define C_SWITCH_X_SITE to contain any special flags your compiler
## may need to deal with X Windows.  For instance, if you've defined
## HAVE_X_WINDOWS and your X include files aren't in a place that your
## compiler can find on its own, you might want to add "-I/..." or
## something similar.  This is normally set by configure.
## This is used before C_SWITCH_X_SYSTEM and may override it.
C_SWITCH_X_SITE=@C_SWITCH_X_SITE@

## Define LD_SWITCH_X_SITE to contain any special flags your loader
## may need to deal with X Windows.  For instance, if your X libraries
## aren't in a place that your loader can find on its own, you might
## want to add "-L/..." or something similar.  Only used if
## HAVE_X_WINDOWS.
## FIXME? configure sets a value for this, but it has never been
## substituted in this or any other Makefile. Cf C_SWITCH_X_SITE.
LD_SWITCH_X_SITE=

## Next two must come before LD_SWITCH_SYSTEM.
## If needed, a -R option that says where to find X windows at run time.
LD_SWITCH_X_SITE_AUX=@LD_SWITCH_X_SITE_AUX@
## As above, but using -rpath instead.
LD_SWITCH_X_SITE_AUX_RPATH=@LD_SWITCH_X_SITE_AUX_RPATH@

## System-specific LDFLAGS.
LD_SWITCH_SYSTEM=@LD_SWITCH_SYSTEM@

## This holds any special options for linking temacs only (ie, not
## used by configure).  Not used elsewhere because it sometimes
## contains options that have to do with using Emacs's crt0,
## which are only good with temacs.
LD_SWITCH_SYSTEM_TEMACS=@LD_SWITCH_SYSTEM_TEMACS@

## Flags to pass to ld only for temacs.
TEMACS_LDFLAGS = $(LD_SWITCH_SYSTEM) $(LD_SWITCH_SYSTEM_TEMACS)

## $LDFLAGS or empty if NS_IMPL_GNUSTEP (for some reason).
TEMACS_LDFLAGS2 = @TEMACS_LDFLAGS2@

## Some systems define this to request special libraries.
LIBS_SYSTEM=@LIBS_SYSTEM@

## Where to find libgcc.a, if using gcc and necessary.
LIB_GCC=@LIB_GCC@

CRT_DIR=@CRT_DIR@
## May use $CRT_DIR.
LIB_STANDARD=@LIB_STANDARD@
START_FILES = @START_FILES@

## -lm, or empty.
LIB_MATH=@LIB_MATH@

LIBTIFF=@LIBTIFF@
LIBJPEG=@LIBJPEG@
LIBPNG=@LIBPNG@
LIBGIF=@LIBGIF@
LIBXPM=@LIBXPM@
XFT_LIBS=@XFT_LIBS@
LIBX_EXTRA=$(LIBTIFF) $(LIBJPEG) $(LIBPNG) $(LIBGIF) $(LIBXPM) -lX11 $(XFT_LIBS)

FONTCONFIG_CFLAGS = @FONTCONFIG_CFLAGS@
FONTCONFIG_LIBS = @FONTCONFIG_LIBS@
FREETYPE_CFLAGS = @FREETYPE_CFLAGS@
FREETYPE_LIBS = @FREETYPE_LIBS@
LIBOTF_CFLAGS = @LIBOTF_CFLAGS@
LIBOTF_LIBS = @LIBOTF_LIBS@
M17N_FLT_CFLAGS = @M17N_FLT_CFLAGS@
M17N_FLT_LIBS = @M17N_FLT_LIBS@

DBUS_CFLAGS = @DBUS_CFLAGS@
DBUS_LIBS = @DBUS_LIBS@
## dbusbind.o if HAVE_DBUS, else empty.
DBUS_OBJ = @DBUS_OBJ@

SETTINGS_CFLAGS = @SETTINGS_CFLAGS@
SETTINGS_LIBS = @SETTINGS_LIBS@

## gtkutil.o if USE_GTK, else empty.
GTK_OBJ=@GTK_OBJ@

## -ltermcap, or -lncurses, or -lcurses, or "".
LIBS_TERMCAP=@LIBS_TERMCAP@
## terminfo.o if TERMINFO, else tparam.o.
TERMCAP_OBJ=@TERMCAP_OBJ@

LIBXMU=@LIBXMU@

LIBXSM=@LIBXSM@

LIBXTR6=@LIBXTR6@

## $(LIBXMU) -lXt $(LIBXTR6) -lXext if USE_X_TOOLKIT, else $(LIBXSM).
## Only used if HAVE_X_WINDOWS.
LIBXT_OTHER=@LIBXT_OTHER@

## If !HAVE_X11 || USE_GTK, empty.
## Else if USE_X_TOOLKIT really-lwlib, else really-oldxmenu.
OLDXMENU_TARGET=@OLDXMENU_TARGET@

## If !HAVE_X11 || USE_GTK, empty.
## Else if USE_X_TOOLKIT, $(lwlibdir)/liblw.a.
## Else $(oldXMenudir)/libXMenu11.a.
## (Actually, rather than being empty, it is set to "nothing".
## It is never actually used for anything in this case.
## This is done because there is a rule with target $(OLDXMENU) below,
## and I think it might be a syntax error with some makes to have
## an empty target, even if the associated rule is never run.
## http://lists.gnu.org/archive/html/help-make/2010-05/msg00058.html
## The alternative would be to put that rule in a makefile fragment.)
OLDXMENU=@OLDXMENU@

## If HAVE_X11 && !USE_GTK, $(OLDXMENU) ../src/$(OLDXMENU); else empty.
## We use stamp-xmenu with these two deps to both ensure that lwlib
## gets remade based on its dependencies in its own makefile,
## and remake temacs if lwlib gets changed by this.
OLDXMENU_DEPS=@OLDXMENU_DEPS@

## If !HAVE_X11 && HAVE_X_WINDOWS, -lXMenu (this case no longer possible).
## Else if !HAVE_X11 || USE_GTK, empty.
## Else $(OLDXMENU).
LIBXMENU=@LIBXMENU@

## xmenu.o if HAVE_X_WINDOWS, else empty.
XMENU_OBJ=@XMENU_OBJ@
## xterm.o xfns.o xselect.o xrdb.o fontset.o xsmfns.o fringe.o image.o
## xsettings.o xgselect.o if HAVE_X_WINDOWS, else empty.
XOBJ=@XOBJ@

TOOLKIT_LIBW=@TOOLKIT_LIBW@

## Only used if HAVE_X11, in LIBX_OTHER.
LIBXT=$(TOOLKIT_LIBW) $(LIBXT_OTHER)

## If HAVE_X11, $(LIBXT) $(LIBX_EXTRA), else empty.
LIBX_OTHER=@LIBX_OTHER@

## LIBXMENU is nil if !HAVE_X_WINDOWS.
## LD_SWITCH_X_SITE should not be used if not using X, but nothing
## sets it at present, and if something ever does, it should be
## configure, which should set it to nil in non-X builds.
LIBX_BASE=$(LIBXMENU) $(LD_SWITCH_X_SITE)

LIBSOUND= @LIBSOUND@
CFLAGS_SOUND= @CFLAGS_SOUND@

RSVG_LIBS= @RSVG_LIBS@
RSVG_CFLAGS= @RSVG_CFLAGS@

CLUTTER_LIBS= @CLUTTER_LIBS@
CLUTTER_CFLAGS= @CLUTTER_CFLAGS@

WEBKIT_LIBS= @WEBKIT_LIBS@
WEBKIT_CFLAGS= @WEBKIT_CFLAGS@

IMAGEMAGICK_LIBS= @IMAGEMAGICK_LIBS@
IMAGEMAGICK_CFLAGS= @IMAGEMAGICK_CFLAGS@

LIBXML2_LIBS = @LIBXML2_LIBS@
LIBXML2_CFLAGS = @LIBXML2_CFLAGS@

## widget.o if USE_X_TOOLKIT, otherwise empty.
WIDGET_OBJ=@WIDGET_OBJ@

## sheap.o if CYGWIN, otherwise empty.
CYGWIN_OBJ=@CYGWIN_OBJ@

## dosfns.o msdos.o w16select.o if MSDOS.
MSDOS_OBJ =
## w16select.o termcap.o if MSDOS && HAVE_X_WINDOWS.
MSDOS_X_OBJ =

ns_appdir=@ns_appdir@
ns_appbindir=@ns_appbindir@
ns_appsrc=@ns_appsrc@
## fontset.o fringe.o image.o if HAVE_NS, else empty.
NS_OBJ=@NS_OBJ@
## nsterm.o nsfns.o nsmenu.o nsselect.o nsimage.o nsfont.o if HAVE_NS.
NS_OBJC_OBJ=@NS_OBJC_OBJ@
## Only set if NS_IMPL_GNUSTEP.
GNU_OBJC_CFLAGS=@GNU_OBJC_CFLAGS@

## Empty if !HAVE_X_WINDOWS
## xfont.o ftfont.o xftfont.o ftxfont.o if HAVE_XFT
## xfont.o ftfont.o ftxfont.o if HAVE_FREETYPE
## else xfont.o
FONT_OBJ=@FONT_OBJ@

LIBGPM = @LIBGPM@

## -lresolv, or empty.
LIBRESOLV = @LIBRESOLV@

LIBSELINUX_LIBS = @LIBSELINUX_LIBS@

LIBGNUTLS_LIBS = @LIBGNUTLS_LIBS@
LIBGNUTLS_CFLAGS = @LIBGNUTLS_CFLAGS@

LIB_PTHREAD_SIGMASK = @LIB_PTHREAD_SIGMASK@

INTERVALS_H = dispextern.h intervals.h composite.h

GETLOADAVG_LIBS = @GETLOADAVG_LIBS@

RUN_TEMACS = `/bin/pwd`/temacs

UNEXEC_OBJ = @UNEXEC_OBJ@

CANNOT_DUMP=@CANNOT_DUMP@

DEPDIR=deps
## -MMD -MF $(DEPDIR)/$*.d if AUTO_DEPEND; else empty.
DEPFLAGS=@DEPFLAGS@
## test -d $(DEPDIR) || mkdir $(DEPDIR) (if AUTO_DEPEND); else ':'.
MKDEPDIR=@MKDEPDIR@

## DO NOT use -R.  There is a special hack described in lastfile.c
## which is used instead.  Some initialized data areas are modified
## at initial startup, then labeled as part of the text area when
## Emacs is dumped for the first time, and never changed again.
##
## -Demacs is needed to make some files produce the correct version
## for use in Emacs.
##
## -DHAVE_CONFIG_H is needed for some other files to take advantage of
## the information in `config.h'.
##
## C_SWITCH_X_SITE must come before C_SWITCH_X_SYSTEM
## since it may have -I options that should override those.
##
## FIXME? MYCPPFLAGS only referenced in etc/DEBUG.
ALL_CFLAGS=-Demacs -DHAVE_CONFIG_H $(MYCPPFLAGS) -I. -I$(srcdir) \
  -I$(lib) -I$(srcdir)/../lib \
  $(C_SWITCH_MACHINE) $(C_SWITCH_SYSTEM) $(C_SWITCH_X_SITE) \
  $(C_SWITCH_X_SYSTEM) $(CFLAGS_SOUND) $(RSVG_CFLAGS) $(IMAGEMAGICK_CFLAGS) \
  $(LIBXML2_CFLAGS) $(DBUS_CFLAGS) \
<<<<<<< HEAD
  $(WEBKIT_CFLAGS) $(CLUTTER_CFLAGS) \
  $(GCONF_CFLAGS) $(FREETYPE_CFLAGS) $(FONTCONFIG_CFLAGS) \
=======
  $(SETTINGS_CFLAGS) $(FREETYPE_CFLAGS) $(FONTCONFIG_CFLAGS) \
>>>>>>> ec2bc542
  $(LIBOTF_CFLAGS) $(M17N_FLT_CFLAGS) $(DEPFLAGS) $(PROFILING_CFLAGS) \
  $(LIBGNUTLS_CFLAGS) \
  $(C_WARNINGS_SWITCH) $(CFLAGS)
ALL_OBJC_CFLAGS=$(ALL_CFLAGS) $(GNU_OBJC_CFLAGS)

.SUFFIXES: .m
.c.o:
	@$(MKDEPDIR)
	$(CC) -c $(CPPFLAGS) $(ALL_CFLAGS) $<
.m.o:
	@$(MKDEPDIR)
	$(CC) -c $(CPPFLAGS) $(ALL_OBJC_CFLAGS) $<


## lastfile must follow all files whose initialized data areas should
## be dumped as pure by dump-emacs.
base_obj = dispnew.o frame.o scroll.o xdisp.o menu.o $(XMENU_OBJ) window.o \
	charset.o coding.o category.o ccl.o character.o chartab.o bidi.o \
	cm.o term.o terminal.o xfaces.o $(XOBJ) $(GTK_OBJ) $(DBUS_OBJ) \
	emacs.o keyboard.o macros.o keymap.o sysdep.o \
	buffer.o filelock.o insdel.o marker.o \
	minibuf.o fileio.o dired.o \
	cmds.o casetab.o casefiddle.o indent.o search.o regex.o undo.o \
	alloc.o data.o doc.o editfns.o callint.o \
	eval.o floatfns.o fns.o font.o print.o lread.o \
	syntax.o $(UNEXEC_OBJ) bytecode.o \
	process.o gnutls.o callproc.o \
	region-cache.o sound.o atimer.o \
	doprnt.o intervals.o textprop.o composite.o  xml.o \
	xwidget.o \
	$(MSDOS_OBJ) $(MSDOS_X_OBJ) $(NS_OBJ) $(CYGWIN_OBJ) $(FONT_OBJ)
obj = $(base_obj) $(NS_OBJC_OBJ)

xwidget.o: xwidget.c xwidget.h
## Object files used on some machine or other.
## These go in the DOC file on all machines in case they are needed.
## Some of them have no DOC entries, but it does no harm to have them
## in the list, in case they ever add any such entries.
SOME_MACHINE_OBJECTS = dosfns.o msdos.o \
  xterm.o xfns.o xmenu.o xselect.o xrdb.o xsmfns.o fringe.o image.o \
  fontset.o dbusbind.o \
  nsterm.o nsfns.o nsmenu.o nsselect.o nsimage.o nsfont.o \
  w32.o w32console.o w32fns.o w32heap.o w32inevt.o \
  w32menu.o w32proc.o w32reg.o w32select.o w32term.o w32xfns.o \
  w16select.o widget.o xfont.o ftfont.o xftfont.o ftxfont.o gtkutil.o \
  xsettings.o xgselect.o termcap.o

## gmalloc.o if !SYSTEM_MALLOC && !DOUG_LEA_MALLOC, else empty.
GMALLOC_OBJ=@GMALLOC_OBJ@

## vm-limit.o if !SYSTEM_MALLOC, else empty.
VMLIMIT_OBJ=@VMLIMIT_OBJ@

## ralloc.o if !SYSTEM_MALLOC && REL_ALLOC, else empty.
RALLOC_OBJ=@RALLOC_OBJ@

## Empty on Cygwin, lastfile.o elsewhere.
PRE_ALLOC_OBJ=@PRE_ALLOC_OBJ@
## lastfile.o on Cygwin, empty elsewhere.
POST_ALLOC_OBJ=@POST_ALLOC_OBJ@

## List of object files that make-docfile should not be told about.
otherobj= $(TERMCAP_OBJ) $(PRE_ALLOC_OBJ) $(GMALLOC_OBJ) $(RALLOC_OBJ) \
  $(POST_ALLOC_OBJ) $(VMLIMIT_OBJ) $(WIDGET_OBJ) $(LIBOBJS)


## Configure inserts the file lisp.mk at this point, defining $lisp.
@lisp_frag@


## Construct full set of libraries to be linked.
## Note that SunOS needs -lm to come before -lc; otherwise, you get
## duplicated symbols.  If the standard libraries were compiled
## with GCC, we might need LIB_GCC again after them.
LIBES = $(LIBS) $(LIBX_BASE) $(LIBX_OTHER) $(LIBSOUND) \
   $(RSVG_LIBS) $(IMAGEMAGICK_LIBS) $(DBUS_LIBS) \
   $(WEBKIT_LIBS) $(CLUTTER_LIBS) \
   $(LIBXML2_LIBS) $(LIBGPM) $(LIBRESOLV) $(LIBS_SYSTEM) \
   $(LIBS_TERMCAP) $(GETLOADAVG_LIBS) $(SETTINGS_LIBS) $(LIBSELINUX_LIBS) \
   $(FREETYPE_LIBS) $(FONTCONFIG_LIBS) $(LIBOTF_LIBS) $(M17N_FLT_LIBS) \
   $(LIBGNUTLS_LIBS) $(LIB_PTHREAD_SIGMASK) \
   $(LIB_GCC) $(LIB_MATH) $(LIB_STANDARD) $(LIB_GCC)

all: emacs$(EXEEXT) $(OTHER_FILES)

## Does anyone ever pay attention to the load-path-shadows output here?
## The dumped Emacs is as functional and more efficient than
## bootstrap-emacs, so we replace the latter with the former.
## Strictly speaking, emacs does not depend directly on all of $lisp,
## since not all pieces are used on all platforms.  But DOC depends
## on all of $lisp, and emacs depends on DOC, so it is ok to use $lisp here.
emacs$(EXEEXT): temacs$(EXEEXT) $(etc)/DOC $(lisp)
	if test "$(CANNOT_DUMP)" = "yes"; then \
	  ln -f temacs$(EXEEXT) emacs$(EXEEXT); \
	  EMACSLOADPATH=$(lispsource) ./emacs -batch \
	    -f list-load-path-shadows || true; \
	else \
	  LC_ALL=C $(RUN_TEMACS) -batch -l loadup dump || exit 1; \
	  ln -f emacs$(EXEEXT) bootstrap-emacs$(EXEEXT); \
	  ./emacs -batch -f list-load-path-shadows || true; \
	fi

## We run make-docfile twice because the command line may get too long
## on some systems.  The sed command operating on lisp.mk also reduces
## the length of the command line.  Unfortunately, no-one has any idea
## exactly how long the maximum safe command line length is on all the
## various systems that Emacs supports.  Obviously, the length depends
## on what your value of $srcdir is.  If the length restriction goes
## away, lisp.mk can be merged back into this file.
##
## $(SOME_MACHINE_OBJECTS) comes before $(obj) because some files may
## or may not be included in $(obj), but they are always included in
## $(SOME_MACHINE_OBJECTS).  Since a file is processed when it is mentioned
## for the first time, this prevents any variation between configurations
## in the contents of the DOC file.
##
$(etc)/DOC: $(libsrc)/make-docfile$(EXEEXT) $(obj) $(lisp)
	-rm -f $(etc)/DOC
	$(libsrc)/make-docfile -d $(srcdir) $(SOME_MACHINE_OBJECTS) $(obj) > $(etc)/DOC
	$(libsrc)/make-docfile -a $(etc)/DOC -d $(lispsource) `sed -n -e 's| \\\\||' -e 's|^[ 	]*$$(lispsource)/||p' $(srcdir)/lisp.mk`

$(libsrc)/make-docfile$(EXEEXT):
	cd $(libsrc); $(MAKE) $(MFLAGS) make-docfile$(EXEEXT)

buildobj.h: Makefile
	echo "#define BUILDOBJ \"$(obj) $(otherobj) " "\"" > buildobj.h

globals.h: gl-stamp; @true

GLOBAL_SOURCES = $(base_obj:.o=.c) $(NS_OBJC_OBJ:.o=.m)

gl-stamp: $(libsrc)/make-docfile$(EXEEXT) $(GLOBAL_SOURCES)
	@rm -f gl-tmp
	$(libsrc)/make-docfile -d $(srcdir) -g $(SOME_MACHINE_OBJECTS) $(obj) > gl-tmp
	$(srcdir)/../move-if-change gl-tmp globals.h
	echo timestamp > $@

$(obj) $(otherobj): globals.h

$(lib)/libgnu.a: $(config_h)
	cd $(lib) && $(MAKE) libgnu.a

temacs$(EXEEXT): $(START_FILES) stamp-oldxmenu $(obj) $(otherobj) $(lib)/libgnu.a
	$(CC) $(LD_FIRSTFLAG) $(ALL_CFLAGS) $(TEMACS_LDFLAGS) $(TEMACS_LDFLAGS2) \
	  -o temacs $(START_FILES) $(obj) $(otherobj) $(lib)/libgnu.a $(LIBES)

## The following oldxmenu-related rules are only (possibly) used if
## HAVE_X11 && !USE_GTK, but there is no harm in always defining them
## (provided we take a little care that OLDXMENU is never empty).
really-lwlib: globals.h
	cd $(lwlibdir); $(MAKE) $(MFLAGS) \
    CC='$(CC)' CFLAGS='$(CFLAGS)' MAKE='$(MAKE)'
	@true  # make -t should not create really-lwlib.
.PHONY: really-lwlib

really-oldXMenu:
	cd $(oldXMenudir); $(MAKE) $(MFLAGS) \
    CC='$(CC)' CFLAGS='$(CFLAGS)' MAKE='$(MAKE)'
	@true  # make -t should not create really-oldXMenu.
.PHONY: really-oldXMenu

## We do not really need this when OLDXMENU_DEPS is empty, but as
## things stand we need something to satisfy the temacs dependency.
stamp-oldxmenu: $(OLDXMENU_DEPS)
	touch stamp-oldxmenu

## Supply an ordering for parallel make.
../src/$(OLDXMENU): $(OLDXMENU)

$(OLDXMENU): $(OLDXMENU_TARGET)

../config.status:: epaths.in
	@echo "The file epaths.h needs to be set up from epaths.in."
	@echo "Please run the `configure' script again."
	exit 1

../config.status:: config.in
	@echo "The file config.h needs to be set up from config.in."
	@echo "Please run the `configure' script again."
	exit 1

doc.o: buildobj.h


## If HAVE_NS, some ns-specific rules (for OTHER_FILES) are inserted here.
@ns_frag@


mostlyclean:
	rm -f temacs$(EXEEXT) core *.core \#* *.o libXMenu11.a liblw.a
	rm -f ../etc/DOC
	rm -f bootstrap-emacs$(EXEEXT) emacs-$(version)$(EXEEXT)
	rm -f buildobj.h
	rm -f globals.h gl-stamp
clean: mostlyclean
	rm -f emacs-*.*.*$(EXEEXT) emacs$(EXEEXT)
	-rm -rf $(DEPDIR)
	test "X$(ns_appdir)" = "X" || rm -rf $(ns_appdir)

## bootstrap-clean is used to clean up just before a bootstrap.
## It should remove all files generated during a compilation/bootstrap,
## but not things like config.status or TAGS.
bootstrap-clean: clean
	rm -f epaths.h config.h config.stamp stamp-oldxmenu ../etc/DOC-*
	if test -f ./.gdbinit; then \
	  mv ./.gdbinit ./.gdbinit.save; \
	  if test -f "$(srcdir)/.gdbinit"; then rm -f ./.gdbinit.save; \
	  else mv ./.gdbinit.save ./.gdbinit; fi; \
	fi
## This is used in making a distribution.
## Do not use it on development directories!
distclean: bootstrap-clean
	rm -f Makefile
maintainer-clean: distclean
	@echo "This command is intended for maintainers to use;"
	@echo "it deletes files that may require special tools to rebuild."
	rm -f TAGS
versionclean:
	-rm -f emacs$(EXEEXT) emacs-*.*.*$(EXEEXT) ../etc/DOC*
extraclean: distclean
	-rm -f *~ \#* m/?*~ s/?*~

## Arrange to make a tags table TAGS-LISP for ../lisp,
## plus TAGS for the C files, which includes ../lisp/TAGS by reference.

ctagsfiles1 = [xyzXYZ]*.[hcm]
ctagsfiles2 = [a-wA-W]*.[hcm]

TAGS: $(srcdir)/$(ctagsfiles1) $(srcdir)/$(ctagsfiles2) $(M_FILE) $(S_FILE)
	../lib-src/etags --include=TAGS-LISP --include=$(lwlibdir)/TAGS \
	  --regex='/[ 	]*DEFVAR_[A-Z_ 	(]+"\([^"]+\)"/' \
	  $(srcdir)/$(ctagsfiles1) $(srcdir)/$(ctagsfiles2) $(M_FILE) $(S_FILE)
frc:
TAGS-LISP: frc
	$(MAKE) -f $(lispdir)/Makefile TAGS-LISP ETAGS=../lib-src/etags

$(lwlibdir)/TAGS:
	(cd $(lwlibdir); $(MAKE) -f $(lwlibdir)/Makefile tags ETAGS=../lib-src/etags)

tags: TAGS TAGS-LISP $(lwlibdir)/TAGS
.PHONY: tags


### Bootstrapping.

## Bootstrapping right is difficult because of the circular dependencies.
## Furthermore, we have to deal with the fact that many compilation targets
## such as loaddefs.el or *.elc can typically be produced by any old
## Emacs executable, so we would like to avoid rebuilding them whenever
## we build a new Emacs executable.
## To solve the circularity, we use 2 different Emacs executables,
## "emacs" is the main target and "bootstrap-emacs" is the one used
## to build the *.elc and loaddefs.el files.
## To solve the freshness issue, we used to use a third file "witness-emacs"
## which was used to witness the fact that there is a bootstrap-emacs
## executable, and then have dependencies on witness-emacs rather than
## bootstrap-emacs, but that lead to problems in parallel builds (because
## witness-emacs needed to be free from dependencies (to avoid rebuilding
## it), so it was compiled in parallel, leading typically to having 2
## processes dumping bootstrap-emacs at the same time).
## So instead, we replace the witness-emacs dependencies by conditional
## bootstrap-dependencies (via $(BOOTSTRAPEMACS)).  Of course, since we do
## not want to rely on GNU Make features, we have to rely on an external
## script to do the conditional part of the dependency
## (i.e. see the $(SUBDIR) rule ../Makefile.in).

.SUFFIXES: .elc .el

## These suffix rules do not allow additional dependencies, sadly, so
## instead of adding a $(BOOTSTRAPEMACS) dependency here, we add it
## separately below.
## With GNU Make, we would just say "%.el : %.elc $(BOOTSTRAPEMACS)"
.el.elc:
	@cd ../lisp; $(MAKE) $(MFLAGS) compile-onefile \
	                     THEFILE=$< EMACS=$(bootstrap_exe)

## Since the .el.elc rule cannot specify an extra dependency, we do it here.
$(lisp): $(BOOTSTRAPEMACS)

## VCSWITNESS points to the file that holds info about the current checkout.
## We use it as a heuristic to decide when to rebuild loaddefs.el.
$(lispsource)/loaddefs.el: $(BOOTSTRAPEMACS) $(VCSWITNESS)
	cd ../lisp; $(MAKE) $(MFLAGS) autoloads EMACS=$(bootstrap_exe)

## Dump an Emacs executable named bootstrap-emacs containing the
## files from loadup.el in source form.
bootstrap-emacs$(EXEEXT): temacs$(EXEEXT)
	cd ../lisp; $(MAKE) $(MFLAGS) update-subdirs
	if test "$(CANNOT_DUMP)" = "yes"; then \
	  ln -f temacs$(EXEEXT) bootstrap-emacs$(EXEEXT); \
	else \
	  $(RUN_TEMACS) --batch --load loadup bootstrap || exit 1; \
	  mv -f emacs$(EXEEXT) bootstrap-emacs$(EXEEXT); \
	fi
	@: Compile some files earlier to speed up further compilation.
	cd ../lisp; $(MAKE) $(MFLAGS) compile-first EMACS=$(bootstrap_exe)

## Insert either autodeps.mk (if AUTO_DEPEND), else deps.mk.
@deps_frag@


### Makefile.in ends here<|MERGE_RESOLUTION|>--- conflicted
+++ resolved
@@ -313,12 +313,10 @@
   $(C_SWITCH_MACHINE) $(C_SWITCH_SYSTEM) $(C_SWITCH_X_SITE) \
   $(C_SWITCH_X_SYSTEM) $(CFLAGS_SOUND) $(RSVG_CFLAGS) $(IMAGEMAGICK_CFLAGS) \
   $(LIBXML2_CFLAGS) $(DBUS_CFLAGS) \
-<<<<<<< HEAD
+
   $(WEBKIT_CFLAGS) $(CLUTTER_CFLAGS) \
-  $(GCONF_CFLAGS) $(FREETYPE_CFLAGS) $(FONTCONFIG_CFLAGS) \
-=======
   $(SETTINGS_CFLAGS) $(FREETYPE_CFLAGS) $(FONTCONFIG_CFLAGS) \
->>>>>>> ec2bc542
+
   $(LIBOTF_CFLAGS) $(M17N_FLT_CFLAGS) $(DEPFLAGS) $(PROFILING_CFLAGS) \
   $(LIBGNUTLS_CFLAGS) \
   $(C_WARNINGS_SWITCH) $(CFLAGS)
