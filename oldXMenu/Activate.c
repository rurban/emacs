--- conflicted
+++ resolved
@@ -1,7 +1,3 @@
-<<<<<<< HEAD
-/* $Header: /cvsroot/emacs/emacs/oldXMenu/Activate.c,v 1.6 2003/09/01 15:45:47 miles Exp $ */
-=======
->>>>>>> 1f3ddf11
 /* Copyright    Massachusetts Institute of Technology    1985	*/
 
 #include "copyright.h"
