<<<<<<< HEAD
2014-10-02  Glenn Morris  <rgm@gnu.org>
=======
2014-10-03  Martin Rudalics  <rudalics@gmx.at>

	* frames.texi (Frame Commands):
	* cmdargs.texi (Window Size X): Mention the use of
	`frame-resize-pixelwise' to make frames truly fullscreen or
	maximized.

2014-10-01  Glenn Morris  <rgm@gnu.org>
>>>>>>> 3ef486a9

	* package.texi (Package Installation): Mention etc/package-keyring.gpg.

2014-09-29  Eli Zaretskii  <eliz@gnu.org>

	* emacsver.texi (EMACSVER): Bump to 20.0.50.

2014-09-15  Daniel Colascione  <dancol@dancol.org>

	* regs.texi (Text Registers): Update end-user documentation
	to reflect `insert-register' interface change.

2014-08-07  Reuben Thomas  <rrt@sc3d.org>

	* programs.texi (Program Modes): Don't advertise VMS DCL support
	any more.

2014-08-07  Reuben Thomas  <rrt@sc3d.org>

	Refer to MS-DOS using the same name everywhere.

	* Makefile.in (EMACSSOURCES): ``MS-DOG'', ``MSDOG'' and ``msdog''
	become ``MS-DOS''; ``msdog'' in filenames becomes ``msdos''.
	* emacs-xtra.texi: ditto.
	* emacs.texi: ditto.
	* makefile.w32-in: ditto.
	* msdog-xtra.texi: ditto, and rename file.
	* msdog.texi: ditto, and rename file.

2014-07-21  Glenn Morris  <rgm@gnu.org>

	* emacs.texi (Intro): Workaround makeinfo 4 @acronym bug.  (Bug#18040)

2014-07-09  Juri Linkov  <juri@jurta.org>

	* search.texi (Regexp Search): Update lax space matching that is
	not active in regexp search by default now.  (Bug#17901)

2014-07-03  Glenn Morris  <rgm@gnu.org>

	* help.texi (Misc Help):
	* trouble.texi (Checklist): "Online" help doesn't mean what it
	used to any more.

2014-06-23  Glenn Morris  <rgm@gnu.org>

	* Makefile.in (%.texi): Disable implicit rules.
	(mkinfodir): Remove.
	(.dvi.ps): Replace with pattern rule.
	(${buildinfodir}): New rule.
	($(buildinfodir)/emacs.info): Use order-only prereq for output dir.
	Use $<.
	(emacs.dvi, emacs.pdf, emacs.html, emacs-xtra.dvi, emacs-xtra.pdf):
	Use $<.
	(%.ps): New rule.

2014-06-15  Glenn Morris  <rgm@gnu.org>

	* Makefile.in (bootstrap-clean): New.

2014-06-10  Glenn Morris  <rgm@gnu.org>

	* Makefile.in (INFO_EXT): Remove and replace by ".info" throughout.
	(INFO_OPTS): Set directly rather than with configure.

2014-06-08  Glenn Morris  <rgm@gnu.org>

	* entering.texi (Entering Emacs): Small fix re initial-buffer-choice.
	* misc.texi (emacsclient Options): Copyedit.

	* buffers.texi (Uniquify): Copyedits.
	* files.texi (Visiting): Update for uniquify changes.

	* dired.texi (Marks vs Flags):
	* rmail.texi (Rmail Scrolling): Markup fixes re SPC.

	* help.texi (Help, Misc Help): Copyedits.

	* screen.texi (Menu Bar): Copyedits.
	* msdog.texi (Windows Keyboard): F10 menus are now a general feature.

	* frames.texi (Frame Commands): Copyedits re M-F10, F11.
	* cmdargs.texi (Window Size X): Copyedits.

	* ack.texi (Acknowledgments):
	* emacs.texi (Acknowledgments): Updates.

2014-06-08  Glenn Morris  <rgm@gnu.org>

	* ack.texi (Acknowledgments):
	* emacs.texi (Acknowledgments): Updates.

	* programs.texi (Prettifying Symbols): Remove node.
	(Misc for Programs): Mention more briefly here.
	* emacs.texi (Top): Update menu.

	* package.texi (Package Menu, Package Installation):
	Mention signed packages.
	(Package Installation): Mention package-pinned-packages.

2014-06-02  Glenn Morris  <rgm@gnu.org>

	* ack.texi (Acknowledgments): Remove some obsolete items.
	* misc.texi [iftex]: Update chapter summary.
	(Emulation): Remove section.

	* macos.texi (Mac / GNUstep Customization): Mention ns custom group.
	(Customization options specific to Mac OS / GNUstep): Remove section.

	* abbrevs.texi (Expanding Abbrevs): Update re abbrev-expand-function.

2014-05-26  Eli Zaretskii  <eliz@gnu.org>

	* frames.texi (Fonts): Clarify which frames are affected by
	setting font from the menu and in default-frame-alist.
	(Bug#17532)

2014-05-14  Eli Zaretskii  <eliz@gnu.org>

	* mule.texi (Language Environments): Remove unused @anchor.  (Bug#17479)

2014-05-04  Eli Zaretskii  <eliz@gnu.org>

	* trouble.texi (Lossage, DEL Does Not Delete, Stuck Recursive)
	(Screen Garbled, Text Garbled, After a Crash, Emergency Escape)
	(Bug Criteria, Understanding Bug Reporting, Checklist, Service):
	Improve indexing.

2014-05-04  Leo Liu  <sdl.web@gmail.com>

	* cal-xtra.texi (Non-Gregorian Diary): Document new features for
	Chinese calendar and diary.

2014-04-30  Eli Zaretskii  <eliz@gnu.org>

	* trouble.texi (Quitting, DEL Does Not Delete, Emergency Escape)
	(Bug Criteria): Fix usage of @kbd and @key.  (Bug#17362)

	* text.texi (Words, Pages, Foldout, HTML Mode): Fix usage of @kbd
	and @key.

	* search.texi (Special Isearch, Regexp Search): Fix usage of @kbd
	and @key.

	* screen.texi (Echo Area, Menu Bar): Fix usage of @kbd and @key.

	* rmail.texi (Rmail Scrolling): Fix usage of @kbd and @key.

	* programs.texi (Hungry Delete, Other C Commands): Fix usage of
	@kbd and @key.

	* picture-xtra.texi (Insert in Picture): Fix usage of @kbd and
	@key.

	* mule.texi (Unibyte Mode, Bidirectional Editing): Fix usage of
	@kbd and @key.

	* msdog.texi (Windows Keyboard, Windows Processes): Fix usage of
	@kbd and @key.

	* msdog-xtra.texi (MS-DOS Keyboard, MS-DOS Printing)
	(MS-DOS Processes): Fix usage of @kbd and @key.

	* misc.texi (Shell Ring, Printing Package): Fix usage of @kbd and
	@key.

	* mini.texi (Completion Commands, Minibuffer History): Fix usage
	of @kbd and @key.

	* kmacro.texi (Keyboard Macro Step-Edit): Fix usage of @kbd and
	@key.

	* killing.texi (Deletion, Rectangles, CUA Bindings): Fix usage of
	@kbd and @key.

	* indent.texi (Indentation Commands): Fix usage of @kbd and @key.

	* help.texi (Help Mode, Misc Help): Fix usage of @kbd and @key.

	* glossary.texi (Glossary): Fix usage of @kbd and @key.

	* frames.texi (Speedbar): Fix usage of @kbd and @key.

	* files.texi (Misc File Ops, File Name Cache, File Conveniences)
	(Filesets): Fix usage of @kbd and @key.

	* display.texi (View Mode): Fix usage of @kbd and @key.

	* dired.texi (Image-Dired): Fix usage of @kbd and @key.

	* custom.texi (Modifier Keys, Function Keys, Named ASCII Chars)
	(Init Syntax): Fix usage of @kbd and @key.

	* commands.texi (User Input): Fix usage of @kbd and @key.

	* calendar.texi (Counting Days, General Calendar): Fix usage of
	@kbd and @key.

	* building.texi (Threads Buffer): Fix usage of @kbd and @key.

	* buffers.texi (Select Buffer, Icomplete): Fix usage of @kbd and
	@key.

	* basic.texi (Inserting Text, Erasing, Arguments): Fix usage of
	@kbd and @key.

	* anti.texi (Antinews): Fix usage of @kbd and @key.

	* sending.texi (Mail Signature): Document signature variables used
	by Message mode.  (Bug#17308)

2014-04-22  Eli Zaretskii  <eliz@gnu.org>

	* buffers.texi (Uniquify): Clarify the default uniquification.

	* indent.texi (Tab Stops): Improve wording.

	* cmdargs.texi (General Variables): Improve docs of
	EMACSLOADPATH.  Index all the environment variables.
	(Misc Variables): Index all the environment variables.

2014-04-17  Paul Eggert  <eggert@cs.ucla.edu>

	* Makefile.in (infoclean): Be consistent about reporting failures.
	Do not fail merely because the info directory does not exist,
	but do fail if it exists and can't be cleaned.

2014-04-16  Eli Zaretskii  <eliz@gnu.org>

	* display.texi (Cursor Display): Explain better how to customize
	'blink-cursor-blinks'.

2014-04-07  Glenn Morris  <rgm@gnu.org>

	* trouble.texi (Checklist): Dribble files may contain passwords.

	* files.texi (Backup Names):
	* arevert-xtra.texi (Supporting additional buffers):
	Update for default values of some -function vars no longer being nil.
	(Supporting additional buffers):
	Update for buffer-stale-function also applying to file-buffers.

2014-03-28  Glenn Morris  <rgm@gnu.org>

	* custom.texi (Terminal Init): Mention term-file-aliases.

2014-03-26  Glenn Morris  <rgm@gnu.org>

	* ack.texi (Acknowledgments): Remove reference to obsolete file.

2014-03-22  Glenn Morris  <rgm@gnu.org>

	* help.texi (Help Files): Update C-h g description.

2014-03-16  Dmitry Gutov  <dgutov@yandex.ru>

	* programs.texi (Matching): Update the missed spot.  (Bug#17008)

2014-03-15  Dmitry Gutov  <dgutov@yandex.ru>

	* programs.texi (Matching): Update WRT to the new
	`blink-matching-paren' behavior.

2014-03-13  Paul Eggert  <eggert@cs.ucla.edu>

	* mule.texi (International, Language Environments): Update
	the list of language environments to what Emacs currently
	supports.  Add the full list to the index.  Suggest C-h L for
	details rather than trying to give very brief details here.

2014-03-12  Glenn Morris  <rgm@gnu.org>

	* cmdargs.texi (General Variables): Don't mention INCPATH,
	from the obsolete complete.el.

2014-03-12  Paul Eggert  <eggert@cs.ucla.edu>

	* mule.texi (International Chars): Adjust C-u C-x = description.
	Change it to match Emacs's current behavior.  Also, change the
	example to use ê instead of À, as the isolated grave accent in the
	latter's decomposition listing was confusingly transliterated to
	left single quote in the PDF version of the manual.

2014-03-12  Glenn Morris  <rgm@gnu.org>

	* misc.texi (Saving Emacs Sessions): Be briefer about desktop's
	handling of frames.

	* indent.texi (Indent Convenience): Mention electric-indent-local-mode.

2014-03-02  Xue Fuqiao  <xfq@gnu.org>

	* mark.texi (Mark):
	* killing.texi (Rectangles): Document `rectangle-mark-mode'.

2014-03-01  Glenn Morris  <rgm@gnu.org>

	* search.texi (Query Replace): Mention search-invisible.
	* text.texi (Outline Visibility): Mention search-invisible
	also affects query-replace.

2014-02-28  Xue Fuqiao  <xfq@gnu.org>

	* emacs.texi (Top):
	* programs.texi (Programs, Prettifying Symbols):
	Document `prettify-symbols-mode' and `global-prettify-symbols-mode'.

	* misc.texi (Saving Emacs Sessions):
	Document some new desktop user options.

2014-02-27  Xue Fuqiao  <xfq@gnu.org>

	* programs.texi (Basic Indent, Other C Commands):
	Fix the description of RET and `C-j'.

	* indent.texi (Indentation Commands): Move the description of
	`C-j' from here...
	* basic.texi (Inserting Text): ... to here.

2014-02-25  Glenn Morris  <rgm@gnu.org>

	* custom.texi (Terminal Init):
	Replace term-setup-hook with tty-setup-hook.

2014-02-23  Glenn Morris  <rgm@gnu.org>

	* rmail.texi (Rmail Inbox): Mention rmail-mbox-format.

2014-02-20  Glenn Morris  <rgm@gnu.org>

	* search.texi (Special Isearch): Mention invisible text.
	* text.texi (Outline Visibility): Mention `M-s i' in isearch.

2014-02-18  Glenn Morris  <rgm@gnu.org>

	* trouble.texi (Contributing) [WWW_GNU_ORG]: Link to
	gnu.org version of etc/CONTRIBUTE in html output.

	* misc.texi (Saving Emacs Sessions): Mention desktop-auto-save-timeout.

2014-02-17  Stefan Monnier  <monnier@iro.umontreal.ca>

	* programs.texi (Matching): Fix typo.

	* killing.texi (CUA Bindings): Document the new relationship between
	cua-mode and delete-selection mode.
	(CUA Bindings): Mention that rectangle mode can be used on its own.

2014-02-14  Glenn Morris  <rgm@gnu.org>

	* regs.texi (Configuration Registers): Update C-x r f binding.

2014-02-12  Glenn Morris  <rgm@gnu.org>

	* mini.texi (Completion Options): No longer mention icomplete,
	which has its own section now.
	* modes.texi (Minor Modes): Update Icomplete xref.

	* help.texi (Package Keywords): Mention describe-package buttons.

	* package.texi (Package Menu): Mention package-menu-filter.

2014-02-11  Lars Ingebrigtsen  <larsi@gnus.org>

	* text.texi (Editing Format Info): Use @samp for menus (bug#13736).

2014-02-09  Lars Ingebrigtsen  <larsi@gnus.org>

	* dired.texi (Hiding Subdirectories): Mention the node for
	deleting subdirectories (bug#11743).

2014-02-09  Glenn Morris  <rgm@gnu.org>

	* programs.texi (MixedCase Words): Rename node from "Glasses".
	Move Subword mode here from "Other C Commands" node.
	(Misc for Programs): Mention Superword mode.
	* emacs.texi: Update menu.

2014-02-08  Lars Ingebrigtsen  <larsi@gnus.org>

	* regs.texi (File Registers): Clarify metasyntactical variables
	(bug#13565).

	* search.texi (Search Case): Rearrange text slightly to make it
	obvious that `M-c' also toggles sensitivity if `case-fold-search'
	is nil (bug#14726).

	* frames.texi (Mouse Commands): Clarify `mouse-yank-at-click'
	(bug#16376).

2014-02-07  Glenn Morris  <rgm@gnu.org>

	* display.texi (Highlight Interactively):
	Mention hi-lock-auto-select-face.

	* anti.texi (Antinews): Fix typo.

	* ack.texi (Acknowledgments): No longer mention obsolete files.

2014-02-02  Glenn Morris  <rgm@gnu.org>

	* regs.texi (Registers): Mention previewing.

2014-01-29  Glenn Morris  <rgm@gnu.org>

	* killing.texi (Deletion): Mention cycle-spacing.

2014-01-28  Glenn Morris  <rgm@gnu.org>

	* text.texi (Fill Commands): Mention fill-single-char-nobreak-p.

	* indent.texi (Tab Stops): Updates for new tab-stop behavior.

2014-01-27  Glenn Morris  <rgm@gnu.org>

	* dired.texi (Misc Dired Features): Copyedits for hide-details.

	* buffers.texi (List Buffers): Tiny edit.

	* calendar.texi (Time Intervals): Update for files in ~/.emacs.d/.

2014-01-26  Glenn Morris  <rgm@gnu.org>

	* ack.texi (Acknowledgments):
	* programs.texi (Program Modes):
	Update for delphi.el -> opascal.el renaming.

	* misc.texi (Sorting): Add findex for reverse-region.

	* killing.texi (Deletion): Mention delete-duplicate-lines.

2014-01-24  Glenn Morris  <rgm@gnu.org>

	* ack.texi (Acknowledgments): No longer mention obsolete xesam.el,
	terminal.el.

	* files.texi (Interlocking): Copyedit.

2014-01-23  Glenn Morris  <rgm@gnu.org>

	* building.texi (Lisp Eval): Update prefix argument behavior
	of eval-expression, eval-last-sexp.

2014-01-17  Bastien Guerry  <bzg@gnu.org>

	* building.texi (Commands of GUD): Fix keybinding for `gud-break'.

2014-01-15  Glenn Morris  <rgm@gnu.org>

	* files.texi (File Conveniences):
	* misc.texi (EWW): Copyedits.

2014-01-10  Glenn Morris  <rgm@gnu.org>

	* emacs.texi (Distrib): Add donate URL.  Add anchor.

2014-01-10  Rüdiger Sonderfeld  <ruediger@c-plusplus.de>

	* dired.texi (Misc Dired Features): Document `dired-hide-details-mode',
	`dired-hide-details-hide-symlink-targets', and
	`dired-hide-details-hide-information-lines'.

2014-01-09  Rüdiger Sonderfeld  <ruediger@c-plusplus.de>

	* emacs.texi: Add EWW.
	* misc.texi (EWW): Document EWW.

2014-01-09  Glenn Morris  <rgm@gnu.org>

	* trouble.texi (Service): Refer to online service directory
	rather than etc/SERVICE.

2014-01-09  Rüdiger Sonderfeld  <ruediger@c-plusplus.de>

	* building.texi (Lisp Libraries): Document `load-prefer-newer'.

	* files.texi (File Conveniences): Document `image-next-frame',
	`image-previous-frame', `image-goto-frame',
	`image-increase-speed', `image-decrease-speed',
	`image-reverse-speed', and `image-reset-speed'.

2014-01-07  Bastien Guerry  <bzg@gnu.org>

	* buffers.texi (Buffers): Fix display of @math content by using
	nested braces.  (Bug#16389)

2014-01-07  Chong Yidong  <cyd@gnu.org>

	* search.texi (Special Isearch): Document C-x 8 RET in isearch.
	(Word Search): Document incremental word search changes.
	(Isearch Yank): Document M-s C-e with a prefix argument.

2014-01-07  Glenn Morris  <rgm@gnu.org>

	* cal-xtra.texi (Calendar Customizing):
	Mention calendar-day-header-array.

2013-12-28  Glenn Morris  <rgm@gnu.org>

	* trouble.texi (Understanding Bug Reporting): Brevity.

2013-12-27  Jarek Czekalski  <jarekczek@poczta.onet.pl>

	* mini.texi (Completion Options): Add a link to Shell Options.
	* misc.texi (Shell Mode): Move documentation of
	shell-completion-fignore from Shell Mode to Shell Options.

2013-12-26  João Távora  <joaotavora@gmail.com>

	* emacs.texi (Matching): Describe new features of Electric Pair mode.

2013-12-25  Chong Yidong  <cyd@gnu.org>

	* glossary.texi (Glossary): Define MULE in modern terms.

2013-12-25  Xue Fuqiao  <xfq.free@gmail.com>

	* files.texi (Diff Mode): Add an index.

2013-12-24  Xue Fuqiao  <xfq.free@gmail.com>

	* trouble.texi (Understanding Bug Reporting): Minor update.
	(Checklist): Fix a cross-reference.

2013-12-23  Xue Fuqiao  <xfq.free@gmail.com>

	* regs.texi (Bookmarks): Document `bookmark-default-file'.

	* misc.texi (Shell Mode): Add a cross-reference.

	* building.texi (Lisp Eval): Add an index.

2013-12-22  Glenn Morris  <rgm@gnu.org>

	* entering.texi (Entering Emacs): Typo fix.

	* calendar.texi (General Calendar):
	* rmail.texi (Rmail Scrolling): Use itemx where appropriate.

2013-12-22  Eli Zaretskii  <eliz@gnu.org>

	* regs.texi (Keyboard Macro Registers): Fix last change.

2013-12-22  Xue Fuqiao  <xfq.free@gmail.com>

	* search.texi (Special Isearch, Query Replace): Document negative
	argument of replacement commands.
	(Symbol Search): Document `isearch-forward-symbol-at-point'.

	* files.texi (File Conveniences): Document `image-next-file' and
	`image-previous-file'.

	* display.texi (Optional Mode Line): Fix an index.

	* regs.texi (File Registers): Document `kmacro-to-register'.

	* indent.texi (Tab Stops): Mention recent changes about `tab-stop-list'.

	* frames.texi (Scroll Bars): Document
	`scroll-bar-adjust-thumb-portion'.

2013-12-21  Chong Yidong  <cyd@gnu.org>

	* indent.texi (Indentation Commands): Document C-x TAB changes.

2013-12-20  Tassilo Horn  <tsdh@gnu.org>

	* calendar.texi, display.texi, help.texi, rmail.texi:
	Document `S-SPC' as alternative to scrolling down with `DEL'.

	* frames.texi: Document `toggle-frame-maximized' and
	`toggle-frame-fullscreen' with their respective keys.

	* buffers.texi: Document buffer name uniquification changes.

	* indent.texi: Document that `electric-indent-mode' is enabled by
	default.

	* display.texi (Cursor Display): Document `blink-cursor-blinks'.

	* buffers.texi: Update list-buffers "screenshot" to show Messages
	as major-mode.

	* entering.texi: Document `initial-buffer-choice' changes.

	* misc.texi (emacsclient Options): Document
	`initial-buffer-choice' changes.

	* help.texi: Document that `?' now also shows subcommands of
	prefix keys.

2013-12-17  Chong Yidong  <cyd@gnu.org>

	* killing.texi (Appending Kills): Note that append-next-kill can
	prepend the kill.

2013-12-12  Eli Zaretskii  <eliz@gnu.org>

	* mule.texi (File Name Coding): Document file-name encoding
	peculiarities on MS-Windows.

2013-12-12  Glenn Morris  <rgm@gnu.org>

	* emacs.texi: Sync direntry with info/dir version.

2013-12-08  Juanma Barranquero  <lekktu@gmail.com>

	* msdog.texi (Windows Keyboard): Fix typo.

2013-11-30  Glenn Morris  <rgm@gnu.org>

	* Makefile.in (distclean): Remove Makefile.

2013-11-29  Stefan Monnier  <monnier@iro.umontreal.ca>

	* buffers.texi (Icomplete): Rename from Iswitchb and
	rewrite accordingly.

2013-11-23  Glenn Morris  <rgm@gnu.org>

	* cmdargs.texi (General Variables):
	Empty elements in EMACSLOADPATH now mean the default load-path.

2013-11-21  Glenn Morris  <rgm@gnu.org>

	* cmdargs.texi (Action Arguments): Use path-separator with -L.

2013-11-04  Glenn Morris  <rgm@gnu.org>

	* cmdargs.texi (Action Arguments): Mention that `-L :...' appends.

2013-11-02  Glenn Morris  <rgm@gnu.org>

	* cmdargs.texi (Action Arguments): Clarify `-L' a bit.

2013-10-23  Glenn Morris  <rgm@gnu.org>

	* files.texi, glossary.texi, killing.texi, search.texi, sending.texi:
	Nuke @refill.

	* Makefile.in (install-dvi, install-html, install-pdf)
	(install-ps, uninstall-dvi, uninstall-html, uninstall-ps)
	(uninstall-pdf): Quote entities that might contain whitespace.

2013-10-20  Xue Fuqiao  <xfq.free@gmail.com>

	* custom.texi (Init Syntax, Terminal Init, Terminal Init):
	Remove @refill.

2013-10-13  Glenn Morris  <rgm@gnu.org>

	* ack.texi (Acknowledgments): Comment out old alpha stuff.

2013-10-13  Xue Fuqiao  <xfq.free@gmail.com>

	* calendar.texi (Special Diary Entries): Remove @refill.

2013-10-13  Glenn Morris  <rgm@gnu.org>

	* display.texi (Text Scale): Update text-scale-adjust details.

	* ack.texi (Acknowledgments):
	* emacs.texi (Acknowledgments): Use accented form of some names.

2013-10-08  Eli Zaretskii  <eliz@gnu.org>

	* ack.texi (Acknowledgments): Fix spelling of Hrvoje Nikšić's
	name.  (Bug#15557)

	Support menus on text-mode terminals.
	* screen.texi (Menu Bar): Adapt to TTY menus.

	* frames.texi (Frames): Mention menu support on text terminals.

	* files.texi (Visiting): Mention the "File" menu-bar menu.

	* display.texi (Standard Faces): Mention TTY faces for menus.

2013-10-06  Xue Fuqiao  <xfq.free@gmail.com>

	* cal-xtra.texi (Calendar Customizing, Diary Display): Remove @refill.

2013-09-29  Xue Fuqiao  <xfq.free@gmail.com>

	* fortran-xtra.texi (Fortran Abbrev): Remove @refill.

2013-09-26  Xue Fuqiao  <xfq.free@gmail.com>

	* dired.texi (Flagging Many Files): Use @emph instead of @strong.

	* emacs.texi (Intro): Minor cleanup.

2013-09-22  Xue Fuqiao  <xfq.free@gmail.com>

	* fixit.texi (Transpose, Fixing Case): Remove @refill.

2013-09-21  Xue Fuqiao  <xfq.free@gmail.com>

	* maintaining.texi (VC Directory Commands): Add keybinding for
	vc-log-incoming in vc-dir.
	(Log Buffer): Use @emph instead of @strong.

2013-09-12  Xue Fuqiao  <xfq.free@gmail.com>

	* text.texi (Enriched Justification): Explain values of default-justification.

2013-09-04  Xue Fuqiao  <xfq.free@gmail.com>

	* maintaining.texi (VC Ignore): Mention `vc-ignore' with prefix argument.

2013-08-31  Ulrich Müller  <ulm@gentoo.org>

	* xresources.texi (Motif Resources):
	Rename from LessTif Resources.  Update xrefs.  (Bug#15145)
	* emacs.texi: Update menu.

2013-08-28  Paul Eggert  <eggert@cs.ucla.edu>

	* Makefile.in (SHELL): Now @SHELL@, not /bin/sh,
	for portability to hosts where /bin/sh has problems.

2013-08-17  Xue Fuqiao  <xfq.free@gmail.com>

	* text.texi (Enriched Justification): Minor fixes.

2013-08-14  Xue Fuqiao  <xfq.free@gmail.com>

	* files.texi (Filesets): Add an index.

2013-08-12  Glenn Morris  <rgm@gnu.org>

	* macos.texi (GNUstep Support):
	* trouble.texi (Checklist, Contributing, Service):
	Avoid mailto: in html output.

	* Makefile.in (prefix, datarootdir, datadir, PACKAGE_TARNAME)
	(docdir, dvidir, htmldir, pdfdir, psdir, GZIP_PROG, INSTALL)
	(INSTALL_DATA): New, set by configure.
	(HTML_OPTS, DVI_TARGETS, HTML_TARGETS, PDF_TARGETS, PS_TARGETS):
	New variables.
	(.SUFFIXES): Add .ps and .dvi.
	(.dvi.ps): New suffix rule.
	(dvi, html, pdf, ps): Use *_TARGETS variables.
	(emacs.ps, emacs-xtra.ps): Remove explicit rules.
	(emacs.html): Use HTML_OPTS.
	(clean): Use DVI_TARGETS, HTML_TARGETS, PDF_TARGETS, PS_TARGETS.
	(.PHONY): install-dvi, install-html, install-pdf, install-ps,
	install-doc, uninstall-dvi, uninstall-html, uninstall-pdf,
	uninstall-ps, and uninstall-doc.
	(install-dvi, install-html, install-pdf, install-ps, install-doc)
	(uninstall-dvi, uninstall-html, uninstall-ps, uninstall-pdf)
	(uninstall-doc): New rules.

2013-07-31  Eli Zaretskii  <eliz@gnu.org>

	* emacs.texi (Top): Remove menu item for the removed "Disabling
	Multibyte" node.

2013-07-31  Xue Fuqiao  <xfq.free@gmail.com>

	* rmail.texi (Rmail Coding): Move here from mule.texi.

	* custom.texi (Specifying File Variables): Fix cross-references.

	* mule.texi (Unibyte Mode): Fix cross-references.
	(Disabling Multibyte): Remove.

	* macos.texi (Mac / GNUstep Basics): Mention `ns-alternate-modifier'.

	* cal-xtra.texi (Advanced Calendar/Diary Usage): Update menu.
	(Mayan Calendar): Move here from calendar.texi.
	* emacs.texi (Top): Update menu.

2013-07-30  Xue Fuqiao  <xfq.free@gmail.com>

	* emacs.texi (Top): Add menu entry.

	* maintaining.texi (VC Ignore): New node.  Document vc-ignore.
	(VC Directory Commands): Add vc-dir-ignore.

2013-07-28  Xue Fuqiao  <xfq.free@gmail.com>

	* glossary.texi (Glossary): Add some entries.

2013-07-27  Xue Fuqiao  <xfq.free@gmail.com>

	* maintaining.texi (VC Directory Commands): Mention `D' and `L' in
	vc-dir.  (Bug#14948)

2013-07-26  Eli Zaretskii  <eliz@gnu.org>

	* display.texi (Fringes): Document the variable fringe-mode.
	(Bug#14946)

2013-07-03  Glenn Morris  <rgm@gnu.org>

	* maintaining.texi (EDE): Fix cross-reference.

	* programs.texi (Program Modes): Fix emacs-xtra reference.

	* help.texi (Misc Help): Index describe-syntax.

2013-06-29  Eli Zaretskii  <eliz@gnu.org>

	* basic.texi (Moving Point): Document visual-order-cursor-movement
	and its effect on right-char and left-char.

2013-06-28  Glenn Morris  <rgm@gnu.org>

	* ack.texi (Acknowledgments): Small update.

2013-06-19  Glenn Morris  <rgm@gnu.org>

	* Makefile.in (dist): Edit more configure variables.
	Try to check that we do not miss any in future.

2013-06-12  Xue Fuqiao  <xfq.free@gmail.com>

	* vc1-xtra.texi (Revision Tags): Add a cross reference.
	(CVS Options): Fix the default value of `vc-cvs-stay-local'.

2013-06-11  Glenn Morris  <rgm@gnu.org>

	* maintaining.texi (VC Directory Commands): Copyedit.
	(Branches): Put back milder version of pre 2013-06-07 text.

2013-06-07  Xue Fuqiao  <xfq.free@gmail.com>

	* maintaining.texi (Branches): Remove text copied from other sources.

2013-06-05  Alan Mackenzie  <acm@muc.de>

	* search.texi (Isearch Scroll): Rename to "Not Exiting Isearch".
	(Not Exiting Isearch): Document new user option
	`isearch-allow-prefix'.  (Bug#9706)

2013-06-03  Juri Linkov  <juri@jurta.org>

	* display.texi (Highlight Interactively): Add global keybindings
	with the key prefix `M-s h'.  Document old command `highlight-phrase'.
	Document new command `highlight-symbol-at-point'.

2013-06-02  Xue Fuqiao  <xfq.free@gmail.com>

	* maintaining.texi (Branches): Add motivations for branching.
	(VC Mode Line): Fix typo.
	(VC Directory Commands): Mention `vc-dir-hide-up-to-date' with
	prefix argument.

2013-06-02  Michael Albinus  <michael.albinus@gmx.de>

	* cmdargs.texi (General Variables): Use "unix:path=/dev/null" as
	dummy value for $DBUS_SESSION_BUS_ADDRESS.  It also suppresses
	autolaunching of the D-Bus session bus.

2013-06-01  Glenn Morris  <rgm@gnu.org>

	* programs.texi (Semantic): Fix typo.

2013-05-30  Xue Fuqiao  <xfq.free@gmail.com>

	* maintaining.texi (Types of Log File): Supplement some
	information of change log files.

2013-05-15  Juri Linkov  <juri@jurta.org>

	* search.texi (Repeat Isearch): Mention key `RET' to finish
	editing the string.  (Bug#13348)

2013-05-14  Glenn Morris  <rgm@gnu.org>

	* ack.texi (Acknowledgments): Don't mention obsolete sup-mouse.el.

2013-05-09  Glenn Morris  <rgm@gnu.org>

	* sending.texi (Mail Sending): Fix typo.

	* windows.texi (Change Window): Fix typo.

	* custom.texi (Changing a Variable): Fix typo.

	* trouble.texi (Contributing): Remove obsolete info re pretesters.

2013-05-05  Paul Eggert  <eggert@cs.ucla.edu>

	`write-region-inhibit-fsync' defaults to noninteractive (Bug#14273).
	* cmdargs.texi (Initial Options):
	* files.texi (Customize Save): Document this.

2013-05-04  Glenn Morris  <rgm@gnu.org>

	* calendar.texi (Importing Diary): Mention diary-from-outlook-function.

2013-03-17  Paul Eggert  <eggert@cs.ucla.edu>

	doc: convert some TeX accents to UTF-8
	* ack.texi (Acknowledgments):
	* emacs.texi (Acknowledgments):
	Convert some TeX accents (e.g., '@l{}') to UTF-8 (e.g., 'ł').
	Apparently the TeX accents cause problems when generating gnu.org
	web pages, e.g., @l{} is rendered as '/l' on
	<http://www.gnu.org/software/emacs/manual/html_node/
	emacs/Acknowledgments.html>.

2013-03-16  Glenn Morris  <rgm@gnu.org>

	* emacs.texi (Top): Add some stuff specific to www.gnu.org.

2013-03-04  Paul Eggert  <eggert@cs.ucla.edu>

	Prefer UTF-8 for documentation.
	With GNU Texinfo 5.0, this generates nicer-looking info files,
	since they can use curly quotes.  With older Texinfo it doesn't matter.
	* ack.texi, cal-xtra.texi, calendar.texi, emacs-xtra.texi, emacs.texi:
	Switch from Latin-1 to UTF-8.

2013-02-28  Bastien Guerry  <bzg@gnu.org>

	* xresources.texi (GTK resources): Fix broken link.

2013-02-25  Eli Zaretskii  <eliz@gnu.org>

	* files.texi (Interlocking): Don't refer to symlinks as the
	exclusive means of locking files.

2013-02-22  Glenn Morris  <rgm@gnu.org>

	* ack.texi (Acknowledgments):
	* emacs.texi (Acknowledgments): Small updates.

2013-02-21  Glenn Morris  <rgm@gnu.org>

	* files.texi (File Conveniences): Not just GIFs can be animated.

2013-02-13  Glenn Morris  <rgm@gnu.org>

	* ack.texi (Acknowledgments): Don't mention yow any more.

2013-02-13  Paul Eggert  <eggert@cs.ucla.edu>

	* cmdargs.texi (General Variables):
	Fix TMPDIR documentation to match the code's behavior.

2013-02-10  Glenn Morris  <rgm@gnu.org>

	* trouble.texi (Checklist): Update bug keybinding.

2013-02-09  Eli Zaretskii  <eliz@gnu.org>

	* msdog.texi (Text and Binary): Delete the description of
	file-name-buffer-file-type-alist.

2013-01-19  Paul Eggert  <eggert@cs.ucla.edu>

	* trouble.texi (Crashing): Suggest -p for newer addr2line.  (Bug#13445)
	Without it, I don't see function names.  Older addr2line
	implementations will die out sooner or later, so tailor the
	first suggestion to recent addr2line, with a followup about
	older ones.

2013-01-19  Glenn Morris  <rgm@gnu.org>

	* custom.texi (Directory Variables): Fix paren typo.

	* trouble.texi (Crashing): Not all addr2line have -p.  (Bug#13445)

	* custom.texi (Custom Themes): Fix typo.

2013-01-07  Bastien Guerry  <bzg@gnu.org>

	* help.texi (Apropos): Document `apropos-user-option' and update
	the doc for `apropos-variable'.

2013-01-05  Glenn Morris  <rgm@gnu.org>

	* text.texi (HTML Mode): Remove deleted nxml C-RET binding.

2012-12-21  Glenn Morris  <rgm@gnu.org>

	* emacs-xtra.texi (copying): The FSF does not sell copies of this.
	Simply include doclicense.

2012-12-21  Chong Yidong  <cyd@gnu.org>

	* frames.texi (Mouse Commands): Fix description of the effect of
	mouse dragging (Bug#13049).

2012-12-15  Juri Linkov  <juri@jurta.org>

	* misc.texi (Recursive Edit): Add a link to "Query Replace".
	(Bug#13181)

2012-12-10  Dani Moncayo  <dmoncayo@gmail.com>

	* killing.texi (Deletion): Doc fix (Bug#12748).

2012-12-06  Paul Eggert  <eggert@cs.ucla.edu>

	* doclicense.texi, gpl.texi: Update to latest version from FSF.
	These are just minor editorial changes.

2012-12-06  Juanma Barranquero  <lekktu@gmail.com>

	* vc1-xtra.texi (General VC Options): Remove obsolete reference
	to `vc-path'.

2012-12-03  Chong Yidong  <cyd@gnu.org>

	* custom.texi (Init Rebinding): kbd is now a function (Bug#13052).

2012-12-02  Kevin Ryde  <user42@zip.com.au>

	* maintaining.texi (Tag Syntax): Mention (defvar foo) handling.

2012-12-01  Kevin Ryde  <user42@zip.com.au>

	* maintaining.texi (Tag Syntax): Mention Perl's "use constant".

2012-11-24  Paul Eggert  <eggert@cs.ucla.edu>

	* doclicense.texi, gpl.texi: Update to latest version from FSF.
	These are just minor editorial changes.

2012-11-21  Dani Moncayo  <dmoncayo@gmail.com>

	* display.texi (Auto Scrolling): Fix some inaccuracies, plus
	clarifications (Bug#12865).
	(Horizontal Scrolling): Clarifications.

2012-11-18  Dani Moncayo  <dmoncayo@gmail.com>

	* mark.texi (Disabled Transient Mark): Doc fixes (Bug#12746).

2012-11-16  Eli Zaretskii  <eliz@gnu.org>

	* trouble.texi (Crashing): Add information about MS-Windows and
	the emacs_backtrace.txt file.  (Bug#12908)

2012-11-13  Chong Yidong  <cyd@gnu.org>

	* building.texi (Multithreaded Debugging): gdb-stopped-hooks is
	actually named gdb-stopped-functions.

2012-11-13  Glenn Morris  <rgm@gnu.org>

	* misc.texi (Single Shell): Mention async-shell-command-buffer.

2012-11-10  Glenn Morris  <rgm@gnu.org>

	* misc.texi (Terminal emulator): Rename `term-face' to `term'.

	* emacs.texi (Acknowledgments): Add profiler author.
	* ack.texi (Acknowledgments): Add some recent contributions.

2012-11-10  Chong Yidong  <cyd@gnu.org>

	* files.texi (Diff Mode): Doc fixes for
	diff-delete-trailing-whitespace (Bug#12831).

	* trouble.texi (Crashing): Copyedits.

2012-11-10  Glenn Morris  <rgm@gnu.org>

	* files.texi (Diff Mode): Trailing whitespace updates.

2012-11-10  Chong Yidong  <cyd@gnu.org>

	* misc.texi (Terminal emulator): Document Term mode faces.

	* mini.texi (Basic Minibuffer): New node.  Document
	minibuffer-electric-default-mode.

	* display.texi (Visual Line Mode): Fix index entry.

	* buffers.texi (Several Buffers): List Buffer Menu command anmes,
	and index the keybindings.  Document tabulated-list-sort.
	(Kill Buffer): Capitalize Buffer Menu.

	* trouble.texi (Memory Full): Capitalize Buffer Menu.

2012-11-10  Eli Zaretskii  <eliz@gnu.org>

	* display.texi (Auto Scrolling): Clarify that scroll-step is
	ignored when scroll-conservatively is set to a non-zero value.
	(Bug#12801)

2012-11-10  Chong Yidong  <cyd@gnu.org>

	* dired.texi (Dired Updating): Doc fix (Bug#11744).

2012-10-30  Michael Albinus  <michael.albinus@gmx.de>

	* trouble.texi (Known Problems): Mention command `debbugs-gnu-usertags'.

2012-10-29  Chong Yidong  <cyd@gnu.org>

	* dired.texi (Shell Commands in Dired): Document changes to the
	dired-do-async-shell-command.

2012-10-28  Glenn Morris  <rgm@gnu.org>

	* ack.texi (Acknowledgments): Mention gv.el.

2012-10-27  Bastien Guerry  <bzg@gnu.org>

	* screen.texi (Menu Bar): Fix typo.

2012-10-27  Chong Yidong  <cyd@gnu.org>

	* frames.texi (Mouse Avoidance): Mention new variable
	mouse-avoidance-banish-position.

	* programs.texi (Which Function): Which Function mode now works in
	all major modes by default.

	* mule.texi (Recognize Coding): Remove an unreferenced vindex.

	* files.texi (Misc File Ops): Symbolic links on Windows only work
	on Vista and later.

	* building.texi (Compilation): Document compilation-always-kill.

	* search.texi (Symbol Search): New node.

	* package.texi (Package Menu): Document the "new" status.

	* windows.texi (Window Choice): Don't refer to the obsolete
	special-display feature.

2012-10-24  Chong Yidong  <cyd@gnu.org>

	* mule.texi (Text Coding): set-buffer-file-coding-system can now
	be invoked from the mode line.

	* dired.texi (Dired Deletion, Marks vs Flags): Document Emacs 24.3
	changes to the mark and unmark commands.
	(Comparison in Dired): Document chages to dired-diff.  Remove M-=,
	which is no longer bound to dired-backup-diff.

2012-10-23  Bastien Guerry  <bzg@gnu.org>

	* text.texi (Org Authoring): Use a comma after @ref to avoid the
	insertion of a period in the Info output.

2012-10-23  Stefan Monnier  <monnier@iro.umontreal.ca>

	* custom.texi (Hooks): Clarify that -hooks is deprecated.

2012-10-23  Chong Yidong  <cyd@gnu.org>

	* kmacro.texi (Edit Keyboard Macro): Fix typo.

2012-10-18  Dani Moncayo  <dmoncayo@gmail.com>

	* mini.texi (Completion Options): Fix off-by-one error.  (Bug#12644)

2012-10-17  Glenn Morris  <rgm@gnu.org>

	* mini.texi (Repetition): Further copyedit.

2012-10-17  Dani Moncayo  <dmoncayo@gmail.com>

	* mini.texi (Repetition): Copyedit.

2012-10-16  Juri Linkov  <juri@jurta.org>

	* search.texi (Query Replace): Document multi-buffer replacement
	keys.  (Bug#12655)

	* maintaining.texi (Tags Search): Change link "Replace" to
	"Query Replace".

2012-10-13  Chong Yidong  <cyd@gnu.org>

	* files.texi (File Conveniences): ImageMagick enabled by default.

2012-10-10  Dani Moncayo  <dmoncayo@gmail.com>

	* basic.texi (Arguments): Fix typos.

2012-10-08  Glenn Morris  <rgm@gnu.org>

	* cal-xtra.texi (Calendar Customizing): Mention calendar-month-header.

	* calendar.texi (Writing Calendar Files): Mention cal-html-holidays.

2012-10-06  Glenn Morris  <rgm@gnu.org>

	* calendar.texi (Writing Calendar Files): Tweak week descriptions.
	Mention cal-tex-cursor-week2-summary.

2012-10-06  Chong Yidong  <cyd@gnu.org>

	* mini.texi (Passwords): Fix typo.

2012-10-02  Glenn Morris  <rgm@gnu.org>

	* maintaining.texi (VC Directory Commands):
	Remove duplicate `q' entry.  (Bug#12553)

2012-09-30  Chong Yidong  <cyd@gnu.org>

	* killing.texi (Rectangles): Document copy-rectangle-as-kill.

	* search.texi (Special Isearch): Document the lax space search
	feature and M-s SPC.
	(Regexp Search): Move main search-whitespace-regexp description to
	Special Isearch.
	(Replace): Document replace-lax-whitespace.

	* basic.texi (Position Info): Document C-u M-=.
	(Moving Point): Document move-to-column.

	* display.texi (Useless Whitespace): Add delete-trailing-lines.

	* misc.texi (emacsclient Options): Document the effect of
	initial-buffer-choice on client frames.  Document server-auth-dir.
	Do not document server-host, which is bad security practice.

	* building.texi (Lisp Libraries): Docstring lookups can trigger
	autoloading.  Document help-enable-auto-load.

	* mini.texi (Yes or No Prompts): New node.

	* ack.texi (Acknowledgments): Remove obsolete packages.

2012-09-27  Glenn Morris  <rgm@gnu.org>

	* cal-xtra.texi (Advanced Calendar/Diary Usage):
	Rename the section to be more general.
	* emacs.texi: Update menu.

2012-09-23  Chong Yidong  <cyd@gnu.org>

	* buffers.texi (Misc Buffer): Replace toggle-read-only with
	read-only-mode.

	* files.texi (Visiting): Likewise.

2012-09-22  Paul Eggert  <eggert@cs.ucla.edu>

	* trouble.texi (Crashing): Document ulimit -c.

2012-09-21  Paul Eggert  <eggert@cs.ucla.edu>

	* trouble.texi (Crashing): Document addr2line.

2012-09-19  Tassilo Horn  <tsdh@gnu.org>

	* misc.texi (DocView Slicing): Document new slice from
	BoundingBox feature.

2012-09-19  Chong Yidong  <cyd@gnu.org>

	* killing.texi (Yanking): Minor clarification (Bug#12469).

2012-09-17  Chong Yidong  <cyd@gnu.org>

	* building.texi (GDB User Interface Layout): Remove reference to
	removed variable gdb-use-separate-io-buffer (Bug#12454).

2012-09-08  Jambunathan K  <kjambunathan@gmail.com>

	* regs.texi (Text Registers): `C-x r +' can now be used instead of
	M-x append-to-register.  New option `register-separator'.
	(Number Registers): Mention that `C-x r +' is polymorphic.

2012-09-07  Chong Yidong  <cyd@gnu.org>

	* windows.texi (Window Choice): Don't mention obsolete
	display-buffer-reuse-frames.

2012-09-04  Paul Eggert  <eggert@cs.ucla.edu>

	Give more-useful info on a fatal error (Bug#12328).
	* trouble.texi (Crashing): New section, documenting this.

2012-08-24  Michael Albinus  <michael.albinus@gmx.de>

	* cmdargs.texi (General Variables):
	Setting $DBUS_SESSION_BUS_ADDRESS to a dummy value suppresses
	connections to the D-Bus session bus.  (Bug#12112)

2012-08-14  Eli Zaretskii  <eliz@gnu.org>

	* building.texi (Debugger Operation): Correct and improve
	documentation of the GUD Tooltip mode.

2012-07-31  Chong Yidong  <cyd@gnu.org>

	* emacs.texi: Fix ISBN (Bug#12080).

2012-08-05  Chong Yidong  <cyd@gnu.org>

	* display.texi (Faces): Document frame-background-mode (Bug#7774).

	* custom.texi (Face Customization): Move discussion of face
	inheritance here, from Faces section.

2012-07-28  Eli Zaretskii  <eliz@gnu.org>

	* frames.texi (Mouse Commands): Fix the description of mouse-2.
	(Bug#11958)

2012-07-19  Chong Yidong  <cyd@gnu.org>

	* emacs.texi: Update ISBN.

2012-07-17  Chong Yidong  <cyd@gnu.org>

	* basic.texi (Inserting Text): Replace ucs-insert with
	insert-char.  Provide more details of input.

	* mule.texi (International Chars, Input Methods): Likewise.

2012-07-13  Chong Yidong  <cyd@gnu.org>

	* custom.texi (Examining): Update C-h v message.

	* buffers.texi (Misc Buffer): Document view-read-only.

2012-07-07  Chong Yidong  <cyd@gnu.org>

	* custom.texi (Init File): Index site-lisp (Bug#11435).

2012-07-06  Chong Yidong  <cyd@gnu.org>

	* emacs.texi: Re-order top-level menu to correspond to logical
	order, to avoid makeinfo warnings.

	* ack.texi (Acknowledgments): Note new python.el.

2012-06-29  Chong Yidong  <cyd@gnu.org>

	* maintaining.texi (Basic VC Editing, VC Pull, Merging):
	* basic.texi (Erasing, Basic Undo): Fix markup.

2012-06-29  Glenn Morris  <rgm@gnu.org>

	* fixit.texi (Undo): Grammar fixes.  (Bug#11779)

2012-06-29  Michael Witten  <mfwitten@gmail.com>  (tiny change)

	* fixit.texi (Undo): Fix typo.  (Bug#11775)

2012-06-27  Glenn Morris  <rgm@gnu.org>

	* ack.texi (Acknowledgments): Tiny update.

2012-06-21  Glenn Morris  <rgm@gnu.org>

	* Makefile.in: Rename infodir to buildinfodir throughout.  (Bug#11737)

2012-06-17  Chong Yidong  <cyd@gnu.org>

	* emacs.texi: Remove urlcolor setting.  Update ISBN and edition number.

	* anti.texi:
	* building.texi:
	* cmdargs.texi:
	* custom.texi:
	* display.texi:
	* files.texi:
	* frames.texi:
	* glossary.texi:
	* misc.texi:
	* mule.texi:
	* programs.texi:
	* sending.texi:
	* text.texi: Copyedits to avoid underfull/overfull in 7x9 manual.

2012-06-06  Michael Albinus  <michael.albinus@gmx.de>

	* custom.texi (Directory Variables): Mention enable-remote-dir-locals.

2012-05-28  Glenn Morris  <rgm@gnu.org>

	* ack.texi, building.texi, calendar.texi, custom.texi:
	* maintaining.texi, text.texi: Use @LaTeX rather than La@TeX.

2012-05-27  Glenn Morris  <rgm@gnu.org>

	* emacs.texi: Simplify following removal of node pointers.

	* ack.texi, anti.texi, basic.texi, buffers.texi, building.texi:
	* cmdargs.texi, commands.texi, display.texi, emacs.texi:
	* entering.texi, files.texi, fixit.texi, frames.texi, glossary.texi:
	* gnu.texi, help.texi, indent.texi, killing.texi, kmacro.texi:
	* m-x.texi, macos.texi, maintaining.texi, mark.texi, mini.texi:
	* misc.texi, modes.texi, msdog.texi, mule.texi, programs.texi:
	* regs.texi, screen.texi, search.texi, text.texi, trouble.texi:
	* windows.texi, xresources.texi: Nuke hand-written node pointers.

2012-05-22  Glenn Morris  <rgm@gnu.org>

	* emacs.texi (Acknowledgments): Add another contributor.

2012-05-12  Glenn Morris  <rgm@gnu.org>

	* Makefile.in (MKDIR_P): New, set by configure.
	(mkinfodir): Use $MKDIR_P.

2012-05-10  Glenn Morris  <rgm@gnu.org>

	* mule.texi (Disabling Multibyte): Replace the obsolete "unibyte: t"
	with "coding: raw-text".

	* files.texi (Interlocking): Mention create-lockfiles option.

2012-05-09  Chong Yidong  <cyd@gnu.org>

	* frames.texi (Mouse References, Mouse Commands): Fix index
	entries (Bug#11362).

2012-05-05  Glenn Morris  <rgm@gnu.org>

	* custom.texi (Customization Groups, Custom Themes, Examining):
	Improve page breaks.

	* rmail.texi (Rmail Display): Use example rather than smallexample.

	* calendar.texi: Convert inforefs to refs.

	* dired.texi (Dired Enter): Improve page break.

	* abbrevs.texi (Abbrev Concepts): Copyedits.

	* maintaining.texi (Registering, Tag Syntax):
	Tweak line and page breaks.

	* programs.texi (Programs, Electric C): Copyedits.
	(Program Modes): Add xref to Fortran.
	(Left Margin Paren): Remove what was (oddly enough) the only use
	of defvar in the entire Emacs manual.
	(Hungry Delete): Remove footnote about ancient Emacs version.
	(Other C Commands): Use example rather than smallexample.

	* text.texi (Pages, Filling, Foldout, Org Mode, HTML Mode)
	(Nroff Mode, Enriched Indentation, Table Rows and Columns):
	Tweak line and page breaks.

	* modes.texi (Major Modes, Minor Modes): Reword to improve page-breaks.
	(Major Modes): Use example rather than smallexample.

	* mule.texi (Output Coding): Reword to improve page-breaks.

	* frames.texi (Fonts): Tweak line and page breaks.
	Use example rather than smallexample.  Change cross-reference.
	(Text-Only Mouse): Fix xref.

	* buffers.texi (Buffers, Kill Buffer, Several Buffers)
	(Indirect Buffers): Tweak line- and page-breaks.

	* fixit.texi (Fixit, Undo): Reword to improve page-breaks.

2012-05-04  Glenn Morris  <rgm@gnu.org>

	* Makefile.in (INFO_EXT, INFO_OPTS): New, set by configure.
	(info, infoclean): Use $INFO_EXT.
	($(infodir)/emacs$(INFO_EXT)): Use $INFO_EXT and $INFO_OPT.
	* makefile.w32-in (INFO_EXT, INFO_OPTS): New.
	(INFO_TARGETS): Use $INFO_EXT.
	($(infodir)/emacs$(INFO_EXT)): Use $INFO_EXT and $INFO_OPT, and -o.

2012-05-02  Glenn Morris  <rgm@gnu.org>

	* emacs.texi (@copying): Only print EDITION in the TeX version.

	* search.texi (Regexp Search): Just say "Emacs".

	* display.texi (Auto Scrolling):
	Reword to avoid repetition and improve page break.

	* xresources.texi (Resources):
	* mule.texi (Language Environments):
	* misc.texi (Amusements):
	* maintaining.texi (VC Change Log):
	* frames.texi (Fonts):
	* custom.texi (Specifying File Variables, Minibuffer Maps):
	* cmdargs.texi (Initial Options):
	* building.texi (Flymake):
	Reword to remove/reduce some overly long/short lines.

2012-04-27  Glenn Morris  <rgm@gnu.org>

	* emacs.texi: Some fixes for detailed menu.

	* emacs.texi: Add "et al." to authors.

	* ack.texi, basic.texi, buffers.texi, building.texi:
	* calendar.texi, cmdargs.texi, commands.texi, custom.texi:
	* dired.texi, display.texi, emerge-xtra.texi, files.texi:
	* fortran-xtra.texi, help.texi, kmacro.texi, mini.texi, misc.texi:
	* msdog-xtra.texi, picture-xtra.texi, programs.texi, rmail.texi:
	* search.texi, trouble.texi, windows.texi:
	Use Texinfo recommended convention for quotes+punctuation.

2012-04-27  Eli Zaretskii  <eliz@gnu.org>

	* mule.texi (Bidirectional Editing): Improve indexing.
	Minor wording tweaks.

2012-04-15  Chong Yidong  <cyd@gnu.org>

	* misc.texi (emacsclient Options): More clarifications.

2012-04-15  Glenn Morris  <rgm@gnu.org>

	* msdog.texi (Windows Printing): It doesn't set printer-name.

	* mule.texi (Language Environments): Move font info to "Fontsets".
	(Fontsets): Move intlfonts etc here from "Language Environments".
	Copyedits.
	(Defining Fontsets, Modifying Fontsets, Undisplayable Characters)
	(Unibyte Mode, Charsets, Bidirectional Editing): Copyedits.

2012-04-15  Chong Yidong  <cyd@gnu.org>

	* glossary.texi (Glossary): Standardize on "text terminal"
	terminology.  All callers changed.

	* misc.texi (emacsclient Options): Document "client frame" concept
	and its effect on C-x C-c more carefully.

2012-04-15  Glenn Morris  <rgm@gnu.org>

	* frames.texi (Scroll Bars):
	* glossary.texi (Glossary): Use consistent case for "X Window System".

	* mule.texi (Select Input Method, Coding Systems):
	State command names in kbd tables.
	(Recognize Coding): Add cross-ref.
	(Output Coding): Don't mention message mode in particular.
	(Text Coding, Communication Coding, File Name Coding, Terminal Coding):
	Copyedits.

2012-04-14  Glenn Morris  <rgm@gnu.org>

	* mule.texi (Select Input Method, Coding Systems, Recognize Coding):
	Copyedits.
	(Coding Systems): Mac OS X apparently uses newlines for EOL.
	(Recognize Coding): Remove old auto-coding-regexp-alist example.
	auto-coding-functions does not override coding: tags.
	Remove rmail-decode-mime-charset; it no longer has any effect.

2012-04-14  Chong Yidong  <cyd@gnu.org>

	* custom.texi (Creating Custom Themes): Add reference to Custom
	Themes node in Lisp manual.

2012-04-14  Glenn Morris  <rgm@gnu.org>

	* mule.texi (International): Copyedits.
	(International Chars): Update C-x = example output.
	(Disabling Multibyte): Rename from "Enabling Multibyte".
	Clarify what "unibyte: t" does, and mode-line description.
	(Unibyte Mode): Update for "Disabling Multibyte" node name change.
	Use Texinfo recommended convention for quotes+punctuation.
	(Language Environments): Copyedits.
	(Input Methods): Copyedits.  Use "^" for the postfix example,
	because it is less confusing inside Info's `quotes'.

	* custom.texi (Specifying File Variables): Fix "unibyte" description.
	Update for "Disabling Multibyte" node name change.
	* emacs.texi: Update for "Disabling Multibyte" node name change.

	* abbrevs.texi, arevert-xtra.texi, buffers.texi, building.texi:
	* cmdargs.texi, custom.texi, entering.texi, files.texi, frames.texi:
	* glossary.texi, help.texi, macos.texi, maintaining.texi, mini.texi:
	* misc.texi, package.texi, programs.texi, screen.texi, search.texi:
	* sending.texi, text.texi, trouble.texi:
	Use @file for buffers, per the Texinfo manual.

	* entering.texi (Entering Emacs):
	Do not mention initial-buffer-choice = t.

	* misc.texi (Gnus Startup): Use @env for environment variables.

	* Makefile.in: Replace non-portable use of $< in ordinary rules.

2012-04-12  Glenn Morris  <rgm@gnu.org>

	* ack.texi (Acknowledgments): Don't mention obsolete mailpost.el.

2012-04-07  Glenn Morris  <rgm@gnu.org>

	* emacsver.texi (EMACSVER): Bump version to 24.1.50.

2012-04-05  Glenn Morris  <rgm@gnu.org>

	* glossary.texi (Glossary): Use anchors for internal cross-references.

2012-04-04  Glenn Morris  <rgm@gnu.org>

	* glossary.texi (Glossary): Copyedits.
	Use Texinfo-recommended convention for quotes and punctuation.
	Comment out a few specialized (Rmail) items.
	New items: Bidirectional Text, Client, Directory Local Variable,
	File Local Variable, Package, Server, Theme, Trash Can.

2012-04-03  Chong Yidong  <cyd@gnu.org>

	* sending.texi (Mail Misc): Fix an index entry.

2012-04-02  Eli Zaretskii  <eliz@gnu.org>

	* msdog.texi (Windows Startup): Add description of emacsclient
	operation under -c and -t on MS-Windows.

	* misc.texi (emacsclient Options): Add cross-reference to "Windows
	Startup".  (Bug#11091)

2012-04-02  Dani Moncayo  <dmoncayo@gmail.com>

	* custom.texi (Changing a Variable): Fix example.

2012-04-01  Eli Zaretskii  <eliz@gnu.org>

	* misc.texi (emacsclient Options): More clarifications about -t
	and -c on MS-Windows.  (Bug#11091)

2012-03-31  Eli Zaretskii  <eliz@gnu.org>

	* misc.texi (emacsclient Options): Document peculiarities of new
	frame creation on MS-Windows under -c or -t options.  (Bug#11091)

2012-03-30  Chong Yidong  <cyd@gnu.org>

	* files.texi (File Conveniences): Clarify Imagemagick discussion.

2012-03-22  Glenn Morris  <rgm@gnu.org>

	* dired.texi (Operating on Files): Fix dired-recursive-copies default.

2012-03-17  Chong Yidong  <cyd@gnu.org>

	* package.texi (Package Installation): Document use of
	package-initialize in init file.

2012-03-16  Glenn Morris  <rgm@gnu.org>

	* help.texi (Language Help):
	* mule.texi (International Chars):
	etc/HELLO is for character demonstration.

2012-03-15  Dani Moncayo  <dmoncayo@gmail.com>

	* dired.texi (Shell Commands in Dired): Fix typo.

2012-03-04  Chong Yidong  <cyd@gnu.org>

	* killing.texi (Clipboard): Document clipboard manager.

2012-02-29  Glenn Morris  <rgm@gnu.org>

	* ack.texi (Acknowledgments): Use @Tex{} in more places.

	* emacs.texi, help.texi, text.texi: Use "" quotes in menus.

	* dired.texi, emacs.texi: Use @code{} in menus when appropriate.

2012-02-28  Glenn Morris  <rgm@gnu.org>

	* custom.texi, display.texi, emacs.texi, files.texi:
	* msdog-xtra.texi, msdog.texi, vc-xtra.texi:
	Standardize possessive apostrophe usage.

2012-02-25  Jan Djärv  <jan.h.d@swipnet.se>

	* macos.texi (Mac / GNUstep Customization): Remove text about
	ns-find-file and ns-drag-file (Bug#5855, Bug#10050).

2012-02-25  Dani Moncayo  <dmoncayo@gmail.com>

	* buffers.texi (Select Buffer): Mention that saving in a new file
	name can switch to a different major mode.

2012-02-23  Glenn Morris  <rgm@gnu.org>

	* mini.texi (Minibuffer File, Completion Options, Repetition):
	Copyedits.
	(Completion Example): Other M-x au* commands may be defined.
	(Completion Styles): Mention emacs21 and completion-category-overrides.

	* msdog.texi (Text and Binary, ls in Lisp, Windows HOME)
	(Windows Keyboard, Windows Mouse, Windows Processes)
	(Windows Printing, Windows Misc): Copyedits.
	(ls in Lisp): Update switches list.

	* msdog-xtra.texi (MS-DOS Display): Update list-colors-display xref.
	Update dos-mode* function names.
	(MS-DOS Printing, MS-DOS and MULE): Copyedits.
	(MS-DOS Processes): Add xref to main ls-lisp section.

	* ack.texi (Acknowledgments): Mention smie.

2012-02-22  Glenn Morris  <rgm@gnu.org>

	* macos.texi: Copyedits.  Fix @key/@kbd usage.
	(Mac / GNUstep Basics): Don't mention the panels, since the next
	section covers them.
	(Mac / GNUstep Customization): Merge some panel info from previous.

2012-02-21  Glenn Morris  <rgm@gnu.org>

	* emerge-xtra.texi (Emerge, Submodes of Emerge, Combining in Emerge):
	Small fixes.

	* emacs-xtra.texi: Picture mode is no longer a chapter.

	* picture-xtra.texi (Basic Picture): C-a does get remapped.

	* ack.texi (Acknowledgments): Small changes, including resorting,
	and removal of things no longer distributed.

2012-02-20  Glenn Morris  <rgm@gnu.org>

	* emacs.texi (Top, Preface): Small rephrasings.
	(menu, detailmenu): Update entries, and reformat some descriptions.
	* building.texi, display.texi, emacs-xtra.texi, files.texi:
	* frames.texi, kmacro.texi, msdog.texi, programs.texi, text.texi:
	Reformat some menu descriptions.

	* ack.texi (Acknowledgments): More updates.

	* emacs.texi (Acknowledgments): Add several names from ack.texi,
	and from Author: headers.
	(Distrib): Small updates.

2012-02-18  Glenn Morris  <rgm@gnu.org>

	* ack.texi (Acknowledgments): Add xref to Org manual.

	* rmail.texi: Copyedits.  Use 'mail composition buffer' in place
	of '*mail*', since Message does not call it that.
	(Rmail Reply): Rename rmail-dont-reply-to-names.
	\\`info- no longer handled specially.
	Update for rmail-enable-mime-composing.
	Don't mention 'm' for replies.
	Don't mention rmail-mail-new-frame and canceling, since it does
	not work for Message at the moment.

	* cal-xtra.texi: Copyedits.

	* emacs-xtra.texi: Set encoding to ISO-8859-1.

2012-02-17  Glenn Morris  <rgm@gnu.org>

	* maintaining.texi (Old Revisions): Fix cross-refs to Ediff manual.

	* ack.texi (Acknowledgments): Mention Gnulib.

	* ack.texi, calendar.texi, cal-xtra.texi: Use "Bahá'í".

	* calendar.texi: Misc small changes, including updating the dates
	of examples.

2012-02-16  Glenn Morris  <rgm@gnu.org>

	* calendar.texi: Misc small changes.

	* vc1-xtra.texi (VC Delete/Rename, CVS Options):
	* cal-xtra.texi (Diary Display): Fix TeX cross-refs to other manuals.

	* dired-xtra.texi (Subdir Switches): Small fixes.

	* fortran-xtra.texi: Tiny changes and some adjustments to line breaks.

2012-02-15  Glenn Morris  <rgm@gnu.org>

	* sending.texi (Mail Sending): smtpmail-auth-credentials was removed.

2012-02-12  Glenn Morris  <rgm@gnu.org>

	* ack.texi (Acknowledgments):
	* emacs.texi (Acknowledgments): Updates for new files in 24.1.

2012-02-10  Glenn Morris  <rgm@gnu.org>

	* mini.texi (Minibuffer Edit): Mention minibuffer-inactive-mode.

	* programs.texi (Misc for Programs): Mention electric-layout-mode.

2012-02-09  Glenn Morris  <rgm@gnu.org>

	* buffers.texi (Misc Buffer): M-x info does not seem to require a
	buffer switch after M-x rename-uniquely.

	* trouble.texi (Checklist): Mention C-c m in report-emacs-bug.

2012-02-09  Jay Belanger  <jay.p.belanger@gmail.com>

	* text.texi (Org Mode): Fix typo.

2012-02-08  Glenn Morris  <rgm@gnu.org>

	* ack.texi (Acknowledgments): Update emacs-lock info.

	* rmail.texi (Rmail Display): Mention rmail-epa-decrypt.

	* text.texi (LaTeX Editing): Mention latex-electric-env-pair-mode.

2012-02-07  Glenn Morris  <rgm@gnu.org>

	* files.texi (File Conveniences): Mention ImageMagick images.

2012-02-05  Glenn Morris  <rgm@gnu.org>

	* trouble.texi (Checklist): Mention debug-on-event.

	* maintaining.texi (Maintaining): Add cross-ref to ERT.

2012-02-04  Glenn Morris  <rgm@gnu.org>

	* macos.texi (Customization options specific to Mac OS / GNUstep):
	New subsection.

	* display.texi (Colors): Mention list-colors-sort.

	* files.texi (File Conveniences): Mention image animation.

2012-01-31  Chong Yidong  <cyd@gnu.org>

	* windows.texi (Split Window): C-mouse-2 doesn't work on GTK+
	scroll bars (Bug#10666).

2012-01-28  Chong Yidong  <cyd@gnu.org>

	* files.texi (Filesets): Fix typos.

	* display.texi (Faces): Add xref to Colors node.

2012-01-27  Dani Moncayo  <dmoncayo@gmail.com>

	* buffers.texi (Select Buffer): Clarify explanation of switching
	to new buffers.  Fix description of next-buffer and
	previous-buffer (Bug#10334).
	(Misc Buffer): Add xref to View Mode.

	* text.texi (Fill Commands): Fix description of
	sentence-end-double-space.

2012-01-23  Chong Yidong  <cyd@gnu.org>

	* anti.texi (Antinews): Add Emacs 23 antinews.

2012-01-16  Volker Sobek  <reklov@live.com>  (tiny change)

	* programs.texi (Comment Commands): Typo (bug#10514).

2012-01-15  Chong Yidong  <cyd@gnu.org>

	* xresources.texi (X Resources): Describe GTK+ case first.
	(Resources): Don't use borderWidth as an example, since it doesn't
	work with GTK+.
	(Table of Resources): Clarify role of several resources, including
	the Emacs 24 behavior of cursorBlink etc.
	(Face Resources): Node deleted.  Recommend using Customize
	instead.  Add paragraph to `Table of Resources' node summarizing
	how to use X resources for changing faces.
	(Lucid Resources): Rewrite, omitting description of font names,
	referring to the Fonts node instead.
	(LessTif Resources): Copyedits.
	(GTK resources): Rewrite, describing the difference between gtk2
	and gtk3.
	(GTK Resource Basics): New node.
	(GTK Widget Names, GTK Names in Emacs): Rewrite.
	(GTK styles): Just refer to Fonts node for GTK font format.

	* display.texi (Faces): Document the cursor face.

2012-01-14  Chong Yidong  <cyd@gnu.org>

	* cmdargs.texi (Action Arguments): No need to mention EMACSLOADPATH.
	(General Variables): Add xref to Lisp Libraries.
	(Initial Options): Copyedits.
	(Resume Arguments): Node deleted; emacs.bash/csh are obsolete.
	(Environment): Clarify what getenv does.
	(General Variables): Clarify EMACSPATH etc.  Emacs does not assume
	light backgrounds on xterms.
	(Misc Variables): TEMP and TMP are not Windows-specific.
	(Display X): Copyedits.
	(Colors X): -bd does nothing for GTK.
	(Icons X): Gnome 3 doesn't use taskbars.

	* misc.texi (Shell): Document exec-path here.

	* rmail.texi (Movemail): Add xref for exec-path.

2012-01-13  Glenn Morris  <rgm@gnu.org>

	* dired.texi (Dired and Find): Clarify find-ls-options.

2012-01-09  Chong Yidong  <cyd@gnu.org>

	* custom.texi (Custom Themes): Switch custom-safe-themes to use
	SHA-256.

2012-01-07  Chong Yidong  <cyd@gnu.org>

	* display.texi (Useless Whitespace): Add Whitespace mode.

	* custom.texi (Hooks): Discuss how to disable minor modes.

	* files.texi (Diff Mode): Discuss diff-auto-refine-mode
	(Bug#10309).  Discuss use of Whitespace mode (Bug#10300).

	* trouble.texi (Lossage): Refer to Bugs node for problems.
	(DEL Does Not Delete): Don't use "usual erasure key" teminology.
	(Screen Garbled): Don't refer to terminal "manufacturers".
	(Total Frustration): Node deleted.  Eliza is documented in
	Amusements now.
	(Known Problems): More info about using the bug tracker.
	Mention debbugs package.
	(Bug Criteria): Copyedits.
	(Understanding Bug Reporting): Mention emacs -Q.

2012-01-06  Chong Yidong  <cyd@gnu.org>

	* custom.texi (Specifying File Variables): The mode: keyword
	doesn't have to be first anymore.  Add example of specifying minor
	modes.
	(Directory Variables): Simplify example.  Mention application to
	non-file buffers.
	(Disabling): Use "initialization file" terminology.
	(Init Examples): Fix hook example.

2012-01-06  Eli Zaretskii  <eliz@gnu.org>

	* cmdargs.texi (MS-Windows Registry): Shorten the index entry.
	(Bug#10422)
	Move the stuff about resources to xresources.texi.

	* xresources.texi (Resources): Move information about setting X
	resources in the Registry from cmdargs.texi.  Make the index entry
	be similar to the one in cmdargs.texi.

2012-01-05  Chong Yidong  <cyd@gnu.org>

	* custom.texi (Customization Groups): Update example.
	(Browsing Custom): Document the new search field.
	(Changing a Variable): Update example for Emacs 24 changes.
	Document Custom-set and Custom-save commands.
	(Face Customization): Document Emacs 24 changes.  De-document
	modify-face.
	(Specific Customization): Mention customize-variable.
	(Custom Themes): Add customize-themes, custom-theme-load-path,
	custom-theme-directory, and describe-theme.
	(Creating Custom Themes): New node.
	(Examining): Mention M-:.

	* package.texi (Packages): Fix typo.

2012-01-03  Chong Yidong  <cyd@gnu.org>

	* misc.texi (Single Shell): Don't document Lisp usage of
	shell-command.  Tidy up discussion of synchronicity.  Add index
	entries for async-shell-command.
	(Interactive Shell): Note that M-x shell uses shell-file-name.
	Note change in behavior in Emacs 24.
	(Shell Mode): Shell mode now uses completion-at-point.
	(Shell Prompts): Emphasize that comint-use-prompt-regexp isn't the
	default method for recognizing prompts nowadays.
	(Shell Ring): Add xref to Minibuffer History.
	(Directory Tracking): Explain Dirtrack mode in more detail.
	(Term Mode): Fix index entries.
	(Paging in Term): Merge into Term Mode.
	(Serial Terminal, Emacs Server, emacsclient Options): Copyedits.
	(Printing): Fix xref.  State default of lpr-switches.
	(PostScript): Remove obsolete sentence.  Omit description of
	non-interactive behaviors.
	(Hyperlinking): Improve description.
	(Browse-URL): Using compose-mail for mailto URLs is the default.
	Document browse-url-mailto-function.
	(Goto Address mode): Add index entries.  Add xref to Browse-URL.
	(FFAP): FFAP is not a minor mode.
	(Amusements): M-x lm was renamed to M-x landmark.
	Document nato-region.

2012-01-01  Chong Yidong  <cyd@gnu.org>

	* misc.texi (Gnus, Buffers of Gnus): Copyedits.
	(Gnus Startup): Note that the system might not be set up for news.
	Describe group levels more clearly.
	(Gnus Group Buffer, Gnus Summary Buffer): New nodes, split from
	Summary of Gnus.
	(Document View): Copyedits.  Move zoom commads to DocView
	Navigation node.
	(DocView Navigation, DocView Searching, DocView Slicing)
	(DocView Conversion): Nodes renamed from Navigation, etc.

	* sending.texi (Mail Sending): Add message-kill-buffer-on-exit.

2011-12-31  Eli Zaretskii  <eliz@gnu.org>

	* basic.texi (Moving Point): Fix the description of C-n and C-p.
	(Bug#10380)

2011-12-30  Chong Yidong  <cyd@gnu.org>

	* sending.texi (Sending Mail): Document initial mail buffer name,
	and changed multiple mail buffer behavior.
	(Mail Format): Put the example at the top of the section.
	(Mail Headers): Move discussion of "From" to the top.
	(Mail Sending): Document sendmail-query-once.
	(Citing Mail): Make it less Rmail-specific.

2011-12-29  Chong Yidong  <cyd@gnu.org>

	* text.texi (Org Mode): Copyedits.  Refer to Outline Format for
	example.  Add index entries.
	(Org Organizer, Org Authoring): Nodes renamed.  Copyedits.

2011-12-26  Chong Yidong  <cyd@gnu.org>

	* dired.texi (Dired Enter, Misc Dired Features):
	Document dired-use-ls-dired changes.  Mention quit-window.
	(Dired Navigation): Add index entries.
	(Dired Visiting): Fix View Mode xref.
	(Marks vs Flags): Prefer C-/ binding for undo.
	(Subdirectories in Dired): Add xrefs.
	(Misc Dired Features): Document some Emacs 24 changes.  Add index
	entries.

	* abbrevs.texi (Abbrev Concepts): No need to mention abbrev-mode
	variable, since it is explained in Minor Modes node.
	(Defining Abbrevs): Copyedits.
	(Expanding Abbrevs): State default of abbrev-all-caps.  Prefer the
	C-/ binding for undo.
	(Dabbrev Customization): Add xrefs for case-fold-search and
	case-replace.

	* dired-xtra.texi (Subdir Switches): Add xref.

	* maintaining.texi (VC Directory Commands): Mention quit-window.

2011-12-25  Chong Yidong  <cyd@gnu.org>

	* maintaining.texi (Tags): Mention Semantic.
	(Create Tags Table, Etags Regexps): Copyedits.
	(Find Tag): Mention minibuffer completion.
	(List Tags): Mention completion-at-point.  Completion is actually
	available in M-x list-tags.

	* vc1-xtra.texi (VC Delete/Rename): Rename from Renaming and VC.
	Document vc-delete-file.

	* files.texi (Misc File Ops): Mention vc-delete-file.

	* programs.texi (Symbol Completion): Mention completion-at-point
	explicitly.

2011-12-22  Chong Yidong  <cyd@gnu.org>

	* maintaining.texi (Change Log Commands): Don't specially mention
	vc-update-change-log which is CVS-only.

	* vc1-xtra.texi (Version Headers): Note that these are for
	Subversion, CVS, etc. only.
	(General VC Options): De-document vc-keep-workfiles.
	Fix RCS-isms.

2011-12-22  Eli Zaretskii  <eliz@gnu.org>

	* building.texi (Debugger Operation): Fix a typo: "@end iftext"
	should be @end iftex".

2011-12-21  Chong Yidong  <cyd@gnu.org>

	* maintaining.texi (Advanced C-x v v): Use fileset terminology.
	(VC With A Merging VCS, VC Change Log): Add xref to VC Pull node.
	(VC Pull): Mention vc-log-incoming.
	(Log Buffer): Add CVS/RCS only disclaimer.

	* vc1-xtra.texi (Remote Repositories): Update introduction.
	(Local Version Control): Node deleted (obsolete with DVCSes).
	(Remote Repositories, Version Backups): Node deleted.
	Move documentation of vc-cvs-stay-local to CVS Options.
	(CVS Options): Reduce verbosity of description of obscure CVS
	locking feature.
	(Making Revision Tags, Revision Tag Caveats): Merge into Revision
	Tags node.
	(Revision Tags): Move under Miscellaneous VC subsection.
	(Change Logs and VC): Note that this is wrong for DVCSs.
	De-document log entry manipulating features.
	(Renaming and VC): Describe how it works on modern VCSes.

	* files.texi (Misc File Ops): Mention vc-rename-file.

	* programs.texi (Custom C Indent): Add index entries.

2011-12-20  Alan Mackenzie  <acm@muc.de>

	* programs.texi (Motion in C): Update the description of C-M-a and
	C-M-e, they now DTRT in enclosing scopes.
	(Custom C Indent): Add @dfn{guessing} of the indentation style.

2011-12-20  Chong Yidong  <cyd@gnu.org>

	* maintaining.texi (VCS Concepts): Add "working tree" terminology.
	(Old Revisions): Use it.
	(VCS Repositories): Add "distributed" terminology.
	(Log Buffer): Remove duplicate description
	about changesets.  Fix "current VC fileset" ambiguity.
	(Multi-User Branching): Node deleted.
	(Branches, Switching Branches): Discuss decentralized version
	control systems.
	(VC Pull): New node.
	(Merging): Document merging on decentralized systems.
	(Creating Branches): Note that this is specific to CVS and related
	systems.

2011-12-19  Chong Yidong  <cyd@gnu.org>

	* maintaining.texi (VCS Merging, VCS Changesets): Index entries.
	(VC Mode Line): Add index entry for "version control status".
	(VC Undo): Use vc-revert instead of its vc-revert-buffer alias.
	Document vc-revert-show-diff.  De-document vc-rollback.
	(VC Directory Mode): Rewrite introduction.  Move prefix arg
	documentation here from VC Directory Buffer node.
	(VC Directory Buffer): Use a decentralized VCS example.
	(VC Directory Commands): Use a table.  Remove material duplicated
	in previous nodes on multi-file VC filsets.

2011-12-17  Chong Yidong  <cyd@gnu.org>

	* maintaining.texi (VCS Concepts): Make "revision" terminology
	less CVS-specific.
	(VC With A Merging VCS, VC With A Locking VCS): Add xref to
	Registering node.
	(Secondary VC Commands): Delete.  Promote subnodes.
	(Log Buffer): Add command name for C-c C-c.  Fix the name of the
	log buffer.  Add index entries.
	(VCS Changesets, Types of Log File, VC With A Merging VCS):
	Use "commit" terminology.
	(Old Revisions): Move it to just before VC Change Log.  "Tag" here
	doesn't refer to tags tables.  Note other possible forms of the
	revision ID.  C-x v = does not save.
	(Registering): Note similarity to C-x v v action.  Fix description
	of how backends are chosen.  De-document vc-default-init-revision.
	(VC Change Log): Document C-x v l in VC-Dir buffer.  Document RET
	in root log buffers.

2011-12-16  Chong Yidong  <cyd@gnu.org>

	* maintaining.texi (Version Control Systems): Drop Meta-CVS.
	(Basic VC Editing): Remove redundant descriptions.
	(VC With A Merging VCS): Make description more general instead of
	CVS-specific.
	(VC With A Locking VCS): Use VC fileset terminology.

2011-12-12  Chong Yidong  <cyd@gnu.org>

	* building.texi (Executing Lisp): Fix xref for C-M-x.
	(Lisp Libraries): Add xref to node explaining `load' in Lisp
	manual.  Note that load-path is not customizable.
	(Lisp Eval): Note that listed commands are available globally.
	Explain the meaning of "defun" in the C-M-x context.
	(Lisp Interaction): Copyedits.
	(External Lisp): Fix name of inferior Lisp buffer.
	Mention Scheme.
	(Compilation): Define "inferior process".

2011-12-10  Eli Zaretskii  <eliz@gnu.org>

	* msdog.texi (Windows Fonts): Document how to force GDI font
	backend on MS-Windows.

2011-12-10  Chong Yidong  <cyd@gnu.org>

	* building.texi (Compilation): Say what the -k flag to make does.
	Move subprocess discussion to Compilation Shell.
	(Compilation Mode): Add xref for grep, occur, and mouse
	references.  Define "locus".
	(Grep Searching): Use @command.
	(Debuggers, Commands of GUD, GDB Graphical Interface):
	Clarify intro.
	(Starting GUD): Clarify how arguments are specified.
	(Debugger Operation): Index entry for "GUD interaction buffer",
	and move basic description here from Commands of GUD node.
	(GDB User Interface Layout): Copyedits.
	(Source Buffers): Remove gdb-find-source-frame, which is not in
	gdb-mi.el.
	(Other GDB Buffers): Remove gdb-use-separate-io-buffer and
	toggle-gdb-all-registers, which are not in gdb-mi.el.
	Don't re-document GUD interaction buffers.

	* programs.texi (Symbol Completion): M-TAB can now use Semantic.
	(Semantic): Add cindex entries for Semantic.

2011-12-06  Chong Yidong  <cyd@gnu.org>

	* programs.texi (Man Page): Clarify how to use Man-switches.
	Don't bother documenting Man-fontify-manpage-flag.
	(Lisp Doc): Add xref to Name Help node.
	(Hideshow): Add cindex.  Mention role of ellipses, and default
	value of hs-isearch-open.  Don't bother documenting
	hs-special-modes-alist.
	(Symbol Completion): Add kindex for C-M-i.  Don't recommend
	changing the window manager binding of M-TAB.

2011-12-05  Chong Yidong  <cyd@gnu.org>

	* programs.texi (Comment Commands): Fix description of for M-; on
	blank lines.  Move documentation of comment-region here.
	(Multi-Line Comments): Clarify the role of comment-multi-line.
	Refer to Comment Commands for comment-region doc.
	(Options for Comments): Refer to Multi-Line Comments for
	comment-multi-line doc, instead of duplicating it.  Fix default
	values of comment-padding and comment-start-skip.

2011-12-04  Chong Yidong  <cyd@gnu.org>

	* programs.texi (Program Modes): Mention modes that are not
	included with Emacs.  Fix references to other manuals for tex.
	Add index entry for backward-delete-char-untabify.
	Mention prog-mode-hook.
	(Which Function): Use "global minor mode" terminology.
	(Basic Indent, Multi-line Indent): Refer to previous descriptions
	in Indentation chapter to avoid duplication.
	(Expressions): Copyedit.
	(Matching): Document Electric Pair mode.

	* ack.texi (Acknowledgments):
	* rmail.texi (Movemail, Other Mailbox Formats):
	* frames.texi (Frames): Don't capitalize "Unix".

2011-12-04  Chong Yidong  <cyd@gnu.org>

	* text.texi (Nroff Mode): Mention what nroff is.
	(Text Based Tables, Table Recognition): Don't say "Table mode"
	since it's not a major or minor mode.
	(Text Based Tables): Reduce the size of the example.
	(Table Definition): Clarify definitions.
	(Table Creation): Add key table.
	(Cell Commands): Use kbd for commands.
	(Table Rows and Columns): Combine nodes Row Commands and Column
	Commands.
	(Fixed Width Mode): Node deleted; contents moved to parent.
	(Table Conversion): Shorten example.
	(Measuring Tables): Merge into Table Misc.

2011-12-03  Chong Yidong  <cyd@gnu.org>

	* text.texi (TeX Mode): Mention AUCTeX package.
	(TeX Editing): Add xref to documentation for Occur.
	(LaTeX Editing): Add xref to Completion node.
	(TeX Print): Fix description of tex-directory.
	(Enriched Text): Rename from Formatted Text.  Make this node and
	its subnodes less verbose, since text/enriched files are
	practically unused.
	(Enriched Mode): Rename from Requesting Formatted Text.
	(Format Colors): Node deleted.
	(Enriched Faces): Rename from Format Faces.  Describe commands
	for applying colors too.
	(Forcing Enriched Mode): Node deleted; merged into Enriched Mode.

	* frames.texi (Menu Mouse Clicks): Tweak description of C-Mouse-2.

	* display.texi (Colors): New node.

	* cmdargs.texi (Colors X):
	* xresources.texi (GTK styles):
	* custom.texi (Face Customization): Reference it.

	* glossary.texi (Glossary): Remove "formatted text" and "WYSIWYG".
	Link to Fill Commands for Justification entry.

2011-12-03  Eli Zaretskii  <eliz@gnu.org>

	* display.texi (Auto Scrolling): More accurate description of what
	scroll-*-aggressively does, including the effect of non-zero
	margin.  Fix "i.e." markup.

2011-12-02  Chong Yidong  <cyd@gnu.org>

	* text.texi (Pages): Mention how formfeed chars are displayed.
	(Auto Fill): Note convention for calling auto-fill-mode from Lisp.
	Describe adaptive filling more precisely.
	(Fill Commands): Note that filling removes excess whitespace.
	(Text Mode): Note auto-mode-alist entries for Text mode.  TAB is
	now bound to indent-for-tab-command in Text mode.
	(Outline Mode): Copyedits.
	(Outline Visibility): Note that Reveal mode is a buffer-local
	minor mode.

	* modes.texi (Major Modes): Move note about checking major-mode in
	a hook function here, from Text mode.

2011-11-28  Chong Yidong  <cyd@gnu.org>

	* text.texi (Words): Add xref to Position Info.
	(Paragraphs): Add xref to Regexps.

	* indent.texi (Indentation): Rewrite introduction.  Move table to
	Indentation Commands node.
	(Indentation Commands): Add index entries to table.  Copyedits.
	(Tab Stops, Just Spaces): Copyedits.
	(Indent Convenience): New node.  Document electric-indent-mode.

	* programs.texi (Basic Indent):
	* windows.texi (Pop Up Window): Fix kindex entry.

2011-11-28  Chong Yidong  <cyd@gnu.org>

	* modes.texi (Major Modes): Move major-mode variable doc here from
	Choosing Modes.  Document describe-mode.  Document prog-mode-hook
	and text-mode-hook.  Add example of using hooks.
	(Minor Modes): Document behavior of mode command calls from Lisp.
	Note that setting the mode variable using Customize will DTRT.
	(Choosing Modes): Add example of setting a minor mode using a
	local variable.

2011-11-27  Chong Yidong  <cyd@gnu.org>

	* frames.texi (Creating Frames): Move frame parameter example to
	Frame Parameters node.
	(Frame Commands): C-x 5 o does not warp the mouse by default.
	(Fonts): Add more GTK-style properties; also, they should be
	capitalized.
	(Special Buffer Frames): Node deleted; special-display is on the
	way out.
	(Frame Parameters): Example moved here from Creating Frames.
	Clarify that default-frame-alist affects the initial frame too.
	Delete auto-raise-mode and auto-lower-mode.
	(Wheeled Mice): Node deleted.  Content moved to Mouse Commands.
	(Dialog Boxes): Delete x-gtk-use-old-file-dialog.

	* windows.texi (Window Choice): Add xref to Lisp manual for
	special-display-*.

2011-11-26  Eli Zaretskii  <eliz@gnu.org>

	* display.texi (Text Display): Update the description,
	cross-references, and indexing related to display of control
	characters and raw bytes.

2011-11-25  Chong Yidong  <cyd@gnu.org>

	* frames.texi (Frames): Rewrite introduction.
	(Mouse Commands): Default for mouse-drag-copy-region is now t.
	Mouse-3 does not copy to kill ring by default.  DEL does not
	behave specially for mouse commands any more.
	(Mouse References): Document mouse-1-click-follows-link more
	thoroughly.
	(Menu Mouse Clicks): Move footnote to the main text and add xref
	to Init Rebinding node.
	(Mode Line Mouse): Mouse-3 on the mode-line does not bury buffer.

	* files.texi (Visiting): `C-x 5 f' works on ttys too.

2011-11-24  Juanma Barranquero  <lekktu@gmail.com>

	* display.texi (Font Lock): Fix typo.

2011-11-24  Glenn Morris  <rgm@gnu.org>

	* rmail.texi (Rmail Output):
	Mention rmail-automatic-folder-directives.  (Bug#9657)

2011-11-21  Chong Yidong  <cyd@gnu.org>

	* mark.texi (Global Mark Ring): Fix description of global mark
	ring (Bug#10032).

2011-11-20  Juanma Barranquero  <lekktu@gmail.com>

	* msdog.texi (Windows Fonts): Fix typo.

2011-11-17  Glenn Morris  <rgm@gnu.org>

	* regs.texi (Bookmarks): Small fixes related to saving.  (Bug#10058)

2011-11-16  Juanma Barranquero  <lekktu@gmail.com>

	* killing.texi (Rectangles):
	* misc.texi (Document View):
	* modes.texi (Choosing Modes):
	* msdog.texi (Windows Fonts):
	* regs.texi (Rectangle Registers):
	* search.texi (Isearch Yank): Fix typos.

2011-11-06  Chong Yidong  <cyd@gnu.org>

	* windows.texi (Basic Window): Add xref to Cursor Display.
	(Split Window): Document negative arg for splitting commands.
	(Other Window): Document mouse-1 in text area of window.
	(Change Window): Don't mention window attributes, since they
	aren't defined.  C-x 1 can't be used with minibuffer windows.
	Windows are no longer auto-deleted.
	(Window Choice): Add xref to Choosing Window in Lisp manual.
	(Window Convenience): Note that windmove disables shift-selection.
	Move M-x compare-windows here from Other Window node.

	* custom.texi (Mouse Buttons):
	* search.texi (Isearch Scroll):
	* windows.texi (Split Window): Use new names split-window-below
	and split-window-right.

2011-10-26  Juanma Barranquero  <lekktu@gmail.com>

	* emacs.texi (Top): Fix typo.

2011-10-25  Glenn Morris  <rgm@gnu.org>

	* abbrevs.texi (Saving Abbrevs):
	quietly-read-abbrev-file is not a command.  (Bug#9866)

2011-10-24  Chong Yidong  <cyd@gnu.org>

	* display.texi (Scrolling): Document scroll-up-line and
	scroll-down-line.  Document scroll-command property.
	(Recentering): New node, split off from Scrolling.

2011-10-23  Chong Yidong  <cyd@gnu.org>

	* frames.texi (Scroll Bars): GTK uses right scroll bars now.
	(Tool Bars): Copyedits.

	* buffers.texi (Misc Buffer): Don't mention vc-toggle-read-only.

2011-10-22  Chong Yidong  <cyd@gnu.org>

	* windows.texi (Displaying Buffers): Fix broken lispref link.

2011-10-22  Chong Yidong  <cyd@gnu.org>

	* mini.texi (Minibuffer Exit): Rename from Strict Completion.
	Move confirm-nonexistent-file-or-buffer discussion here.

	* files.texi (File Names, Visiting): Move detailed discussion of
	minibuffer confirmation to Minibuffer Exit.

	* buffers.texi (Buffers): Tweak mention of mail buffer name.
	(Select Buffer): Move confirmation discussion to Minibuffer Exit.

2011-10-21  Chong Yidong  <cyd@gnu.org>

	* files.texi (File Names, Visiting, Interlocking): Copyedits.
	(Backup Copying): backup-by-copying-when-mismatch is now t.
	(Customize Save): Fix description of require-final-newline.
	(Reverting): Note that revert-buffer can't be undone.  Mention VC.
	(Auto Save Control): Clarify.
	(File Archives): Add 7z.
	(Remote Files): ange-ftp-make-backup-files defaults to nil.

	* arevert-xtra.texi (Autorevert): Copyedits.

2011-10-20  Chong Yidong  <cyd@gnu.org>

	* custom.texi (Hooks, Init Examples):
	* display.texi (Font Lock):
	* fixit.texi (Spelling):
	* rmail.texi (Rmail Display): Minor mode function with no arg now
	enables it.

	* fixit.texi (Spelling): Fix description of inline completion.

2011-10-19  Chong Yidong  <cyd@gnu.org>

	* search.texi (Repeat Isearch, Error in Isearch): Add kindex
	entries.
	(Isearch Yank): Document isearch-yank-pop.
	(Isearch Scroll): Refer to C-l instead of unbound `recenter'.
	(Other Repeating Search): Document Occur Edit mode.

2011-10-18  Chong Yidong  <cyd@gnu.org>

	* display.texi (Fringes): Move overflow-newline-into-fringe here,
	from Line Truncation node.
	(Standard Faces): Note that only the background of the cursor face
	has an effect.
	(Cursor Display): Fix descriptions of cursor face
	and bar cursor blinking.
	(Text Display): Document nobreak-char-display more clearly.
	(Line Truncation): Add xref to Split Window node.
	(Display Custom): Don't bother documenting baud-rate or
	no-redraw-on-reenter.

	* search.texi (Slow Isearch): Node removed.

2011-10-18  Glenn Morris  <rgm@gnu.org>

	* maintaining.texi (Registering): Remove vc-initial-comment.  (Bug#9745)

2011-10-18  Chong Yidong  <cyd@gnu.org>

	* display.texi (Faces): Simplify discussion.  Move documentation
	of list-faces-display here, from Standard Faces node.
	Note special role of `default' background.
	(Standard Faces): Note special role of `default' background.
	Note that region face may be taken fom GTK.  Add xref to Text Display.
	(Text Scale): Rename from "Temporary Face Changes".
	Callers changed.  Don't bother documenting variable-pitch-mode.
	(Font Lock): Copyedits.  Remove font-lock-maximum-size.
	(Useless Whitespace): Simplify description of
	delete-trailing-whitespace.  Note active region case.
	(Text Display): Fix description of escape-glyph face assignment.
	Remove unibye mode discussion.  Update some parts for Unicode.
	Move glyphless chars documentation to Lisp manual.

	* frames.texi (Tooltips): Document x-gtk-use-system-tooltips.

2011-10-15  Chong Yidong  <cyd@stupidchicken.com>

	* display.texi (Scrolling): Tweak explanation of scroll direction.
	(View Mode): Add index entries.

	* killing.texi (Deletion): Document negative prefix arg to M-SPC.

	* regs.texi (Text Registers): C-x r i does not activate the mark.
	(Bookmarks): Document new default bookmark location.

2011-10-13  Chong Yidong  <cyd@stupidchicken.com>

	* killing.texi (Deletion): Add xref to Using Region.
	Document delete-forward-char.
	(Yanking): Move yank-excluded-properties to Lisp manual.  Move C-y
	description here.  Recommend C-u C-SPC for jumping to mark.
	(Kill Ring): Move kill ring variable documentation here.
	(Primary Selection): Copyedits.
	(Rectangles): Document new command rectangle-number-lines.
	(CUA Bindings): Note that this disables the mark-even-if-inactive
	behavior for C-x and C-c.

	* mark.texi (Mark): Mention "active region" terminology.
	(Using Region): Document delete-active-region.

2011-10-12  Chong Yidong  <cyd@stupidchicken.com>

	* mark.texi (Mark): Clarify description of disabled Transient Mark
	mode (Bug#9689).
	(Setting Mark): Document prefix arg for C-x C-x.  Document primary
	selection changes.  Mention that commands like C-y set the mark.
	(Marking Objects): Add xref to Words node.  Note that mark-word
	and mark-sexp also have the "extend region" behavior.
	(Using Region): Mention M-$ in the table.
	Document mark-even-if-inactive here instead of in Mark Ring.
	(Mark Ring): Move mark-even-if-inactive to Using Region.
	Take note of the "Mark Set" behavior.
	(Disabled Transient Mark): Rename from "Persistent Mark"
	(Bug#9688).  Callers changed.

	* programs.texi (Expressions):
	* text.texi (Words): Defer to Marking Objects for mark-word doc.

2011-10-09  Chong Yidong  <cyd@stupidchicken.com>

	* help.texi (Help, Help Summary): Eliminate the unnecessary "help
	option" terminology.
	(Key Help): Add command names.  Define "documentation string".
	(Name Help): Remove an over-long joke.
	(Apropos): Document prefix args.  Remove duplicated descriptions.
	(Help Mode): Add C-c C-b to table.  Update TAB binding.
	(Package Keywords): Rename from "Library by Keyword".
	Describe new package menu interface.
	(Help Files, Help Echo): Tweak description.

	* mini.texi (Completion Options): Add completion-cycle-threshold.
	(Minibuffer History): Document numeric args to history commands.

2011-10-08  Eli Zaretskii  <eliz@gnu.org>

	* mule.texi (Bidirectional Editing): Correct some inaccuracies.

2011-10-08  Chong Yidong  <cyd@stupidchicken.com>

	* basic.texi (Position Info): Omit page commands.
	Document count-words-region and count-words.

	* text.texi (Pages): Move what-page documentation here.

2011-10-08  Chong Yidong  <cyd@stupidchicken.com>

	* mini.texi (Minibuffer File): Minor copyedits.  Use xref to
	Remote Files node instead of linking directly to the Tramp manual.
	(Minibuffer Edit): Add xref to Blank Lines.
	(Completion): Add xref to Symbol Completion.  Remove redundant
	example, which is repeated in the next node.
	(Completion Commands): Minor clarifications.
	(Completion Styles): New node, split from Completion Commands.
	Document substring and initials styles.
	(Strict Completion): Remove information duplicated in other nodes.
	(Completion Options): Consolidate case difference discussion here.

	* help.texi (Help Mode): Fix kindex entries.

	* files.texi (File Names): Add index entries.

2011-10-07  Chong Yidong  <cyd@stupidchicken.com>

	* basic.texi (Inserting Text): Add xref to Completion.
	Add ucs-insert example, and document prefix argument.
	(Moving Point): Fix introduction; C-f/C-b are no longer equivalent
	to left/right.  Tweak left-char and right-char descriptions.
	M-left and M-right are now bound to left-word/right-word.
	(Erasing): Document delete-forward-char.

	* screen.texi (Screen, Menu Bar): Copyedits.
	(Point): Remove duplicate paragraph on cursors, also in Screen.
	(Mode Line): Trailing dashes no longer shown on X displays.

	* frames.texi (Non-Window Terminals): Index just "text-only
	terminal", which is used throughout the manual now.

	* entering.texi (Entering Emacs): Define "startup screen".
	Document window-splitting behavior with command-line inputs.
	(Exiting): Remove obsolete paragraph about shells without suspend
	functionality.

	* commands.texi (User Input): Define "input event" more clearly.
	(Keys): Add xref to Echo Area.
	(Commands): Clarify relation between commands and functions.

2011-10-06  Chong Yidong  <cyd@stupidchicken.com>

	* misc.texi (emacsclient Options): Document how emacsclient runs
	the Emacs daemon (Bug#9674).

2011-10-01  Chong Yidong  <cyd@stupidchicken.com>

	* basic.texi (Moving Point):
	* custom.texi (Mouse Buttons):
	* rmail.texi (Rmail Scrolling):
	* search.texi (Isearch Scroll):
	* display.texi (Scrolling): Replace scroll-up/down with
	scroll-up/down-command.  Fix scroll-preserve-screen-position
	description.  Document scroll-error-top-bottom.

2011-09-30  Glenn Morris  <rgm@gnu.org>

	* commands.texi (Keys): Whitespace fix.  (Bug#9635)

2011-09-24  Chong Yidong  <cyd@stupidchicken.com>

	* windows.texi (Pop Up Window): Defer discussion of window
	splitting to the Window Choice node.  Add index entries.
	(Force Same Window): Node deleted.
	(Displaying Buffers, Window Choice): New nodes.

	* buffers.texi (Select Buffer): Clarify description of
	buffer-switching commands.  Add xref to Window Display node.
	Don't repeat confirm-nonexistent-file-or-buffer description from
	Visiting node.  Remove even-window-heights.

	* frames.texi (Special Buffer Frames): Add xref to Window Choice.

2011-09-18  Chong Yidong  <cyd@stupidchicken.com>

	* cmdargs.texi (Icons X): Fix description of Emacs icon.

	* xresources.texi (Table of Resources): Fix documentation of
	bitmapIcon.

2011-09-15  Chong Yidong  <cyd@stupidchicken.com>

	* package.texi (Package Menu): Add package-menu-mark-upgrades.

2011-09-12  Eric Hanchrow  <eric.hanchrow@gmail.com>

	* frames.texi (Frame Commands): Note that delete-other-frames only
	deletes frames on current terminal.

2011-09-10  Eli Zaretskii  <eliz@gnu.org>

	* sending.texi (Mail Misc): Document mail-add-attachment.

2011-09-04  Eli Zaretskii  <eliz@gnu.org>

	* basic.texi (Inserting Text): Add index entries.  (Bug#9433)

2011-08-29  Chong Yidong  <cyd@stupidchicken.com>

	* modes.texi (Choosing Modes): auto-mode-case-fold is now t.

2011-08-28  Chong Yidong  <cyd@stupidchicken.com>

	* files.texi (File Archives):
	* cal-xtra.texi (Diary Display):
	* help.texi (Help Mode): Add xref to View Mode.

2011-08-28  Chong Yidong  <cyd@stupidchicken.com>

	* display.texi (View Mode): New node.  Move view-file here from
	Misc File Ops.  Move view-buffer here from Misc Buffer.

	* buffers.texi (Misc Buffer): Move view-buffer to View Mode.

	* files.texi (Misc File Ops): Document new
	delete-by-moving-to-trash behavior.  Remove view-file.

	* dired.texi (Dired Deletion): Shorten description of Trash.

	* misc.texi (emacsclient Options): Document server-port.

2011-08-27  Eli Zaretskii  <eliz@gnu.org>

	* frames.texi (Frame Commands): Advise setting focus-follows-mouse
	even on MS-Windows.  Fix a typo.

2011-08-26  Chong Yidong  <cyd@stupidchicken.com>

	* package.texi: New file, documenting the package manager.

	* emacs.texi: Include it.

	* help.texi (Help Summary): Add describe-package.

2011-08-25  Chong Yidong  <cyd@stupidchicken.com>

	* misc.texi (Printing): Convert subnodes into subsections.

	* text.texi (Two-Column): Move into Text chapter.

	* picture-xtra.texi (Picture Mode): Group with Editing Binary
	Files section.  Convert from chapter into section.

	* display.texi (Narrowing): Move into display chapter.

	* sending.texi (Sending Mail):
	* rmail.texi (Rmail):
	* misc.texi (Gnus, Document View):
	* dired.texi (Dired):
	* emacs.texi: Group the mail, rmail, and gnus chapters together.

2011-08-07  Juri Linkov  <juri@jurta.org>

	* dired.texi (Operating on Files): Rewrite according to the fact
	that `dired-do-chmod' doesn't use the `chmod' program anymore.

2011-07-30  Michael Albinus  <michael.albinus@gmx.de>

	* mini.texi (Minibuffer File): Insert a reference to Tramp for
	remote file name completion.  (Bug#9197)

2011-07-28  Eli Zaretskii  <eliz@gnu.org>

	* mule.texi (Bidirectional Editing): Document the fact that
	bidi-display-reordering is t by default.

2011-07-15  Lars Magne Ingebrigtsen  <larsi@gnus.org>

	* help.texi (Misc Help): Mention `describe-prefix-bindings'
	explicitly (bug#8904).

2011-07-14  Lars Magne Ingebrigtsen  <larsi@gnus.org>

	* trouble.texi (Checklist): Use an `M-x' example instead of an
	Emacs Lisp form to switch on the dribble file (bug#8056).

2011-07-13  Lars Magne Ingebrigtsen  <larsi@gnus.org>

	* custom.texi (Hooks): Mention buffer-local hooks (bug#6218).

2011-07-13  Glenn Morris  <rgm@gnu.org>

	* dired.texi (Dired Enter): Mention --dired.  (Bug#9039)

2011-07-13  Lars Magne Ingebrigtsen  <larsi@gnus.org>

	* mark.texi (Mark Ring): Clarify how many locations are saved
	(bug#5770).
	(Global Mark Ring): Ditto.

2011-07-12  Lars Magne Ingebrigtsen  <larsi@gnus.org>

	* text.texi (Table Recognition): Use "at point" instead of "under
	point" (bug#4345).

	* display.texi (Cursor Display): Mention `cursor-type'.

	* screen.texi (Point): Clarify that it's only if you use a block
	cursor that it appears to be on a character (bug#4345).

2011-07-12  Chong Yidong  <cyd@stupidchicken.com>

	* misc.texi (Amusements): Move dissociated press here, from its
	own section.

	* emacs.texi (Top): Update node listing.

2011-07-12  Lars Magne Ingebrigtsen  <larsi@gnus.org>

	* emacs.texi (Top): Change "inferiors" to "subnodes" for greater
	clarity (bug#3523).

2011-07-12  Chong Yidong  <cyd@stupidchicken.com>

	* cmdargs.texi (Initial Options): Document --no-site-lisp.
	(Misc X): Document --parent-id.

	* frames.texi (Frame Commands): Note that focus-follows-mouse now
	defaults to nil.

	* misc.texi (emacsclient Options): Document --parent-id.

	* msdog.texi (Windows HOME): Document _emacs as obsolete.

2011-07-11  Lars Magne Ingebrigtsen  <larsi@gnus.org>

	* emacs.texi: Use "..." instead of ``...'' in the menus
	(bug#3503).

2011-07-11  Chong Yidong  <cyd@stupidchicken.com>

	* killing.texi (Primary Selection): Document `only' setting for
	select-active-regions.

	* mark.texi (Setting Mark): Reference Shift Selection node.

	* frames.texi (Mouse Commands): Document mouse-yank-primary.

2011-07-11  Lars Magne Ingebrigtsen  <larsi@gnus.org>

	* mark.texi (Setting Mark): Clarify what's meant by "Shifted
	motion keys" (bug#3503).

	* emacs.texi: Change all the register node names from "RegPos"
	(etc.) to "Positional Registers" (etc.) (bug#3314).

2011-07-11  Chong Yidong  <cyd@stupidchicken.com>

	* killing.texi (Killing, Deletion and Killing, Killing by Lines)
	(Other Kill Commands, Kill Options): Copyedits.
	(Deletion and Killing, Kill Ring): Kill/yank now use clipboard.
	(Yanking): Move yank-excluded properties discussion here.
	(Cut and Paste): Move from frames.texi.  Update subnodes to
	describe x-select-enable-clipboard case.

	* frames.texi: Move Cut and Paste node and subnodes into
	killing.texi, except Mouse Commands and Word and Line Mouse.

2011-07-10  Andy Moreton  <andrewjmoreton@gmail.com>  (tiny change)

	* makefile.w32-in (EMACSSOURCES): Replace major.texi with modes.texi.

2011-07-10  Lars Magne Ingebrigtsen  <larsi@gnus.org>

	* screen.texi (Mode Line): Clarify that coding systems are
	characters, not letters (bug#1749).

	* cmdargs.texi (Environment): Mention removing variables
	(bug#1615).  Text suggested by Kevin Rodgers.

2011-07-10  Chong Yidong  <cyd@stupidchicken.com>

	* misc.texi (Amusements): Don't mention Yow; it's crippled.

	* modes.texi: Rename from major.texi.
	(Modes): New node.  Make Major Modes and Minor Modes subsections
	of this.  All callers changed.

	* custom.texi (Minor Modes): Move to modes.texi.

2011-07-10  Chong Yidong  <cyd@stupidchicken.com>

	* custom.texi (Syntax): Node deleted.

	* help.texi (Help Summary):
	* major.texi (Major Modes):
	* programs.texi (Parentheses):
	* search.texi (Regexp Backslash, Regexp Backslash)
	(Regexp Backslash):
	* text.texi (Words): Callers changed.

	* text.texi (Refill, Longlines): Delete nodes.

	* ack.texi (Acknowledgments): Longlines removed from manual.

	* emacs.texi (Top): Update node listing.

2011-07-09  Glenn Morris  <rgm@gnu.org>

	* fortran-xtra.texi (Fortran): Update handled extensions.

2011-07-03  Lars Magne Ingebrigtsen  <larsi@gnus.org>

	* display.texi (Scrolling): `C-v' (etc) are now bound to
	`scroll-*-command' (bug#8349).

2011-07-02  Lars Magne Ingebrigtsen  <larsi@gnus.org>

	* dired.texi (Subdirectories in Dired): Clarify that `C-u k'
	doesn't actually delete any files (bug#7125).

	* picture-xtra.texi (Rectangles in Picture): Clarify the prefix
	argument for `C-c C-k' (bug#7391).

	* frames.texi (Fonts): Mention "C-u C-x =" to find out what font
	you're currently using (bug#8489).

2011-07-01  Eli Zaretskii  <eliz@gnu.org>

	* mule.texi (Coding Systems): Move index entries from the previous
	change into their proper places.

2011-07-01  Lars Magne Ingebrigtsen  <larsi@gnus.org>

	* help.texi (Help Files): Document view-external-packages (bug#8902).

	* mule.texi (Coding Systems): Put a few more of the coding systems
	into the index (bug#8900).

2011-06-26  Glenn Morris  <rgm@gnu.org>

	* fortran-xtra.texi (Fortran): F90 mode is also for F2008.

2011-06-25  Andreas Rottmann  <a.rottmann@gmx.at>

	* misc.texi (emacsclient Options): Mention --frame-parameters.

2011-06-09  Glenn Morris  <rgm@gnu.org>

	* custom.texi (Specifying File Variables):
	Recommend explicit arguments for minor modes.

2011-06-02  Paul Eggert  <eggert@cs.ucla.edu>

	Document wide integers better.
	* buffers.texi (Buffers):
	* files.texi (Visiting): Document maxima for 64-bit machines,
	and mention virtual memory limits.

2011-05-28  Chong Yidong  <cyd@stupidchicken.com>

	* custom.texi (Hooks): Reorganize.  Mention Prog mode.

	* fixit.texi (Spelling): Mention using prog-mode-hook for flypsell
	prog mode (Bug#8240).

2011-05-27  Glenn Morris  <rgm@gnu.org>

	* custom.texi (Specifying File Variables):
	Major modes no longer need come first.

2011-05-22  Chong Yidong  <cyd@stupidchicken.com>

	* mule.texi (Specify Coding, Text Coding, Communication Coding)
	(File Name Coding, Terminal Coding): Add command names (Bug#8312).

2011-05-18  Glenn Morris  <rgm@gnu.org>

	* ack.texi (Acknowledgments): Remove fakemail.c.

2011-05-17  Chong Yidong  <cyd@stupidchicken.com>

	Fixes for fitting text into 7x9 printed manual.
	* building.texi (Flymake, Breakpoints Buffer):
	* calendar.texi (Appointments):
	* cmdargs.texi (General Variables, Display X):
	* custom.texi (Saving Customizations, Face Customization)
	(Directory Variables, Minibuffer Maps, Init Rebinding):
	* display.texi (Font Lock, Font Lock, Useless Whitespace):
	* fixit.texi (Spelling):
	* frames.texi (Creating Frames, Fonts):
	* help.texi (Help Files):
	* mini.texi (Minibuffer File):
	* misc.texi (emacsclient Options, Emulation):
	* msdog.texi (Windows Startup, Windows HOME, Windows Fonts):
	* mule.texi (International Chars, Language Environments)
	(Select Input Method, Modifying Fontsets, Charsets):
	* programs.texi (Custom C Indent):
	* rmail.texi (Rmail Labels):
	* text.texi (Table Conversion):
	* trouble.texi (Known Problems, Known Problems):
	* windows.texi (Change Window):
	* xresources.texi (GTK resources): Reflow text and re-indent code
	examples to avoid TeX overflows and underflows on 7x9 paper.

	* emacs.texi: Fix the (commented out) smallbook command.

	* macos.texi (Mac / GNUstep Events):
	* xresources.texi (Lucid Resources): Remove extraneous examples.

2011-05-10  Glenn Morris  <rgm@gnu.org>

	* custom.texi (Specifying File Variables):
	Deprecate using mode: for minor modes.

2011-05-07  Glenn Morris  <rgm@gnu.org>

	* cal-xtra.texi (Sexp Diary Entries): Mention diary-hebrew-birthday.

2011-05-06  Glenn Morris  <rgm@gnu.org>

	* calendar.texi (Appointments): Mention appt-warning-time-regexp.

	* cal-xtra.texi (Fancy Diary Display): Mention diary comments.

2011-05-02  Lars Magne Ingebrigtsen  <larsi@gnus.org>

	* misc.texi (Emacs Server): Document `server-eval-at'.

2011-04-24  Chong Yidong  <cyd@stupidchicken.com>

	* maintaining.texi (List Tags): Document next-file.
	Suggested by Uday S Reddy.

2011-04-23  Juanma Barranquero  <lekktu@gmail.com>

	* mini.texi (Minibuffer Edit):
	* screen.texi (Mode Line): Fix typo.

2011-04-20  Christoph Scholtes  <cschol2112@googlemail.com>

	* maintaining.texi (Old Revisions): Mention new function vc-ediff.

2011-03-26  Chong Yidong  <cyd@stupidchicken.com>

	* display.texi (Auto Scrolling): Fix scroll-up/scroll-down confusion.

2011-03-30  Eli Zaretskii  <eliz@gnu.org>

	* display.texi (Auto Scrolling): Document the limit of 100 lines
	for never-recentering scrolling with `scroll-conservatively'.
	(Bug#6671)

2011-03-12  Eli Zaretskii  <eliz@gnu.org>

	* msdog.texi (Windows HOME): Fix the wording to clarify how Emacs sets
	HOME on Windows and where it looks for init files.  (Bug#8221)

2011-03-10  Eli Zaretskii  <eliz@gnu.org>

	* search.texi (Regexp Example):
	* mule.texi (International Chars):
	* building.texi (External Lisp): Don't use characters outside
	ISO-8859-1.

2011-03-09  Eli Zaretskii  <eliz@gnu.org>

	* ack.texi (Acknowledgments): Convert to ISO-8859-1 encoding.
	Use Texinfo @-commands for non Latin-1 characters.

	* makefile.w32-in (MAKEINFO_OPTS): Add --enable-encoding.

	* custom.texi (Init File): Add index entries for ".emacs".
	(Bug#8210)

2011-03-08  Jan Djärv  <jan.h.d@swipnet.se>

	* xresources.texi (GTK resources): ~/.emacs.d/gtkrc does not work
	for Gtk+ 3.

2011-03-08  Glenn Morris  <rgm@gnu.org>

	* Makefile.in (MAKEINFO_OPTS): Add --enable-encoding.
	* emacs.texi (Acknowledgments):
	* ack.texi (Acknowledgments): Names to UTF-8.
	* emacs.texi: Set documentencoding.

	* display.texi (Optional Mode Line): Don't mention exactly where
	display-time appears.  (Bug#8193)

2011-03-07  Chong Yidong  <cyd@stupidchicken.com>

	* Version 23.3 released.

2011-03-06  Chong Yidong  <cyd@stupidchicken.com>

	* search.texi (Isearch Yank): C-y now bound to isearch-yank-kill.

2011-03-03  Drake Wilson  <drake@begriffli.ch>  (tiny change)

	* misc.texi (emacsclient Options): Add q/quiet.

2011-03-02  Glenn Morris  <rgm@gnu.org>

	* mule.texi (Communication Coding) <x-select-request-type>:
	Remove duplicate (essentially) paragraph.  (Bug#8148)

2011-03-01  Christoph Scholtes  <cschol2112@googlemail.com>

	* maintaining.texi (Format of ChangeLog): Add reference to
	add-log-full-name.
	(Change Log Commands): Add documentation for combining multiple
	symbols in one change.

2011-03-01  Glenn Morris  <rgm@gnu.org>

	* custom.texi (Directory Variables):
	Give an example of excluding subdirectories.

2011-02-28  Eli Zaretskii  <eliz@gnu.org>

	* search.texi (Regexp Search): Move index entries about regexps to the
	"Regexps" node.  Add index entries for regexp search.  (Bug#8096)

2011-02-19  Glenn Morris  <rgm@gnu.org>

	* dired.texi (Dired): Dired-X version number was dropped.

2011-02-14  Jan Djärv  <jan.h.d@swipnet.se>

	* xresources.texi (X Resources): Remove *faceName and replace it with
	*font for Lucid.

2011-02-05  Chong Yidong  <cyd@stupidchicken.com>

	* rmail.texi (Rmail Display): Document Rmail MIME support more
	accurately.

	* maintaining.texi (VC Change Log): Document vc-log-incoming and
	vc-log-outgoing.
	(Merging): Document vc-find-conflicted-file.

2011-02-05  Glenn Morris  <rgm@gnu.org>

	* custom.texi (Variables): Fix typo.

2011-01-31  Chong Yidong  <cyd@stupidchicken.com>

	* search.texi (Regexps): Copyedits.  Mention character classes
	(Bug#7809).

	* files.texi (File Aliases): Restore explanatory text from Eli
	Zaretskii, accidentally removed in 2011-01-08 commit.

2011-01-29  Eli Zaretskii  <eliz@gnu.org>

	* makefile.w32-in (MAKEINFO): Remove options, leave only program name.
	(MAKEINFO_OPTS): New variable.
	(ENVADD, $(infodir)/emacs): Use $(MAKEINFO_OPTS).
	(emacs.html): New target.
	(clean): Remove emacs.html.

2011-01-23  Werner Lemberg  <wl@gnu.org>

	* Makefile.in (MAKEINFO): Now controlled by `configure'.
	(MAKEINFO_OPTS): New variable.  Use it where appropriate.
	(ENVADD): Updated.

2011-01-18  Glenn Morris  <rgm@gnu.org>

	* ack.texi, emacs.texi (Acknowledgments): Update for ERT addition.

	* ack.texi (Acknowledgments): Remove mention of replaced prolog.el.

2011-01-15  Chong Yidong  <cyd@stupidchicken.com>

	* building.texi (Compilation): Improve instructions for running two
	compilations (Bug#7573).

	* files.texi (Backup Names): Document the new location of the
	last-resort backup file.

	* files.texi (File Aliases): Move directory-abbrev-alist doc from Lisp
	manual.  Explain why directory-abbrev-alist elements should be anchored
	(Bug#7777).

2011-01-15  Eli Zaretskii  <eliz@gnu.org>

	* msdog.texi (Windows Startup): Correct inaccurate description of
	differences between emacsclient.exe and emacsclientw.exe.

2011-01-02  Chong Yidong  <cyd@stupidchicken.com>

	* rmail.texi (Rmail Display): Edit for grammar and conciseness.

2011-01-02  Kenichi Handa  <handa@m17n.org>

	* rmail.texi (Rmail Display): Describe new features of Rmail in Info.

2011-01-02  Eli Zaretskii  <eliz@gnu.org>

	* frames.texi (Cut and Paste): Modify the section's name and text:
	don't mix "cut/paste" with "kill/yank".
	(Cut/Paste Other App): Describe the per-session emulation of PRIMARY.
	(Bug#7702)

	* trouble.texi (Checklist): Mention debug-on-quit.  (Bug#7667)

2011-01-02  Glenn Morris  <rgm@gnu.org>

	* maintaining.texi: Move inclusion of emerge after EDE, so that it
	matches its position in the menu.  (Bug#7674)

2011-01-02  Glenn Morris  <rgm@gnu.org>

	* trouble.texi (Checklist): Mention not replying via news either.

2010-12-30  Tassilo Horn  <tassilo@member.fsf.org>

	* misc.texi (Document View): Update DocView section with newly
	supported document formats.

2010-12-21  Chong Yidong  <cyd@stupidchicken.com>

	* killing.texi: Resection the Info version to conform to the
	printed manual, to avoid making sections on Accumulating Text, CUA
	and Rectangles into full chapters.

2010-12-13  Eli Zaretskii  <eliz@gnu.org>

	* custom.texi (Init Syntax): Add index entries for "character syntax".
	(Bug#7576)

2010-12-13  Karel Klíč  <kklic@redhat.com>

	* text.texi (HTML Mode): Small fixes.  (Bug#7607)

2010-12-13  Glenn Morris  <rgm@gnu.org>

	* trouble.texi (Checklist): Fix typo in newsgroup name.

2010-12-13  Chong Yidong  <cyd@stupidchicken.com>

	* search.texi (Word Search): Note that the lazy highlight always
	matches to whole words (Bug#7470).

2010-12-13  Eli Zaretskii  <eliz@gnu.org>

	* display.texi (Optional Mode Line): Make the description of
	load-average more accurate.

	* msdog.texi (Windows HOME): Mention that HOME can also be set in the
	registry, with a cross-reference.
	(Windows Startup): New node.  Move the stuff about the current
	directory from "Windows HOME".

2010-11-27  Bob Rogers  <rogers-emacs@rgrjr.dyndns.org>

	* maintaining.texi (VC With A Locking VCS, VC Directory Commands):
	* vc1-xtra.texi (Customizing VC, General VC Options): Small fixes.

2010-11-27  Chong Yidong  <cyd@stupidchicken.com>

	* maintaining.texi (Version Control Systems): Fix repeated sentence.
	Suggested by Štěpán Němec.

2010-11-27  Chong Yidong  <cyd@stupidchicken.com>

	* maintaining.texi (Version Control): Say "commit", not "check in".
	(Version Control Systems): Simplify descriptions.
	(VCS Merging, VCS Changesets, VCS Repositories): New nodes, split from
	VCS Concepts.
	(VC Mode Line): Update example.
	(Old Revisions): Document revert-buffer for vc-diff.
	(Log Buffer): Promote to a subsection.  Document header lines.

	* macos.texi (Mac / GNUstep Basics):
	Document ns-right-alternate-modifier.

	* emacs.texi (Top): Update node listing.

2010-11-13  Eli Zaretskii  <eliz@gnu.org>

	* rmail.texi (Rmail Coding): Characters with no fonts are not
	necessarily displayed as empty boxes.

	* mule.texi (Language Environments, Fontsets): Characters with no
	fonts are not necessarily displayed as empty boxes.

	* display.texi (Text Display): Document display of glyphless
	characters.

2010-11-13  Glenn Morris  <rgm@gnu.org>

	* basic.texi (Position Info): Add M-x count-words-region.

2010-11-11  Glenn Morris  <rgm@gnu.org>

	* msdog.texi (ls in Lisp): Update for ls-lisp changes.

2010-11-09  Eli Zaretskii  <eliz@gnu.org>

	* msdog.texi (Windows HOME): Add information regarding startup
	directory when invoking Emacs from a desktop shortcut.  (bug#7300)

2010-10-11  Glenn Morris  <rgm@gnu.org>

	* Makefile.in (MAKEINFO): Add explicit -I$srcdir.

	* Makefile.in (.texi.dvi): Remove unnecessary suffix rule.
	(DVIPS): New variable.
	(.PHONY): Add html, ps.
	(html, emacs.html, ps, emacs.ps, emacs-xtra.ps): New targets.
	(clean): Delete html, ps files.

2010-10-09  Eli Zaretskii  <eliz@gnu.org>

	* makefile.w32-in (EMACSSOURCES): Add emacsver.texi.

2010-10-09  Glenn Morris  <rgm@gnu.org>

	* Makefile.in (VPATH): Remove.
	(infodir): Make it absolute.
	(mkinfodir, $(infodir)/emacs, infoclean): No need to cd $srcdir.

	* Makefile.in (dist): Anchor regexps.

	* Makefile.in (EMACSSOURCES): Put emacs.texi first.
	($(infodir)/emacs, emacs.dvi, emacs.pdf, emacs-xtra.dvi)
	(emacs-xtra.pdf): Use $<.

	* Makefile.in (infoclean): Remove harmless, long-standing error.

	* Makefile.in ($(infodir)): Delete rule.
	(mkinfodir): New.
	($(infodir)/emacs): Use $mkinfodir instead of infodir.

	* Makefile.in (distclean): Do not delete emacsver.texi.
	(dist): Remove reference to emacsver.texi.in.
	* emacsver.texi: New file, replacing emacsver.texi.in.

2010-10-09  Glenn Morris  <rgm@gnu.org>

	* emacsver.texi.in: New file.
	* emacs.texi: Set EMACSVER by including emacsver.texi.
	* Makefile.in (distclean): Delete emacsver.texi.
	(dist): Copy emacsver.texi.
	(EMACSSOURCES): Add emacsver.texi.

	* ack.texi (Acknowledgments): No more b2m.c.

	* Makefile.in (.PHONY): Declare info, dvi, pdf, dist.
	(emacs): Remove rule.
	(dist): No need to deal with the emacs rule any more.

2010-10-07  Glenn Morris  <rgm@gnu.org>

	* Makefile.in (version): New, set by configure.
	(clean): Delete dist tar file.
	(dist): Use version in tar name.

2010-10-06  Glenn Morris  <rgm@gnu.org>

	* Makefile.in (EMACS_XTRA): Add the main source file.
	(emacs-xtra.dvi, emacs-xtra.pdf): Remove explicit emacs-xtra.texi.
	(mostlyclean): No core files, reorder other files.
	(clean): Delete specific dvi and pdf files.
	(infoclean, dist): New rules.
	(maintainer-clean): Use infoclean.
	($(infodir)): Add parallel build workaround.

2010-10-04  Glenn Morris  <rgm@gnu.org>

	* Makefile.in (SHELL): Set it.
	(INFO_TARGETS, DVI_TARGETS): Remove variables.
	(info, dvi): Replace above variables with their expansions.
	(info): Move mkdir from here...
	($(infodir)/emacs): ... to here (for parallel builds).
	(pdf): New target.
	($(infodir)/emacs): Pass -o option to makeinfo.
	(.PHONY): Declare clean rules.
	(maintainer-clean): Delete dvi and pdf files.
	Guard against cd failures.  Use a more restrictive delete.

2010-10-02  Glenn Morris  <rgm@gnu.org>

	* misc.texi (Shell Mode): Remove reference to old function name.

2010-09-30  Eli Zaretskii  <eliz@gnu.org>

	* maintaining.texi (VC Mode Line): Mention all the possible VC status
	indicator characters.

2010-09-29  Glenn Morris  <rgm@gnu.org>

	* Makefile.in (top_srcdir): Remove unused variable.

2010-09-14  Glenn Morris  <rgm@gnu.org>

	* cal-xtra.texi (Fancy Diary Display): Emphasize that sort should be
	the last hook item.

	* calendar.texi (Appointments): Also updated when a diary include file
	is saved.

2010-09-14  Glenn Morris  <rgm@gnu.org>

	* trouble.texi (Bugs): Update the section intro.
	(Known Problems): New section.
	(Checklist): Misc updates.  Prefer M-x report-emacs-bug.
	(Sending Patches): Bug fixes are best as responses to existing bugs.
	* emacs.texi (Known Problems): Add menu entry for new section.

2010-09-09  Glenn Morris  <rgm@gnu.org>

	* xresources.texi: Untabify.

2010-09-06  Chong Yidong  <cyd@stupidchicken.com>

	* dired.texi (Dired Enter): Minor doc fix (Bug#6982).

2010-09-06  Glenn Morris  <rgm@gnu.org>

	* misc.texi (Saving Emacs Sessions): Mention desktop-path.  (Bug#6948)

2010-09-02  Jan Djärv  <jan.h.d@swipnet.se>

	* frames.texi (Cut/Paste Other App): Remove vut-buffer text.

2010-08-21  Glenn Morris  <rgm@gnu.org>

	* misc.texi (Amusements): Mention bubbles and animate.

2010-07-31  Eli Zaretskii  <eliz@gnu.org>

	* files.texi (Visiting): Add more index entries for
	large-file-warning-threshold.

2010-07-29  Jan Djärv  <jan.h.d@swipnet.se>

	* frames.texi (Tool Bars): Add doc for tool-bar-position.

2010-06-23  Glenn Morris  <rgm@gnu.org>

	* abbrevs.texi, basic.texi, buffers.texi, building.texi, calendar.texi:
	* custom.texi, dired.texi, display.texi, emacs.texi, emerge-xtra.texi:
	* files.texi, fortran-xtra.texi, frames.texi, help.texi, killing.texi:
	* maintaining.texi, mark.texi, mini.texi, misc.texi, msdog.texi:
	* mule.texi, programs.texi, rmail.texi, screen.texi, search.texi:
	* sending.texi, text.texi, trouble.texi, vc1-xtra.texi, xresources.texi:
	Untabify Texinfo files.

2010-06-10  Glenn Morris  <rgm@gnu.org>

	* basic.texi (Inserting Text): Minor clarification.  (Bug#6374)

	* basic.texi (Inserting Text): Fix typo.

2010-06-10  Glenn Morris  <rgm@gnu.org>

	* ack.texi (Acknowledgments):
	* emacs.texi (Acknowledgments): Update for notifications.el.

2010-05-31  Daiki Ueno  <ueno@unixuser.org>

	* dired.texi (Operating on Files): Mention encryption commands
	(Bug#6315).

2010-05-29  Eli Zaretskii  <eliz@gnu.org>

	* basic.texi (Moving Point): Update due to renaming of commands bound
	to arrows.  Document bidi-aware behavior of C-<right> and C-<left>.

2010-05-18  Eli Zaretskii  <eliz@gnu.org>

	* display.texi (Fringes): Document reversal of fringe arrows for R2L
	paragraphs.
	(Line Truncation): Fix wording for bidi display.

	* basic.texi (Moving Point): Document bidi-aware behavior of the arrow
	keys.

2010-05-08  Chong Yidong  <cyd@stupidchicken.com>

	* building.texi (GDB Graphical Interface): Remove misleading comparison
	to an IDE (Bug#6128).

2010-05-08  Štěpán Němec  <stepnem@gmail.com>  (tiny change)

	* programs.texi (Man Page):
	* misc.texi (Invoking emacsclient):
	* mini.texi (Repetition):
	* mark.texi (Setting Mark): Fix typos.

2010-05-08  Chong Yidong  <cyd@stupidchicken.com>

	* misc.texi (Printing): Document htmlfontify-buffer.

2010-05-08  Glenn Morris  <rgm@gnu.org>

	* calendar.texi (Displaying the Diary, Format of Diary File):
	Fix external cross-references for TeX format output.

2010-05-07  Chong Yidong  <cyd@stupidchicken.com>

	* Version 23.2 released.

2010-05-02  Jan Djärv  <jan.h.d@swipnet.se>

	* cmdargs.texi (Initial Options): Mention --chdir.

2010-04-21  Jan Djärv  <jan.h.d@swipnet.se>

	* frames.texi (Tool Bars): Add tool-bar-style.

2010-04-21  Glenn Morris  <rgm@gnu.org>

	* ack.texi, emacs.texi (Acknowledgments): Add SELinux support.

2010-04-18  Chong Yidong  <cyd@stupidchicken.com>

	* programs.texi (Semantic): New node.

	* maintaining.texi (EDE): New node.

	* emacs.texi: Update node listing.

	* misc.texi (Gnus): Use the `C-h i' keybinding for info.

2010-04-18  Glenn Morris  <rgm@gnu.org>

	* emacs.texi (Acknowledgments): Remove duplicate.

	* maintaining.texi (VC Directory Commands): Mention stashes and shelves.

2010-04-18  Glenn Morris  <rgm@gnu.org>

	* dired.texi (Misc Dired Features): Mention VC diff and log.
	* maintaining.texi (Old Revisions, VC Change Log):
	Mention that diff and log work in Dired buffers.

	* help.texi (Help Summary): Mention M-x info-finder.

	* ack.texi (Acknowledgments): Add mpc.el.

	* custom.texi (Specifying File Variables, Directory Variables):
	Document new commands for manipulating local variable lists.

2010-04-18  Glenn Morris  <rgm@gnu.org>

	* trouble.texi (Contributing): Add cindex entry.
	Mention etc/CONTRIBUTE.

2010-04-18  Chong Yidong  <cyd@stupidchicken.com>

	* mark.texi (Persistent Mark): Copyedits.  Replace undo example with
	query-replace (Bug#5774).

2010-04-16  Glenn Morris  <rgm@gnu.org>

	* ack.texi, emacs.texi (Acknowledgments): Update for Org changes.

2010-04-11  Jan Djärv  <jan.h.d@swipnet.se>

	* xresources.texi (Lucid Resources): Mention faceName for dialogs.

2010-04-08  Jan Djärv  <jan.h.d@swipnet.se>

	* xresources.texi (Lucid Resources): Mention faceName to set Xft fonts.

2010-03-30  Eli Zaretskii  <eliz@gnu.org>

	* mule.texi (Input Methods): Mention "C-x 8 RET" and add a
	cross-reference to "Inserting Text".

	* basic.texi (Inserting Text): Add an index entry for "C-x 8 RET".
	Mention completion provided by `ucs-insert'.

2010-03-30  Chong Yidong  <cyd@stupidchicken.com>

	* sending.texi (Sending Mail): Note variables that may need
	customizing.
	(Mail Sending): Expand discussion of send-mail-function.

2010-03-30  Chong Yidong  <cyd@stupidchicken.com>

	Document Message mode as the default mail mode.

	* sending.texi (Sending Mail): Copyedits.
	(Mail Format, Mail Headers): Document mail-from-style changes.
	(Mail Commands): Rename from Mail mode.  Document Message mode.
	(Mail Misc): Rename from Mail mode Misc.
	(Mail Sending, Header Editing, Mail Misc): Switch to Message mode
	command names and update keybindings.
	(Header Editing): Document message-tab.  De-document
	mail-self-blind, mail-default-reply-to, and mail-archive-file-name in
	favor of mail-default-headers.  Ad index entries for user-full-name and
	user-mail-address.
	(Citing Mail): Update changes in Message mode behavior.
	Document mail-yank-prefix.
	(Mail Signature): New node, moved from Mail Misc.
	(Mail Aliases): Mail abbrevs are the default with Message mode.
	(Mail Methods): Note that Message mode is now the default.

	* rmail.texi (Rmail Reply):
	* text.texi (Text Mode):
	* major.texi (Major Modes):
	* mule.texi (Output Coding): Refer to Message mode.

	* custom.texi (Init Examples): Add xref to Mail Header.

	* emacs.texi (Top): Fix xrefs.

2010-03-30  Chong Yidong  <cyd@stupidchicken.com>

	* maintaining.texi (VC With A Merging VCS): C-x v v now creates a
	repository if there is none.
	(VC Change Log): Rename from VC Status.  Document vc-log-show-limit and
	vc-print-root-log.
	(Old Revisions): Copyedits.  Document vc-root-diff.

	* programs.texi (Program Modes): Mention Javascript mode.

	* text.texi (HTML Mode): Note that nXML is now the default XML mode.
	* emacs.texi: Update node description.

	* misc.texi (Navigation): Document doc-view-continuous.
	(Shell Ring): Document new M-r binding.  M-s is no longer bound.

2010-03-30  Juri Linkov  <juri@jurta.org>

	* search.texi (Other Repeating Search): Remove line that `occur'
	can not handle multiline matches.

2010-03-30  Eli Zaretskii  <eliz@gnu.org>

	* mule.texi (International): Mention support of bidirectional editing.
	(Bidirectional Editing): New section.

2010-03-28  Nick Roberts  <nickrob@snap.net.nz>

	* emacs.texi (Top): Update node names to those in building.texi.

2010-03-27  Nick Roberts  <nickrob@snap.net.nz>

	* building.texi: Describe restored GDB/MI functionality
	removed by 2009-12-29T07:15:34Z!nickrob@snap.net.nz.
	* emacs.texi: Update node names for building.texi.

2010-03-24  Glenn Morris  <rgm@gnu.org>

	* ack.texi (Acknowledgments):
	* emacs.texi (Acknowledgments): Fix ispell attribution.  (Bug#5759)

2010-03-20  Jan Djärv  <jan.h.d@swipnet.se>

	* xresources.texi (Table of Resources): Clarify toolBar number
	for Gtk+.

	* frames.texi (Menu Bars): menuBarLines => menuBar (bug#5736).

2010-03-21  Chong Yidong  <cyd@stupidchicken.com>

	* dired.texi (Dired Updating): Document dired-auto-revert-buffer.

	* search.texi (Other Repeating Search): Document multi-isearch-buffers
	and multi-isearch-buffers-regexp.

	* indent.texi (Indentation): Clarify description of
	indent-for-tab-command.  Document tab-always-indent.

2010-03-20  Chong Yidong  <cyd@stupidchicken.com>

	* cmdargs.texi (Font X): Move most content to Fonts.

	* frames.texi (Fonts): New node.  Document font-use-system-font.

	* emacs.texi (Top):
	* xresources.texi (Table of Resources):
	* mule.texi (Defining Fontsets, Charsets): Update xrefs.

2010-03-10  Chong Yidong  <cyd@stupidchicken.com>

	* Branch for 23.2.

2010-03-06  Chong Yidong  <cyd@stupidchicken.com>

	* custom.texi (Init Examples): Add xref to Locals.

	* major.texi (Choosing Modes): Mention usage of setq-default for
	setting the default value of major-mode (Bug#5688).

2010-03-02  Chong Yidong  <cyd@stupidchicken.com>

	* frames.texi (Mouse Avoidance): Mention make-pointer-invisible.

	* display.texi (Display Custom): Document make-pointer-invisible and
	underline-minimum-offset.  Remove inverse-video.

2010-02-21  Chong Yidong  <cyd@stupidchicken.com>

	* frames.texi (Frame Commands): Note that the last ordinary frame can
	be deleted in daemon mode (Bug#5616).

2010-02-18  Glenn Morris  <rgm@gnu.org>

	* trouble.texi (Contributing): Repository is no longer CVS.

2010-02-08  Glenn Morris  <rgm@gnu.org>

	* buffers.texi (Uniquify): Must explicitly load library.  (Bug#5529)

2010-02-01  Stefan Monnier  <monnier@iro.umontreal.ca>

	* display.texi (Useless Whitespace, Text Display):
	* custom.texi (Init Examples): Avoid obsolete special default variables
	like default-major-mode.

2010-01-24  Mark A. Hershberger  <mah@everybody.org>

	* programs.texi (Other C Commands): Replace reference to obsolete
	c-subword-mode.

2010-01-21  Glenn Morris  <rgm@gnu.org>

	* trouble.texi (Bugs): Fix PROBLEMS keybinding.

2010-01-12  Glenn Morris  <rgm@gnu.org>

	* trouble.texi (Checklist): Use bug-gnu-emacs rather than
	emacs-pretest-bug for bug reports for development versions.

2010-01-11  Glenn Morris  <rgm@gnu.org>

	* display.texi (Highlight Interactively): `t' does not mean highlight
	all patterns.  (Bug#5335)

2009-12-29  Chong Yidong  <cyd@stupidchicken.com>

	* misc.texi (Shell): Document async-shell-command.

	* building.texi (Grep Searching): Document zrgrep.

	* mini.texi (Completion Options): Mention `initials' completion style.

2009-12-29  Nick Roberts  <nickrob@snap.net.nz>

	* building.texi: Import GDB Graphical Interface description from
	EMACS_23_1_RC.

2009-12-24  Chong Yidong  <cyd@stupidchicken.com>

	* emacs.texi (Top): Update node listing.

	* abbrevs.texi (Saving Abbrevs): Abbrev file should be in .emacs.d.

	* basic.texi (Moving Point): M-r is now move-to-window-line-top-bottom.

	* cmdargs.texi (Initial Options):
	* xresources.texi (Resources): Document inhibit-x-resources.

	* custom.texi (Specifying File Variables): Note that minor modes are
	enabled unconditionally.

	* display.texi (Scrolling): Briefly document the old recenter command,
	and document recenter-positions.

	* files.texi (Visiting):
	* buffers.texi (Buffers): Max buffer size is now 512 MB.

	* frames.texi (Cut/Paste Other App):
	Document save-interprogram-paste-before-kill.

	* killing.texi (Kill Options): New node.

2009-12-05  Chong Yidong  <cyd@stupidchicken.com>

	* misc.texi (Shell Options): ansi-color is now default.

2009-12-05  Glenn Morris  <rgm@gnu.org>

	* emacs.texi (Top): Update menu for cal-xtra node changes.
	* calendar.texi (Displaying the Diary): Holidays may be in the buffer
	or mode line.  Don't mention invisible text or the details of
	diary-print-entries here, only in cal-xtra.
	(Format of Diary File): Mention that the "date on first line" format
	only really affects the simple display.
	* cal-xtra.texi (Advanced Calendar/Diary Usage): Update menu.
	(Diary Customizing): Holidays may be in the buffer or mode line.
	Move diary-print-entries to the "Diary Display" section.
	(Diary Display): New section, split out from "Fancy Diary Display".
	Explain the limitations of simple display, and how to print it.

	* calendar.texi (Displaying the Diary): Mention keys apply to calendar.

	* cal-xtra.texi (Diary Display): Mention View mode.

2009-11-29  Juri Linkov  <juri@jurta.org>

	* display.texi (Highlight Interactively): Actually a list of
	default faces is pre-loaded into a list of default values
	instead of the history.

2009-11-20  Glenn Morris  <rgm@gnu.org>

	* ack.texi (Acknowledgments):
	* emacs.texi (Acknowledgments): Add htmlfontify.

2009-11-14  Glenn Morris  <rgm@gnu.org>

	* cal-xtra.texi (Holiday Customizing): Replace obsolete alias.

	* ack.texi (Acknowledgments):
	* emacs.texi (Acknowledgments): Update for recent Org changes.

2009-10-31  Chong Yidong  <cyd@stupidchicken.com>

	* mule.texi (Charsets): Numerous copyedits.  Don't discuss the
	`charset' property, which is irrelevant to the user manual (Bug#3526).

2009-10-14  Juanma Barranquero  <lekktu@gmail.com>

	* trouble.texi (DEL Does Not Delete): Fix typo.

2009-10-05  Michael Albinus  <michael.albinus@gmx.de>

	* files.texi (Misc File Ops): Mention copy-directory.

2009-10-04  Eli Zaretskii  <eliz@gnu.org>

	* mule.texi (Unibyte Mode): Emphasize that
	unibyte-display-via-language-environment affects only the display.

	* display.texi (Horizontal Scrolling): Document cursor behavior under
	horizontal scrolling when point moves off the screen (Bug#4564).
	Improve wording.

2009-10-01  Michael Albinus  <michael.albinus@gmx.de>

	* files.texi (Directories): delete-directory prompts for recursive
	deletion.

2009-09-30  Glenn Morris  <rgm@gnu.org>

	* ack.texi (Acknowledgments):
	* emacs.texi (Acknowledgments): CEDET updates.  Fix Hungarian accent.

2009-09-25  Tassilo Horn  <tassilo@member.fsf.org>

	* dired.texi (Dired Navigation): Use @code instead of @var for
	dired-isearch-filenames, so that it's not capitalized.

2009-09-19  Chong Yidong  <cyd@stupidchicken.com>

	* frames.texi (Frame Commands): C-z is now bound to suspend-frame.

	* entering.texi (Exiting): C-z is now bound to suspend-frame.

	* custom.texi (Init Examples): Replace Rumseld with Cheny (Bug#3519).
	(Key Bindings): Reference Init Rebinding in introductory text.
	Shift some of the introduction to Keymaps node.
	(Keymaps): Simplify.
	(Local Keymaps): Simplify.  Move binding example to Init Rebinding.
	(Minibuffer Maps): Remove mention of Mocklisp.
	(Init Rebinding): Move mode-local rebinding example here from Local
	Keymaps.
	(Modifier Keys): Clarify.
	(Rebinding): Add cindex for "binding keys".

2009-09-13  Chong Yidong  <cyd@stupidchicken.com>

	* misc.texi (Invoking emacsclient): Minor clarifications (Bug#4419).

2009-08-31  Nick Roberts  <nickrob@snap.net.nz>

	* building.texi (Threads Buffer, Multithreaded Debugging):
	Reorganize these two sections.

2009-08-29  Eli Zaretskii  <eliz@gnu.org>

	* cmdargs.texi (Initial Options): Fix last change.

2009-08-29  Stefan Monnier  <monnier@iro.umontreal.ca>

	* mule.texi (Enabling Multibyte):
	* cmdargs.texi (General Variables): Remove EMACS_UNIBYTE.
	(Initial Options): Remove --(no-)multibyte, --(no-)unibyte.

2009-08-20  Glenn Morris  <rgm@gnu.org>

	* cal-xtra.texi (Non-Gregorian Diary): Mention ``Adar I'' special case.

2009-08-19  Glenn Morris  <rgm@gnu.org>

	* ack.texi (Acknowledgments): Remove cvtmail.  Mention info-finder.

2009-08-18  Glenn Morris  <rgm@gnu.org>

	* ack.texi (Acknowledgments):
	* emacs.texi (Acknowledgments): Update for js.el replacing js2-mode.el.

	* ack.texi (Acknowledgments): Add ucs-normalize.el and files-x.el.

2009-08-09  Glenn Morris  <rgm@gnu.org>

	* ack.texi (Acknowledgments):
	* emacs.texi (Acknowledgments): Add gdb-mi entry.

2009-08-08  Dmitry Dzhus  <dima@sphinx.net.ru>

	* emacs.texi (Top): Add new menu items for GDB-UI.

	* building.texi (GDB Graphical Interface): Add Multithreaded debugging
	section.  Threads buffer is in separate section now.

2009-08-08  Glenn Morris  <rgm@gnu.org>

	* ack.texi (Acknowledgments):
	* emacs.texi (Acknowledgments):
	Update for js2-mode and org changes.

2009-08-02  Michael Albinus  <michael.albinus@gmx.de>

	* files.texi (Reverting): Auto-Revert Tail mode works also for remote
	files.

2009-07-28  Chong Yidong  <cyd@stupidchicken.com>

	* building.texi (Lisp Libraries): Clarify meaning of autoloading.

2009-07-23  Glenn Morris  <rgm@gnu.org>

	* programs.texi (Matching): Update blink-matching-paren-distance.

2009-07-21  Chong Yidong  <cyd@stupidchicken.com>

	* frames.texi (Cut/Paste Other App): For select-active-regions,
	selection is now updated on moving point.

2009-07-21  Richard Stallman  <rms@gnu.org>

	* glossary.texi (GNU, Daemon): Update information.

2009-07-19  Juri Linkov  <juri@jurta.org>

	* custom.texi (Specifying File Variables, Safe File Variables):
	"variables/value pairs" -> "variable/value pairs".

2009-07-15  Glenn Morris  <rgm@gnu.org>

	* misc.texi (Gnus): Remove widow.

2009-07-11  Glenn Morris  <rgm@gnu.org>

	* Makefile.in (TEXI2PDF): New.
	(emacs.pdf, emacs-xtra.pdf): New targets.

	* arevert-xtra.texi (Autorevert): Add menu descriptions.

	* display.texi (Horizontal Scrolling): Re-word to remove widow.

	* emacs.texi (Top): Info can be read from other places than Emacs.
	Don't print the copying notice twice in the printed version.
	Update the menu and detailmenu.
	(Preface): The meaning of "on-line" has changed.
	Correct name for "Common Problems" chapter.
	(Distrib): Update FSF shop URL.
	(Intro): Showing two files at once is not so exciting.

	* macos.texi (Mac OS / GNUstep): Fix spelling and cross-reference.
	(Mac / GNUstep Basics): Minor grammar changes.
	(Mac / GNUstep Events): Fix typo.
	(GNUstep Support): CANNOT_DUMP no longer applies.

	* misc.texi (Document View): Fix typos.

	* dired.texi (Dired):
	* help.texi (Help):
	* macos.texi (Mac OS / GNUstep):
	* maintaining.texi (Version Control, Introduction to VC):
	End menu descriptions with a period.

2009-07-09  Eli Zaretskii  <eliz@gnu.org>

	* msdog.texi (Windows Files) <w32-get-true-file-attributes>: Don't be
	so categorical in saying that the option is only useful on NTFS.

2009-07-09  Glenn Morris  <rgm@gnu.org>

	* Makefile.in (texinfodir): New variable, with location of texinfo.tex.
	(ENVADD): Add texinfodir to TEXINPUTS.

	* emacs.texi (Top): Fix cross-reference.

	* maintaining.texi (VC Directory Buffer): Fix cross-reference.

	* vc1-xtra.texi (Revision Tags): Fix typo.

2009-07-03  Glenn Morris  <rgm@gnu.org>

	* emerge-xtra.texi (Emerge): Tweak Misc menu description.
	(Submodes of Emerge): Skip Prefers is only relevant with an ancestor.
	(Merge Commands): `.' does not seem to work in A or B buffer.
	`l' can recreate the 3-window display.

	* glossary.texi (Glossary): Minor phrasing changes throughout.
	Add more internal cross-references.
	<Autoloading>: You can't really autoload a variable.
	<C-M->: Move details here from `M-C-' item.
	<Continuation Line>: Refer to `Truncation.'
	<Daemon, Free Software, Free Software Foundation, FSF, GNU>:
	<Home Directory, Unix>: New entries.
	<Deletion of Files>: Mention recycle bins.
	<Directory>: Mention ``folders.''
	<Error>: Don't mention ``type-ahead.''
	<Fringe>: Refer to the manual node.
	<Minor Mode>: Can be global or local.
	<Spell Checking>: There are other checkers besides Ispell.

2009-07-02  Glenn Morris  <rgm@gnu.org>

	* anti.texi (Antinews): Minor changes in phrasing.

	* cal-xtra.texi, fortran-xtra.texi: Re-order a few things to reduce
	some underfull lines in dvi output.

	* emacs-xtra.texi (Introduction): Mention included in info Emacs manual.

	* sending.texi (Mail Sending): Add a tiny bit on mailclient.

	* vc-xtra.texi (Advanced VC Usage): End all menu items with a period.

2009-07-01  Jan Djärv  <jan.h.d@swipnet.se>

	* xresources.texi (Table of Resources): Mention maximized for
	fullscreen.

	* cmdargs.texi (Window Size X): -mm/--maximized is new.

2009-07-01  Chong Yidong  <cyd@stupidchicken.com>

	* anti.texi (Antinews): Correct the list of removed platforms.

2009-06-28  Glenn Morris  <rgm@gnu.org>

	* arevert-xtra.texi: Minor language tweaks.

	* dired-xtra.texi: Minor revisions.

2009-06-23  Miles Bader  <miles@gnu.org>

	* display.texi (Scrolling): Document `recenter-redisplay'.
	(Temporary Face Changes): Document `text-scale-set'.

2009-06-21  Chong Yidong  <cyd@stupidchicken.com>

	* Branch for 23.1.

2009-06-17  Kenichi Handa  <handa@m17n.org>

	* mule.texi (Charsets): Update the description for the new charset.
	(list-character-sets): New findex.
	(Language Environments): Add @anchor{Describe Language Environment}.

2009-06-10  Chong Yidong  <cyd@stupidchicken.com>

	* basic.texi (Moving Point): Fix tag.

	* picture-xtra.texi (Insert in Picture): Use <next> and <prior>.

	* mini.texi (Completion Commands): Decapitalize <next> and <prior>, and
	use camel-case for PageUp and PageDown.

	* display.texi (Scrolling): Decapitalize <next> and <prior>, and use
	camel-case for PageUp and PageDown.

	* calendar.texi (Scroll Calendar): Decapitalize <next> and <prior>.

	* search.texi (Isearch Scroll): Add isearch-allow-scroll to index.
	(Isearch Scroll): Decapitalize <next> and <prior>.

2009-06-09  Agustín Martín  <agustin.martin@hispalinux.es>

	* fixit.texi (Spelling): Set default dictionary.
	Improve descriptions (Bug#2554)

2009-06-08  David Reitter  <david.reitter@gmail.com>

	* macos.texi (Color panel, Font panel): Remove mention of Save Options,
	since saving colors and faces set this way is not implemented.
	(Environment variables): Remove mention of mac-fix-env, which is
	scheduled to be removed.

2009-06-04  Chong Yidong  <cyd@stupidchicken.com>

	* custom.texi (Init Examples): Add example of changing load-path.

	* building.texi (Lisp Libraries): Add example of changing
	load-path (Bug#3446).

2009-05-28  Chong Yidong  <cyd@stupidchicken.com>

	* mark.texi (Mark): Further clarifications.
	(Setting Mark): Emphasize that C-SPC activates the mark.

2009-05-28  Chong Yidong  <cyd@stupidchicken.com>

	* mark.texi (Mark): Clarify introduction.  Mention disabling Transient
	Mark mode.
	(Using Region, Persistent Mark): Use "active mark" instead of "active
	region".

2009-05-16  Ari Roponen  <ari.roponen@gmail.com>  (tiny change)

	* mule.texi (Select Input Method): Fix typo.

2009-05-13  Chong Yidong  <cyd@stupidchicken.com>

	* anti.texi (Antinews): Document completion changes.  Some additional
	copyedits and rearrangement of entries.

2009-05-12  Chong Yidong  <cyd@stupidchicken.com>

	* misc.texi (Interactive Shell, Saving Emacs Sessions)
	(Shell History Copying, Terminal emulator): Copyedits.

	* xresources.texi (Resources): Simplify descriptions.
	Shorten description of editres, which is not very useful these days.
	(Table of Resources): Document fontBackend resource.

	* trouble.texi (Quitting): Add other undo bindings to table.
	(DEL Does Not Delete): Note that the erasure key is usually labeled
	"Backspace".  Remove discussion of obscure Xmodmap issue.

2009-05-07  Chong Yidong  <cyd@stupidchicken.com>

	* files.texi (Visiting): Copyedits.

2009-05-06  Chong Yidong  <cyd@stupidchicken.com>

	* basic.texi (Inserting Text): Document ucs-insert.

	* mule.texi (International Chars): Define "multibyte".  Note that
	internal representation is unicode-based.  Simplify definition of raw
	bytes.  Mention ucs-insert.
	(Enabling Multibyte): Remove obsolete discussion.  Copyedits.
	(Language Environments): Add language environments new to Emacs 23.
	(Multibyte Conversion): Node deleted.
	(Coding Systems): Remove obsolete unify-8859-on-decoding-mode.
	Don't mention obsolete emacs-mule coding system.
	(Output Coding): Copyedits.

	* emacs.texi (Top): Update node listing.

2009-05-05  Per Starbäck  <per@starback.se>  (tiny change)

	* trouble.texi (Lossage): Use new binding of view-emacs-problems.

2009-04-28  Stefan Monnier  <monnier@iro.umontreal.ca>

	* building.texi (Lisp Libraries): `load-library' does offer completion.

2009-04-28  Chong Yidong  <cyd@stupidchicken.com>

	* frames.texi (Text-Only Mouse): Mention gpm-mouse-mode instead of
	t-mouse-mode.  Suggested by Per Starbäck (Bug#3126).

2009-04-25  Eli Zaretskii  <eliz@gnu.org>

	* maintaining.texi (Tags): Clarify text.  (Bug#3101)

2009-04-22  Chong Yidong  <cyd@stupidchicken.com>

	* entering.texi (Entering Emacs): Document initial-buffer-choice.

	* building.texi (Lisp Interaction): Document initial-scratch-message.

2009-04-18  Juanma Barranquero  <lekktu@gmail.com>

	* msdog.texi (Windows Fonts): Fix typos.

	* files.texi (Save Commands): Fix pxref.

2009-04-18  Chong Yidong  <cyd@stupidchicken.com>

	* files.texi (Save Commands): Mention diff-buffer-with-file.
	(Comparing Files): Document diff-buffer-with-file.  Suggested by Magnus
	Henoch (Bug#3036).

2009-03-15  Glenn Morris  <rgm@gnu.org>

	* sending.texi (Mail Format): Replace "Sender" with "Message-Id", since
	the former is not always used.
	(Mail Headers): Use active voice.  Add "Mail-reply-to".
	Change case of "Id".  Avoid repeated "appropriate".
	(Mail Aliases): Fix previous change - use an example with a ".", so it
	does actually get quoted when expanded.
	(Mail Sending): Mailclient is the default on some systems.
	(Citing Mail): Mention mail-indentation-spaces.
	(Mail Mode Misc): Add an @dfn for "mail signature".

2009-03-15  Chong Yidong  <cyd@stupidchicken.com>

	* mini.texi (Completion Commands): Describe Emacs 23 completion rules.
	(Completion Options): Document read-file-name-completion-ignore-case,
	read-buffer-completion-ignore-case, and completion-styles.
	Remove description of partial-completion-mode.

2009-03-14  Glenn Morris  <rgm@gnu.org>

	* sending.texi (Mail Format): Fix typo.  Add index entry for
	mail-header-separator.
	(Mail Headers): Put info about initialization and changing in one place
	at the start.  Update FCC section for mbox Rmail.  Clarify From
	section, mention mail-setup-with-from.  Clarify Reply-to section.
	Add Mail-followup-to and mail-mailing-lists.  Clarify References
	section.
	(Mail Aliases): Update example, make less contentious.
	Update for name change of mail-interactive-insert-alias.
	(Mail Mode): Remove mention of `%' as a word separator.
	(Mail Sending): Mention mail-send-hook.  Mention Mailclient.
	(Header Editing): Add reply-to, mail-reply-to, and mail-followup-to
	commands.  Clarify FCC handling.  In mail-complete, add reference to
	Mail Aliases section, and mention mail-complete-function.
	(Citing Mail): Mention mail-yank-ignored-headers and mail-citation-hook.
	(Mail Mode Misc): Clarify the mail-signature function.  Add basic
	signature netiquette.  Explain how the mail hooks work when continuing
	a composition.
	(Mail Amusements): Internationalize the spook section a bit.
	Remove the spook mail-setup-hook example, since it doesn't work well.
	Mention fortune-file.
	(Mail Methods): Mention read-mail-command.

2009-03-14  David Reitter  <david.reitter@gmail.com>

	* macos.texi (Mac / GNUstep Basics): Remove references to Prefs panel
	and NS resources following recent changes.

2009-03-10  Jason Rumney  <jasonr@gnu.org>

	* msdog.texi (Windows Misc): Remove doc for obsolete variable.  Modify
	w32-use-visible-system-caret doc to indicate that it should get set
	automatically.
	(Windows Fonts): Add doc for the uniscribe backend.

2009-03-08  Dan Nicolaescu  <dann@ics.uci.edu>

	* maintaining.texi (VC Directory Commands): Fix doc for the x key in
	vc-dir.  (Bug#2598)

2009-03-05  Reiner Steib  <Reiner.Steib@gmx.de>

	* fixit.texi (Spelling): Add turn-on-flyspell.  (Bug#2517)

2009-03-05  Glenn Morris  <rgm@gnu.org>

	* rmail.texi (Rmail Basics): Add reference to sorting.
	(Rmail Scrolling, Rmail Motion, Rmail Reply, Rmail Display):
	Minor re-wordings.
	(Rmail Motion): Mention rmail-next-same-subject.
	(Rmail Deletion): Expunging is not the only way to change the numbers.
	(Rmail Labels): Labels can also be used in sorting.
	(Rmail Summary Edit): Mention rmail-summary-next-same-subject.
	(Rmail Display): Mention rmail-mime.

2009-03-04  Glenn Morris  <rgm@gnu.org>

	* rmail.texi (Rmail Sorting): Add the keybindings associated with each
	sort command.  Fix `rmail-sort-by-labels' name.  Mention sorting from
	summary.  Mention sorts cannot be undone.
	(Rmail Display): Give an example of how to use goto-address-mode.
	(Rmail Editing): It's keybindings that are redefined, not commands.
	Fix some typos.
	(Movemail): Some minor rewording.
	(Remote Mailboxes): Emacs movemail supports pop by default.
	Fix some minor grammatical issues.  The "two alternative ways" to
	specify a POP mailbox are really just one.  Remove all reference to the
	variables rmail-pop-password and rmail-pop-password-required, obsolete
	since Emacs 22.1.  Clarify the four password steps.  Emacs movemail
	can support Kerberos.

2009-03-03  Glenn Morris  <rgm@gnu.org>

	* rmail.texi (Rmail Deletion): Revert previous change, which was
	describing the Rmail summary versions.
	(Rmail Reply): Give more details of rmail-dont-reply-to-names.
	Minor re-wording for rmail-resend.
	(Rmail Make Summary): Summaries apply to buffers rather than files.
	<rmail-summary-by-topic>: Headers includes the subject.
	<rmail-summary-by-recipients, rmail-summary-by-topic>: Give more
	details, including prefix arguments.
	Mention rmail-summary-by-senders on C-M-f.
	Not counting lines might be faster.
	(Rmail Summary Edit): More details on the delete commands.
	Mention rmail-summary-undelete-many, rmail-summary-bury, and C-M-n/p.
	Name the commands bound to the various keys.  Mention prefix argument
	for searching.
	(Rmail Display): Mention rmail-displayed-headers.  Fix typo.
	Simplify rmail-highlighted-headers description.  Update face name.

2009-03-02  Juanma Barranquero  <lekktu@gmail.com>

	* mark.texi (Marking Objects): Fix typo.

2009-03-01  Chong Yidong  <cyd@stupidchicken.com>

	* abbrevs.texi (Expanding Abbrevs): Mention abbrev-expand-functions
	instead of obsolete pre-abbrev-expand-hook.  Link to elisp manual.

2009-03-01  Glenn Morris  <rgm@gnu.org>

	* rmail.texi (Rmail): Fix some typos.  Use consistent case in menu.
	(Rmail Motion): - M-s searches from the end of messages.
	(Rmail Deletion): Minor clarification.  Fix numeric argument
	description.
	(Rmail Inbox): Fix default inbox description.  Mention `mbox' by name.
	newmail and RMAILOSE files need not be in home-directory.
	(Rmail Files): Mention I/O menus are unselectable if no files match.
	Mention `MAIL' env-var.

2009-02-24  Jason Rumney  <jasonr@gnu.org>

	* mule.texi (Fontsets): Mention fontset-default, font specs and
	fallback fontsets.
	(Defining Fontsets): Mention ns and w32 variants of
	standard-fontset-spec.  Update description of startup fontset to match
	Emacs 23 behavior.
	(Modifying Fontsets): New section.  (Bug#656)
	(International): Link to Modifying Fontsets.

2009-02-23  Adrian Robert  <Adrian.B.Robert@gmail.com>

	* macos.texi (Mac / GNUstep Basics, Mac / GNUstep Customization):
	Mention ns-extended-platform-support-mode.

2009-02-22  Karl Berry  <karl@gnu.org>

	* macos.texi (Mac / GNUstep Customization): One more duplicate "the".

2009-02-19  Juanma Barranquero  <lekktu@gmail.com>

	* basic.texi (Moving Point, Position Info):
	* files.texi (Visiting):
	* mini.texi (Completion Options):
	* text.texi (HTML Mode): Remove duplicate words.

2009-02-20  Glenn Morris  <rgm@gnu.org>

	* rmail.texi: Minor updates for mbox rather than Babyl.

2009-02-17  Karl Berry  <karl@gnu.org>

	* emacs.texi (Top): Add @insertcopying before master menu.  (Bug#1988)

2009-02-17  Richard M Stallman  <rms@gnu.org>

	* anti.texi (Antinews): Mention Babyl format.

	* emacs.texi (Top): Delete `Out of Rmail' from subnode menu.

	* rmail.texi: Update for mbox format.
	Various small fixes, as well as the following.
	(Out of Rmail): Node deleted.
	(Rmail): Update menu.
	(Rmail Files): Comment out set-rmail-inbox-list.
	Document rmail-inbox-list instead.
	(Rmail Output): Substantial changes since C-o is now
	rmail-output-as-seen and o is rmail-output.
	(Rmail Attributes): Delete `stored', add `retried'.
	(Rmail Display): Editing headers works in all cases.

2009-02-17  Glenn Morris  <rgm@gnu.org>

	* basic.texi (Position Info): M-x count-lines-region is not always on
	M-=.  (Bug#2269)

2009-02-09  Glenn Morris  <rgm@gnu.org>

	* calendar.texi (Holidays, Displaying the Diary): Update for new marker
	defaults.

2009-02-07  Eli Zaretskii  <eliz@gnu.org>

	* rmail.texi (Rmail Coding) <rmail-redecode-body>: Remove stale
	documentation of possible problems with redecoding.

2009-02-03  Glenn Morris  <rgm@gnu.org>

	* rmail.texi (Out of Rmail): Mention b2m.pl.

2009-01-31  Glenn Morris  <rgm@gnu.org>

	* rmail.texi (Out of Rmail): Correct b2m location.

2009-01-27  Chong Yidong  <cyd@stupidchicken.com>

	* fixit.texi (Undo): Update undo limit values.

2009-01-27  Glenn Morris  <rgm@gnu.org>

	* emacs.texi (Top): Fix Antinews menu entry.

2009-01-25  Karl Berry  <karl@gnu.org>

	* text.texi (Foldout): Use @itemize @w{} to make an itemize
	item with no marker, instead of the syntactically incorrect
	@itemize @asis.

2009-01-25  Juri Linkov  <juri@jurta.org>

	* building.texi (Grep Searching): Fix index entry for lgrep.

2009-01-24  Eli Zaretskii  <eliz@gnu.org>

	* msdog.texi (Windows Printing): Add an index entry for Ghostscript.

2009-01-21  Adrian Robert  <Adrian.B.Robert@gmail.com>

	* macos.texi (Preferences Panel): Update description of font setting to
	reflect that prior frame selection is no longer needed.

2009-01-20  Nick Roberts  <nickrob@snap.net.nz>

	* building.texi (Debuggers): Revert some of 2008-10-31 change  to
	raise GUD subsections.

2009-01-15  Glenn Morris  <rgm@gnu.org>

	* ack.texi (Acknowledgments): Another update based mainly on AUTHORS.

2009-01-10  Glenn Morris  <rgm@gnu.org>

	* ack.texi (Acknowledgments): Some more updates based on AUTHORS.

2009-01-04  Chong Yidong  <cyd@stupidchicken.com>

	* display.texi (Visual Line Mode): M-] and M-[ no longer move by
	logical lines.

2008-12-29  Juri Linkov  <juri@jurta.org>

	* mini.texi (Minibuffer History): Add a link to `Isearch Minibuffer'.

	* text.texi (Fill Commands): Replace `M-s' with `M-o M-s'.

2008-12-28  Chong Yidong  <cyd@stupidchicken.com>

	* misc.texi (Goto Address mode): Rename from Goto-address.  Refer to
	goto-address-mode instead of goto-address.

	* rmail.texi (Rmail Display): Goto-address renamed to Goto Address
	mode.

	* emacs.texi (Top): Update node listing.

2008-12-26  Eli Zaretskii  <eliz@gnu.org>

	* custom.texi (Directory Variables): Explain what is a "project".
	Add indexing.  Improve wording.  Add a footnote about using
	_dir-locals.el on MS-DOS.

2008-12-24  Dan Nicolaescu  <dann@ics.uci.edu>

	* files.texi (Misc File Ops): Mention chmod as an alias for
	set-file-modes.

2008-12-24  Martin Rudalics  <rudalics@gmx.at>

	* help.texi (Help): Fix typos and reword.
	(Help Summary): Add entries for C-h n and C-h r, reorder
	entries, and do some minor fixes.
	(Name Help): Say that C-h F works for commands only.
	(Misc Help): Say that view-lossage displays 300 keystrokes.

2008-12-20  Glenn Morris  <rgm@gnu.org>

	* ack.texi (Acknowledgments): General update based on AUTHORS,
	including removal of some stuff no longer distributed.

2008-12-19  Agustín Martín  <agustin.martin@hispalinux.es>

	* fixit.texi: Mention hunspell.

2008-12-19  Glenn Morris  <rgm@gnu.org>

	* ack.texi (Acknowledgments): Small grammar fix.
	Consolidate explanatory text at start.

	* display.texi (Text Display):
	* indent.texi (Indentation): Use @acronym with ASCII.

2008-12-18  Glenn Morris  <rgm@gnu.org>

	* ack.texi: Various small updates and fixes.

2008-12-18  Juri Linkov  <juri@jurta.org>

	* search.texi (Word Search): Replace `C-s RET C-w' with `M-s w RET'
	as a key binding to start a forward nonincremental word search.
	Replace `C-r RET C-w' with `M-s w C-r RET' as a key binding to start
	a backward nonincremental word search.  Add index for `M-s w'
	`isearch-forward-word'.
	(Regexp Search): Add a short summary of regexp key commands like
	in the node "Basic Isearch".
	(Other Repeating Search): Fix typo.

2008-12-14  Vinicius Jose Latorre  <viniciusjl@ig.com.br>

	* misc.texi (PostScript Variables): Fix doc.

2008-12-10  Chong Yidong  <cyd@stupidchicken.com>

	* programs.texi (Program Modes): Mention Ruby mode.

2008-12-10  Dan Nicolaescu  <dann@ics.uci.edu>

	* misc.texi (emacsclient Options): Describe what an empty string
	argument does for --alternate-editor.

2008-12-09  Frank Schmitt  <ich@frank-schmitt.net>

	* cmdargs.texi (Font X): Distinguish between client-side and
	server-side fonts.  List valid Fontconfig properties.  Add reference to
	Fontconfig manual.  List valid GTK font properties.  Explain use of
	fc-list.

2008-12-09  Chong Yidong  <cyd@stupidchicken.com>

	* cmdargs.texi (Font X): Move discussion of quoting to top.

2008-12-06  Glenn Morris  <rgm@gnu.org>

	* maintaining.texi (Old Revisions): Improve previous change.

2008-12-05  Richard M Stallman  <rms@gnu.org>

	* anti.texi (Antinews): Minor fixes.

2008-12-03  Glenn Morris  <rgm@gnu.org>

	* maintaining.texi (Old Revisions): Fix diff-switches description.

2008-12-01  Martin Rudalics  <rudalics@gmx.at>

	* emacs.texi (Top): Fix typo.

2008-11-30  Chong Yidong  <cyd@stupidchicken.com>

	* misc.texi (Document View): Explain dependence on gs at the top.
	Copyedits.

	* emacs.texi (Top): Add DocView nodes to detailed node listing.

	* programs.texi (Other C Commands): Document hide-ifdef-shadow.
	(Comment Commands): Discuss region-active behavior of M-; first.

2008-11-29  Martin Rudalics  <rudalics@gmx.at>

	* display.texi (Line Truncation): Add reference to Continuation
	Lines.

	* windows.texi (Pop Up Window): Mention split-height-threshold
	and split-width-threshold.
	(Split Window): Add reference to Continuation Lines.

2008-11-28  Adrian Robert  <Adrian.B.Robert@gmail.com>

	* macos.texi: Change references to "Mac" to "Mac / GNUstep".
	(GNUstep Support): New node.
	* anti.texi:
	* emacs.texi:
	* msdog.texi: Change reference to Mac OS node to Mac OS / GNUstep.

2008-11-28  Richard M Stallman  <rms@gnu.org>

	* misc.texi (Dissociated Press): Minor cleanups.

	* dired.texi (Image-Dired): Avoid passive.

2008-11-28  Eli Zaretskii  <eliz@gnu.org>

	* anti.texi (Antinews): Add stuff about Unicode vs emacs-mule
	representation.

2008-11-26  Richard M. Stallman  <rms@gnu.org>

	* files.texi (Visiting): Rewrite paragraph for clarity.

	* buffers.texi (Select Buffer): Rewrite paragraphs using active voice.

2008-11-25  Alan Mackenzie  <acm@muc.de>

	* programs.texi (Moving by Parens): Clarify that parens inside strings
	and comments are ignored, and that the commands assume the starting
	point isn't in a string or comment.

2008-11-26  Adrian Robert  <Adrian.B.Robert@gmail.com>

	* macos.texi: Add Prev/Next/Top pointers to all nodes.
	(Mac Basics): Merge in Grabbing Environment Variables from earlier
	version.
	(Mac Customization): Rewrite Preferences Panel section and merge in to
	this node, add Open files by dragging to an Emacs window.

	* emacs.texi: Remove TOC reference to Mac Preferences Panel section.

2008-11-26  Chong Yidong  <cyd@stupidchicken.com>

	* files.texi (Misc File Ops): Document set-file-modes.

	* windows.texi (Split Window): Document integer values of
	truncate-partial-width-windows.

	* text.texi (Text): Simplify description of markup languages.
	(TeX Mode): Simplify introduction.  Mention BibTeX mode.
	(TeX Editing): Note that `""' inserts one `"' character.
	(HTML Mode): Note in the introduction that XML mode is an alias for
	SGML mode.  Mention nXML mode.

2008-11-25  Chong Yidong  <cyd@stupidchicken.com>

	* building.texi (Watch Expressions): Fix typo.

2008-11-24  Chong Yidong  <cyd@stupidchicken.com>

	* files.texi (Visiting): Document new behavior of
	confirm-nonexistent-file-or-buffer.

	* buffers.texi (Select Buffer):
	Document confirm-nonexistent-file-or-buffer.

	* picture-xtra.texi (Picture Mode): Use picture-mode instead of
	edit-picture.

	* text.texi (Text): Simplify introduction.  Discard mention of `M-x
	edit-picture', since that is just an alias for picture-mode.
	(Sentences): Note that repeated M-@ extends the region.
	(Pages): Make terminology more consistent.  Link to Regexps node.
	(Longlines): Discuss relationship with Visual Line mode.
	(Text Mode): Remove extraneous discussion of other modes, since they
	were already introduced in the parent node.

2008-11-23  Chong Yidong  <cyd@stupidchicken.com>

	* anti.texi (Antinews): Rewrite.

	* entering.texi (Exiting): Mention "minimize" terminology.

	* frames.texi (Frame Commands): Mention "minimize" terminology.

	* cmdargs.texi (Font X): Document Fontconfig and GTK font specification
	formats.
	(Icons X): Mention "minimize" terminology and use of icons in taskbar.
	(Misc X): Don't document useless -hb option.

2008-11-22  Juri Linkov  <juri@jurta.org>

	* dired.texi (Dired Navigation): Change normal file name search option
	from `non-nil' to `t'.  Add `dwim' option.

2008-11-22  Juri Linkov  <juri@jurta.org>

	* custom.texi (Directory Variables): Rename ".dir-settings.el" to
	".dir-locals.el".  Rename `define-project-bindings' to
	`dir-locals-set-class-variables'.  Rename `set-directory-project' to
	`dir-locals-set-directory-class'.

2008-11-22  Lute Kamstra  <lute@gnu.org>

	* buffers.texi (Select Buffer): Index goto-line.
	* basic.texi (Moving Point): Mention the use of a numeric prefix
	argument with goto-line and refer to Select Buffer for the use of a
	plain prefix argument.

2008-11-19  Glenn Morris  <rgm@gnu.org>

	* doclicense.texi: Update to FDL 1.3.
	* emacs.texi, emacs-xtra.texi: Relicense under FDL 1.3 or later.

2008-11-17  Chong Yidong  <cyd@stupidchicken.com>

	* custom.texi (Minor Modes): Define mode commands and mode variables
	more precisely.  Recommend using mode commands instead of setting
	variables directly.  Put minor modes in a list, and add more modes.
	(Easy Customization): Use "init file" instead of .emacs.
	(Customization Groups): Update to new Custom buffer appearance.
	(Saving Customizations): Copyedits.  Update example.
	(Variables): Give example of variable type-sensitivity.
	(Examining): Update example.
	(Hooks): Copyedits.
	(Specifying File Variables): Use C comments instead of an artificial
	Lisp for the example.
	(Keymaps): Move internals discussion to Prefix Keymaps.
	(Rebinding): Remove redundant paragraph (stated in Key Binding).
	(Init Rebinding): Document kbd macro.
	(Init File): Link to Find Init.

	* mark.texi (Using Region): Document Delete Selection Mode more
	thoroughly.

	* frames.texi (Mouse Commands): Move most of the description of Delete
	Selection Mode to Using Region, and link to it.
	(Clipboard): Note that paste is bound to clipboard-yank.

	* building.texi (Compilation): Document first-error value of
	compilation-scroll-output.
	(Compilation Mode): Note that compilation-auto-jump-to-first-error
	works as soon as an error is available.  Suggested by Juri Linkov.

	* mini.texi (Passwords): New node.

	* files.texi (Remote Files): Link to Passwords node.

	* emacs.texi (Top): Update node listings.

2008-11-16  Chong Yidong  <cyd@stupidchicken.com>

	* ack.texi (Acknowledgments): Some updating of credits.

	* emacs.texi (Acknowledgments): Add a couple more names.

	* dired.texi (Dired Deletion): Document delete-by-moving-to-trash.

	* files.texi (Directories): Describe delete-directory in text.
	(Misc File Ops): Document use of trash.

2008-11-16  Juanma Barranquero  <lekktu@gmail.com>

	* macos.texi (Mac Customization): Fix typos.

2008-11-14  Chong Yidong  <cyd@stupidchicken.com>

	* macos.texi (Mac OS): Move Cocoa manual from ns-emacs.texi to here,
	replacing previous contents.  Numerous copyedits to adapt ns-emacs to
	the conventions of the main Emacs manual.

	* emacs.texi (Top): Update node listings.

2008-11-12  Chong Yidong  <cyd@stupidchicken.com>

	* cmdargs.texi (Emacs Invocation): Link to Emacs Server.  Note that
	command-line-args is processed during startup.
	(Action Arguments): Correctly describe how file arguments interact with
	the startup screen.  Link to Lisp Interaction for scratch buffer.
	(Initial Options): Link to Command Example for -batch option.
	(Environment): Document initial-environment.

	* entering.texi (Entering Emacs): Note that inhibit-startup-screen
	can't be changed in the site-start file.

2008-11-07  Chong Yidong  <cyd@stupidchicken.com>

	* dired.texi (Dired): Mention C-x C-d too.
	(Dired Enter): Document M-n in the Dired minibuffer.
	(Dired Navigation): Explain dired-goto-file more clearly.
	Document dired-isearch-filenames.
	(Dired Deletion): Remove unnecessary "expunged" terminology.
	(Flagging Many Files): & is now rebound to `% &'.
	(Shell Commands in Dired): Document dired-do-async-shell-command.
	Clarify how multi-file arguments are passed.
	(Misc Dired Features): Document dired-do-isearch.

2008-11-06  Chong Yidong  <cyd@stupidchicken.com>

	* entering.texi (Entering Emacs): Document inhibit-startup-screen.

2008-11-03  Chong Yidong  <cyd@stupidchicken.com>

	* search.texi (Other Repeating Search): Remove obsolete findex entries.

2008-11-01  Chong Yidong  <cyd@stupidchicken.com>

	* programs.texi (Program Modes): Link to Program Indent node.
	(Left Margin Paren): Explain consequences of changing
	open-paren-in-column-0-is-defun-start more concisely.
	(Which Function, Program Indent, Info Lookup): Minor edits.
	(Basic Indent): If region is active, TAB indents the region.
	(Multi-line Indent): If region is active, TAB indents the region.
	Note that indent-region is useful when Transient Mark mode is off.
	(Matching): The delimiter at the cursor is highlighted---the character
	changes color.
	(Symbol Completion): Link to Completion node.

	* misc.texi (Invoking emacsclient): Describe how to use Emacs server in
	a strictly text-only system.

	* abbrevs.texi (Saving Abbrevs): Note that abbrev file is not loaded in
	batch mode.

2008-11-01  Richard M. Stallman  <rms@gnu.org>

	* misc.texi (Document View): Major rewrite.

	* maintaining.texi (Types of Log File): Change logs are older than
	version control.
	(VCS Concepts): Simplify and rearrange.
	(Version Control Systems): Make it clear that Linux is only the kernel.
	(VC Mode Line): Shorten reference to menu item.
	(Basic VC Editing): Clarify VC fileset.  Shorten and simplify.
	(VC Directory Mode): Minor cleanup.
	Unchanged files are hidden, not omitted.
	(VC Directory Commands): Shorten and simplify.
	(Change Log Commands): New node, split from Change Logs.
	(VC Directory Buffer): New node, split from VC Directory Mode.

2008-10-31  Chong Yidong  <cyd@stupidchicken.com>

	* misc.texi (Document View): Rename from Document Files, moved here
	from files.texi.

	* files.texi (Version Control): Move to maintaining.texi.
	Subnodes moved as well.
	(Document Files): Move to misc.texi.

	* maintaining.texi (Change Log): Document log-edit-insert-changelog and
	vc-update-change-log.
	(Version Control): Move here from files.texi.
	(Format of ChangeLog): Make it a subnode of Change Log.

	* emacs.texi (Top): Update node listing.

2008-10-31  Tassilo Horn  <tassilo@member.fsf.org>

	* files.texi (Files): Add a section about document
	files (doc-view-mode).

2008-10-31  Chong Yidong  <cyd@stupidchicken.com>

	* building.texi (Compilation Mode):
	Document compilation-auto-jump-to-first-error.
	(Debuggers): Lower GUD subsections to subsubsections.
	(Starting GUD): Add cindex.
	(Lisp Interaction): Note that scratch is no longer the initial buffer.

2008-10-30  Chong Yidong  <cyd@stupidchicken.com>

	* indent.texi (Indentation): Link to Program Indent.

	* misc.texi (Invoking emacsclient): If Emacs has no available frame, it
	now uses emacsclient's terminal.

2008-10-29  Chong Yidong  <cyd@stupidchicken.com>

	* mark.texi (Using Region): Document use-empty-active-region.

	* emacs.texi (Top): Update node listings.

	* misc.texi (Emacs Server): Rewrite.  Document daemon-mode.
	Don't mention obsolete emacs.bash script.
	(Invoking emacsclient): Rewrite, moving optional arguments to
	emacsclient Options.
	(emacsclient Options): New node.  Document server-use-tcp and
	server-host.

2008-10-28  Chong Yidong  <cyd@stupidchicken.com>

	* indent.texi (Indentation): Replace list with paragraphed text,
	putting description of syntax-driven indentation first.  Document new
	effect of active regions on tab.
	(Tab Stops): Note that editable tab stops affect indentation commands.

2008-10-27  Dan Nicolaescu  <dann@ics.uci.edu>

	* cmdargs.texi (Initial Options): Document -daemon=SERVER_NAME.

2008-10-23  Chong Yidong  <cyd@stupidchicken.com>

	* custom.texi (Function Keys): Note that modified keypad keys are not
	translated.

	* basic.texi (Arguments): Explain how to insert multiple digits.

2008-10-22  Michael Albinus  <michael.albinus@gmx.de>

	* files.texi (Remote Files): Precise selection of default method.
	Rewrite paragraph about disabling remote file names.

2008-10-22  Chong Yidong  <cyd@stupidchicken.com>

	* search.texi (Special Isearch): Document M-TAB is isearch.

	* files.texi (VC Mode Line): Use @kbd instead of @key for mouse
	command.

	* frames.texi: Use @kbd instead of @key for mouse commands throughout.

2008-10-22  Tassilo Horn  <tassilo@member.fsf.org>

	* emacs.texi (Acknowledgments): Add myself to Acknowledgments
	section.

2008-10-21  Chong Yidong  <cyd@stupidchicken.com>

	* vc1-xtra.texi: Move nodes VC Directory Mode and VC Directory Commands
	to files.texi.  Move contents of vc2-xtra.texi here.

	* vc2-xtra.texi: File removed.

	* vc-xtra.texi (Advanced VC Usage): Remove VC Directory Mode and VC
	Directory Commands from the submenu.  Don't include deleted file
	vc2-xtra.texi.

	* files.texi (Visiting): Document find-file-confirm-nonexistent-file.
	(Version Control): Add VC Directory Mode and VC Directory Commands to
	the submenu.
	(Why Version Control?): Use table format.
	(Version Control Systems): Note that Meta-CVS support is gone.
	(VCS Concepts): Note precisely when VC started supporting filesets.
	Remove bogus xref to CVS Options node.
	(Types of Log File): Copyedits.
	(VC Mode Line): Document tooltips and mouse-1 on VC indicator.
	(Basic VC Editing): Content moved from Selecting A Fileset and Doing
	The Right Thing.
	(Selecting A Fileset, Doing The Right Thing): Nodes deleted.
	(Log Buffer): Reorganize node, putting C-c C-c description first.
	(Old Revisions): Use CVS for example, not RCS.
	(Secondary VC Commands): Remove VC Directory Mode and VC Directory
	Commands from the submenu, putting them under Version Control.
	(VC Directory Mode): Move node contents here from vc1-xtra.texi; we
	need to include it in the manual unconditionally, since it is now
	crucial to using distributed version control systems.
	(Comparing Files): Note that diff uses the minibuffer, and that the
	output is shown using Diff mode.
	(Diff Mode): Explain what "patch" and "hunk" mean.
	Document diff-update-on-the-fly, diff-refine-hunk, and
	diff-show-trailing-whitespaces.
	(File Archives): Add rar support.

	* major.texi (Choosing Modes): Make mode selection sequence more
	obvious by describing the steps in order of priority.  Note that
	magic-mode-alist is nil by default.
	Document magic-fallback-mode-alist.

2008-10-20  Chong Yidong  <cyd@stupidchicken.com>

	* frames.texi (Mouse References): Copyedits.

2008-10-20  Tassilo Horn  <tassilo@member.fsf.org>

	* ack.texi (Acknowledgments): Add myself as doc-view author.

2008-10-20  Eli Zaretskii  <eliz@gnu.org>

	* frames.texi (Dialog Boxes): Add @cindex entries.

2008-10-20  Chong Yidong  <cyd@stupidchicken.com>

	* frames.texi (Dialog Boxes): Clarify description of GTK+ file chooser.
	(Text-Only Mouse): Copyedit.

2008-10-19  Chong Yidong  <cyd@stupidchicken.com>

	* frames.texi: Use @key throughout for mouse clicks.
	(Cut/Paste Other App): Document yank-pop-change-selection.
	(Secondary Selection): Fix modified mouse click syntax.
	(Clipboard): Describe Cut, Copy and Paste commands.
	(Mouse References): Not all references are in read-only buffers.
	Copyedits.
	(Creating Frames): Add xref to Init File.
	(Frame Commands): Add xref to Exiting.
	(Scroll Bars): Document GTK vs toolkit behavior.

2008-10-15  Chong Yidong  <cyd@stupidchicken.com>

	* files.texi (Version Control): Copyedits.  Add Bazaar.
	(Version Control Systems): List different VCS's using an itemized list.
	Add Bazaar.
	(VCS Concepts): Copyedits.  Tweak description of file merging.

	* frames.texi (Mouse Commands, Cut/Paste Other App): Rewrite.
	(Cut/Paste Other App): Document select-active-regions and
	x-select-enable-primary.

2008-10-13  Chong Yidong  <cyd@stupidchicken.com>

	* mark.texi (Shift Selection): Correct case in node name.

	* emacs.texi (Top): Update node order in Mark chapter.

2008-10-12  Eli Zaretskii  <eliz@gnu.org>

	* msdog-xtra.texi (MS-DOS): Fix bad pxref.

	* mini.texi (Minibuffer File): Fix markup in last change.  Refer to
	elsewhere in the manual instead of describing yet again the intricacies
	of $HOME on MS-Windows and MS-DOS.

2008-10-12  Chong Yidong  <cyd@stupidchicken.com>

	* mini.texi (Minibuffer File): Add xref to File Names.
	(Minibuffer File): Add discussion of `~' in file names.
	Add insert-default-directory index reference.

	* files.texi (File Names): Reorganize description.
	(Visiting): Add xref to Mode Line.  Copyedits.
	(Save Commands): Mention prefix behavior of C-x C-s.
	(Numbered Backups): Node deleted.
	(Backup Names): Contents of Numbered Backups moved here.  State default
	of version-control variable.
	(Reverting): Copyedits.
	(Version Control): Add additional version control systems.

	* emacs.texi (Top): Delete Numbered Backups node.

	* cmdargs.texi (General Variables): Change Numbered Backups xref to
	Backup Names.
	(Initial Options): Document renamed variable inhibit-startup-screen.

2008-10-11  Romain Francoise  <romain@orebokech.com>

	* kmacro.texi (Edit Keyboard Macro): Lossage is now 300 keys.

2008-10-11  Chong Yidong  <cyd@stupidchicken.com>

	* buffers.texi (Buffers): Add xrefs to Mode Line and Lisp Interaction.
	(Select Buffer): Mention use of minibuffer history.  Describe default
	value of default-major-mode.  Mention that C-x 4 b selects the other
	window.
	(List Buffers): Document CRM indicators in the order they appear.
	(Kill Buffer): Document new command kill-matching buffers.
	(Several Buffers): Move explanation of the relationship between buffer
	list and buffer menu to the top.
	(Indirect Buffers): Document new variable clone-indirect-buffer-hook.

2008-10-10  Chong Yidong  <cyd@stupidchicken.com>

	* entering.texi (Exiting): Document change of C-x C-c to
	save-buffers-kill-terminal.  Document kill-emacs.

2008-09-30  Eli Zaretskii  <eliz@gnu.org>

	* mule.texi (Coding Systems): Don't mention codepage-setup.

	* msdog-xtra.texi (MS-DOS Printing, MS-DOS and MULE): No need to create
	cpNNN coding systems anymore.
	(MS-DOS and MULE): Don't mention code-pages.el.  Don't mention support
	for unibyte mode.  Don't mention line-drawing characters.
	Don't mention dos-unsupported-char-glyph.

2008-09-25  Chong Yidong  <cyd@stupidchicken.com>

	* search.texi (Search): Shorten introduction.
	(Basic Isearch): Add command table.  Discuss reverse isearch and
	isearch highlighting.
	(Repeat Isearch): Move lazy highlighting discussion here.  Add search
	ring to cindex.
	(Special Isearch): Move input methods discussion here.
	(Non-ASCII Isearch): Node deleted, merged with Special Isearch.
	(Isearch Yank): Node deleted, and contents moved into Basic Isearch and
	Repeat Isearch.
	(Isearch Minibuffer): New node.
	(Word Search): Document new word search commands.
	(Regexp Example): Simplify example using sentence-end-base variable.
	(Replace): Reword introduction.
	(Unconditional Replace): Remove unnecessary example.
	(Other Repeating Search): Document new `M-s o' binding.

	* emacs.texi (Top): Update node listings.

2008-09-22  Juanma Barranquero  <lekktu@gmail.com>

	* emacs.texi (Top): Remove Kill Errors from menu.

2008-09-22  Chong Yidong  <cyd@stupidchicken.com>

	* kmacro.texi (Basic Keyboard Macro): Make F3 and F4 the preferred
	interface for defining macros.  Simplify examples.  Note that C-g quits
	macro definitions.
	(Keyboard Macro Counter): Document using F3 to insert counter.
	Give usage example.
	(Keyboard Macro Query): Organize query responses in a table.

	* fixit.texi (Fixit): Favor C-/ keybinding for undo throughout.
	Link to Erasing node.
	(Undo): Reorganize paragraphs for logical flow.  Move keybinding
	rationale to a footnote.
	(Kill Errors): Remove node, due to redundancy with Erasing.
	(Spelling): Move discussion of flyspell to end.  Note new behavior of
	M-$ in active region.  Remove non-ispell-specific keybindings from
	table.

2008-09-21  Dan Nicolaescu  <dann@ics.uci.edu>

	* cmdargs.texi (Initial Options): Document --daemon.

2008-09-20  Glenn Morris  <rgm@gnu.org>

	* files.texi (Numbered Backups): Mention that some modes set
	version-control.

2008-09-20  Jim Blandy  <jimb@red-bean.com>

	* files.texi (Numbered Backups): Reference File Variables, as well.
	Remove discussion of Rmail's implementation.

2008-09-06  Chong Yidong  <cyd@stupidchicken.com>

	* misc.texi (Recursive Edit): Note that top-level exits active
	minibuffers.

	* trouble.texi (Quitting): Likewise.

2008-08-31  Chong Yidong  <cyd@stupidchicken.com>

	* emacs.texi (Top): Add Temporary Face Changes xref.

	* display.texi (Display): Move Temporary Face Changes node to just
	after Standard Faces.
	(Scrolling): Document recenter-top-bottom instead of recenter.
	(Horizontal Scrolling): Move auto hscroll discussion to the top.
	(Faces, Standard Faces, Temporary Face Changes, Useless Whitespace)
	(Display Custom): Copyedits.
	(Optional Mode Line): Document display-battery-mode.

2008-08-27  Romain Francoise  <romain@orebokech.com>

	* custom.texi (Directory Variables): Minor fix.

2008-08-27  Glenn Morris  <rgm@gnu.org>

	* cal-xtra.texi (Advanced Calendar/Diary Usage): Tweak some menu
	descriptions.
	(Calendar Customizing): Tweak layout description.
	Move calendar-today-marker and calendar-today face to the other
	markers.  Condense calendar-star-date and calendar-mark-today
	description.
	(Holiday Customizing): Add oriental and solar holidays.
	Add index entries for Baha'i, Christian, Hebrew and Islamic holidays.
	Fix holiday-float description.  Use zerop in examples.  Be less verbose.
	(Date Display Format): Change ISO format.  Be less verbose.
	(Diary Customizing): Mention day and month abbrev arrays.
	Mention the date-form variables by name.  Update European example.
	(Non-Gregorian Diary): Change node name.  Mention Baha'i functions.
	Condense examples.  Mention diary-entry-symbols by name.
	Condense table for insertion commands.
	(Fancy Diary Display): Mention diary-include-string and
	diary-sexp-entry-symbol.  Condense example.  Add Chinese, Coptic,
	Ethiopic, Persian date functions.  Condense descriptions.

	* calendar.texi (Format of Diary File): Mention diary-nonmarking-symbol.
	(Adding to Diary): Adapt for changed node name.

2008-08-26  Glenn Morris  <rgm@gnu.org>

	* cal-xtra.texi (Non-Gregorian Diary Entries): New name for
	node "Hebrew/Islamic Entries".

	* calendar.texi (Specified Dates): Fix names of iso functions.
	(General Calendar): There may not be another window.
	(Writing Calendar Files, Holidays): Tweak intro.
	(Holidays): Mention Baha'i and Chinese holidays.
	(Sunrise/Sunset): Add M-x calendar-sunrise-sunset-month.
	(Lunar Phases): Remove incorrect reference to calendar-time-zone.
	(To Other Calendar): Add calendar-print-other-dates.
	Refer to "graphic display" rather than "X.
	(From Other Calendar): Add calendar-bahai-goto-date.  Fix reference.
	(Displaying the Diary): Fix whitespace after reference.
	Fix `diary-number-of-entries' reference.
	(Date Formats): Explicitly mention that day names can be abbreviated.
	(Adding to Diary): Add some references to other sections.
	(Special Diary Entries): Fix reference.
	(Appointments): Simplify appt-message-warning-time entry.
	Clarify where times must be.
	(Importing Diary): Comment out icalendar paragraph that does not apply.
	(Time Intervals): Simplify entry for timeclock-ask-before-exiting.

2008-08-23  Glenn Morris  <rgm@gnu.org>

	* fortran-xtra.texi (Fortran): Change description of free form and
	fixed form a bit.  Mention hideshow and imenu.
	(Fortran Motion): Mention fortran-end-of-subprogram,
	fortran-beginning-of-subprogram, fortran-mark-do, fortran-mark-if.
	(Fortran Indent): Minor re-word.
	(ForIndent Commands): Mention fortran-fill-paragraph and
	fortran-fill-statement.
	(ForIndent Cont): Mention fortran-tab-mode-string.
	(Fortran Comments): Mention fortran-comment-line-start-skip.
	(Fortran Columns): Mention font-locking.
	(Fortran Abbrev): Word syntax not relevant with new-style abbrev.

2008-08-23  Johan Bockgård  <bojohan@muon>

	* basic.texi (Moving Point): Fix <prior>/<next> confusion.

2008-08-22  Chong Yidong  <cyd@stupidchicken.com>

	* mini.texi (Minibuffer): Simplify introduction.
	(Minibuffer File): Document tilde in minibuffer filenames.
	(Minibuffer Edit): Mention that the prompt is read-only.  Describe how
	to enter tabs, spaces, and question marks.  Describe behavior of C-a.
	(Completion Example): Update example to current command list.
	(Completion Options): Document `lazy' value of completion-auto-help.
	Update contents of completion-ignored-extensions.
	(Minibuffer History): Describe "future history" list.  State default
	value of history-delete-duplicates.

2008-08-21  Glenn Morris  <rgm@gnu.org>

	* fortran-xtra.texi (Fortran Columns): Document `fortran-line-length'.
	(Fortran Comments): Replace fortran-indent-comment with comment-dwim.

2008-08-17  Chong Yidong  <cyd@stupidchicken.com>

	* regs.texi (Registers): Clarify valid register names.
	(RegPos): Note that buffer is saved and restored too.
	(RegText): Note that mark is reactivated/deactivated.
	(RegConfig): Xref to Windows node.

2008-08-16  Chong Yidong  <cyd@stupidchicken.com>

	* basic.texi (Inserting Text): Provide command name for C-q.

	* killing.texi (Killing): Copyedit.  Define read-only text.
	(Deletion): DEL and C-d were already explained in Erasing; xref there.
	(Killing by Lines): Copyedit.
	(Other Kill Commands): Move M-w description here.
	(Yanking): Move M-w to Other Kill Commands.
	(Kill Ring): Also mention saving text in registers.  Link to Text
	Properties in elisp manual.
	(Accumulating Text): Copyedit.
	(CUA Bindings): Shift selection is now the default.

2008-08-12  Teodor Zlatanov  <tzz@lifelogs.com>

	* maintaining.texi (Change Log): Mention next-error is available.

2008-08-10  Glenn Morris  <rgm@gnu.org>

	* cal-xtra.texi (Calendar Customizing): Mention whitespace variables
	and intermonth text.
	(Holiday Customizing): Add holiday-chinese.

2008-08-08  Eli Zaretskii  <eliz@gnu.org>

	* files.texi (Log Buffer, Diff Mode): Fix last changes.  Add indexing.

2008-08-07  Dan Nicolaescu  <dann@ics.uci.edu>

	* files.texi (Log Buffer): Describe C-c C-d.
	(Diff Mode): Describe C-x 4 A.

2008-08-06  Eli Zaretskii  <eliz@gnu.org>

	* vc1-xtra.texi (VC Directory Mode): Fix last change.

2008-08-06  Dan Nicolaescu  <dann@ics.uci.edu>

	* files.texi (Old Revisions): Update the keys used by vc-annotate and
	describe the new bindings to show the changeset diff, toggle annotation
	visibility, show revisions.
	(VC Status): Describe key bindings for modifying the change comments,
	displaying changeset diffs and annotations.

	* vc1-xtra.texi (VC Directory Mode): Talk about multiple VC systems.

2008-08-05  Nick Roberts  <nickrob@snap.net.nz>

	* vc1-xtra.texi (VC Directory Mode): Fix typo.

2008-08-02  Eli Zaretskii  <eliz@gnu.org>

	* vc1-xtra.texi (VC Directory Mode, VC Directory Commands): Fix English
	and wording.

2008-08-02  Dan Nicolaescu  <dann@ics.uci.edu>

	* vc1-xtra.texi (VC Directory Mode): Fix and improve the info about
	marking/unmarking.  Add descriptions for the multiple file search
	commands.  Improve some old info.

2008-07-31  Chong Yidong  <cyd@stupidchicken.com>

	* display.texi (Visual Line Mode): New node.

	* basic.texi (Inserting Text): Move DEL to deletion node.
	(Moving Point): Add additional alternative key bindings.
	Describe line-move-visual.
	(Erasing): Describe DEL.
	(Basic Undo, Blank Lines, Arguments): Copyedit.
	(Continuation Lines): Mention Visual Line mode.
	(Position Info): Move extended discussion to mule.texi.

	* mule.texi (International Chars): Describe C-x =.

	* emacs.texi (Top): Add Visual Line Mode node.

2008-07-31  Dan Nicolaescu  <dann@ics.uci.edu>

	* emacs.texi: Remove VMS support.

2008-07-30  Dan Nicolaescu  <dann@ics.uci.edu>

	* vc1-xtra.texi (VC Directory Mode): Update the display format and fix
	the vc-dir command name.

2008-07-27  Dan Nicolaescu  <dann@ics.uci.edu>

	* xresources.texi: Remove mentions of Mac Carbon.

2008-07-19  Andreas Schwab  <schwab@suse.de>

	* ns-emacs.texi: Move to ../misc.

2008-07-15  Chong Yidong  <cyd@stupidchicken.com>

	* entering.texi (Exiting): Don't describe text-only terminals as the
	default.  Describe the new startup screen.
	(Exiting): Describe how to kill Emacs first.  Change description of
	iconification to handle modern window systems.

2008-07-15  Adrian Robert  <Adrian.B.Robert@gmail.com>

	* ns-emacs.texi: New file, documents features of Emacs port under
	NeXTstep windowing.

2008-07-15  Chong Yidong  <cyd@stupidchicken.com>

	* entering.texi (Entering Emacs): Update prev node.

	* glossary.texi (Glossary): Remove xref to Text Characters.

	* commands.texi (User Input): Rewrite.  Describe Emacs' behavior
	directly, rather than in the context of ASCII.  Move description of
	special properties of modifier key to new Modifier Keys node.
	(Keys): Copyedit.
	(Text Characters): Delete node.  Multibyte is the default nowadays, and
	the node contents are obsolete.

	* custom.texi (Modifier Keys): New node.

	* emacs.texi (Top): Update node list.

2008-07-13  Chong Yidong  <cyd@stupidchicken.com>

	* emacs.texi (Intro): Increase conciseness slightly.  Remove paragraph
	saying that Emacs provides menus and mouse support (which is par for
	the course).

	* screen.texi (Screen): Copyedit.  Define "buffer" and "current buffer"
	early on.
	(Point): Copyedit.  Relegate historical trivia to a footnote.
	(Mode Line): Explain mode-line format more consistently.
	(Menu Bar): Copyedit.

2008-06-27  Glenn Morris  <rgm@gnu.org>

	* cal-xtra.texi (Sexp Diary Entries):
	* calendar.texi (Lunar Phases): Update for lunar.el name changes.

2008-06-26  Chong Yidong  <cyd@stupidchicken.com>

	* mark.texi (Shift selection): New node.
	(Mark): Copyedits.
	(Persistent Mark): Move to the end of the chapter.

2008-06-20  Eli Zaretskii  <eliz@gnu.org>

	* makefile.w32-in (distclean): Remove makefile.

2008-06-17  Nick Roberts  <nickrob@snap.net.nz>

	* building.texi (Starting GUD): Add an entry for gud-gdb.
	(GDB Graphical Interface): Explain that gud-gdb is now needed for text
	command mode.

2008-06-17  Glenn Morris  <rgm@gnu.org>

	* calendar.texi: Fix references to mouse-2 and mouse-3 in calendar.

2008-06-17  Nick Roberts  <nickrob@snap.net.nz>

	* building.texi (Starting GUD): Expand on remote debugging.
	(Other GDB-UI Buffers): Mention new keyboard bindings.

2008-06-15  Glenn Morris  <rgm@gnu.org>

	* gnu.texi: Use a verbatim license for this invariant section,
	as per etc/GNU.

2008-06-13  Daniel Engeler  <engeler@gmail.com>

	* emacs.texi, misc.texi: Add documentation about serial port access.

2008-06-13  Glenn Morris  <rgm@gnu.org>

	* emacs-xtra.texi, emacs.texi: Update Back-Cover text per
	maintain.info.

2008-06-05  Miles Bader  <miles@gnu.org>

	* display.texi (Temporary Face Changes): Update to reflect function
	renamings in face-remap.el.

2008-06-04  Miles Bader  <miles@gnu.org>

	* display.texi (Temporary Face Changes):
	Add `adjust-buffer-face-height'.  Rewrite description of
	`increase-buffer-face-height' and `decrease-default-face-height' now
	that they aren't bound by default.

2008-06-03  Miles Bader  <miles@gnu.org>

	* display.texi (Temporary Face Changes): New node.

2008-05-31  Eli Zaretskii  <eliz@gnu.org>

	* msdog.texi (Windows Keyboard): Fix text added on 2008-05-29.

2008-05-31  Glenn Morris  <rgm@gnu.org>

	* cal-xtra.texi (Fancy Diary Display): Simplify.

2008-05-30  Glenn Morris  <rgm@gnu.org>

	* cal-xtra.texi (Fancy Diary Display): Update for
	diary-display-function replacing diary-display-hook.

2008-05-29  Drew Adams  <drew.adams@oracle.com>

	* msdog.texi (Windows Keyboard): Add descriptions of
	w32-register-hot-key and w32-unregister-hot-key.

2008-05-21  Tom Tromey  <tromey@redhat.com>

	* custom.texi (Directory Variables): Grammar fix.  Link to Safe File
	Variables node.

2008-05-19  Tom Tromey  <tromey@redhat.com>

	* custom.texi (Variables): Add Directory Variables to menu.
	(Directory Variables): New node.

2008-05-16  Eric S. Raymond  <esr@snark.thyrsus.com>

	* vc2-xtra.texi: Modify an example so it reflects what vc.el now does.

2008-05-15  Eric S. Raymond  <esr@snark.thyrsus.com>

	* vc2-xtra.texi, emacs.texi, files.texi: Snapshots node renamed to
	Revision Tags and rewritten.  Section now uses modern terminology,
	(tags rather than snapshots) and describes post-SCCS systems more
	accurately.

2008-05-10  Eli Zaretskii  <eliz@gnu.org>

	* msdog.texi (Windows Files): Update documentation of
	w32-get-true-file-attributes.

2008-05-09  Eric S. Raymond  <esr@snark.thyrsus.com>

	* files.texi, vc-xtra.texi, vc1-xtra.texi: Document the new VC
	directory mode.

2008-05-08  Chong Yidong  <cyd@stupidchicken.com>

	* killing.texi (Appending Kills): Remove a strangely off-topic index
	entry "television".

2008-05-07  Eric S. Raymond  <esr@snark.thyrsus.com>

	* ack.texi, files.texi, vc2-xtra.texi: Meta-CVS is no longer supported.

2008-05-02  Eric S. Raymond  <esr@snark.thyrsus.com>

	* buffers.texi, files.texi (Version-control):
	vc-toggle-read-only is no longer a good idea...

2008-04-29  Glenn Morris  <rgm@gnu.org>

	* cal-xtra.texi (Sexp Diary Entries): Clarify diary-float.

2008-04-22  Juri Linkov  <juri@jurta.org>

	* dired.texi (Subdirectories in Dired): Describe using `^'
	to return to the parent directory.

2008-04-22  Nick Roberts  <nickrob@snap.net.nz>

	* building.texi (GDB-UI Layout, Other GDB-UI Buffers): Update for
	recent changes.

2008-04-19  Nick Roberts  <nickrob@snap.net.nz>

	* building.texi (GDB-UI Layout, Breakpoints Buffer)
	(Other GDB-UI Buffers): Update for recent thread related changes.

2008-04-11  Mirko Vukovic  <mirko.vukovic@gmail.com>  (tiny change)

	* maintaining.texi (Maintaining):
	* emacs.texi (Top): Typo.

2008-04-08  Stefan Monnier  <monnier@iro.umontreal.ca>

	* display.texi (Font Lock): Prefer add-hook to using a non-nil `mode'
	arg in `font-lock-add-keywords'.

2008-04-08  Glenn Morris  <rgm@gnu.org>

	* cal-xtra.texi, calendar.texi: Update for calendar name changes.
	Also add Baha'i calendar references where appropriate.

2008-04-05  Glenn Morris  <rgm@gnu.org>

	* custom.texi (Init File): Byte-compiling .emacs is bad.

2008-04-04  Stefan Monnier  <monnier@iro.umontreal.ca>

	* mini.texi (Minibuffer Edit) <resize-mini-windows>: Adjust default.

2008-03-29  Glenn Morris  <rgm@gnu.org>

	* calendar.texi: Update for `calendar-date-style' replacing
	`european-calendar'.

2008-03-28  Jason Rumney  <jasonr@gnu.org>

	* display.texi (Display Custom): Mention overlay-margin in text.

2008-03-12  Reiner Steib  <Reiner.Steib@gmx.de>

	* custom.texi, dired.texi, mini.texi, mule.texi: Add `referenced in the
	tutorial' comments.

2008-03-28  Chong Yidong  <cyd@stupidchicken.com>

	* mark.texi (Mark): Rearrange nodes.
	(Persistent Mark): Rename from Transient Mark.
	(Mark, Setting Mark, Marking Objects, Persistent Mark, Mark Ring):
	Describe Transient Mark mode as the default.

	* basic.texi (Basic Undo): Don't mention setting the mark, which isn't
	the default behavior with Transient Mark mode off.
	(Position Info): Fix typo.

	* display.texi (Standard Faces): Reference the Mark node.
	Remove discussion of the region face, which is discussed there.

	* emacs.texi (Top): Update node listings.

	* files.texi (Diff Mode, Misc File Ops): Describe Transient Mark mode
	as the default.

	* fixit.texi (Undo): Standardize choice of undo key sequence.
	(Undo, Spelling): Describe Transient Mark mode as the default.

	* frames.texi (Mouse Commands): Treat Transient Mark mode as the
	default.

	* glossary.texi (Glossary): Treat Transient Mark mode as the default.

	* killing.texi (Kill Ring, Accumulating Text): Assume Transient Mark
	mode is the default, and note that the mark is not activated when set.

	* programs.texi (Moving by Defuns, Expressions, Comment Commands):
	Describe Transient Mark mode as the default.

	* search.texi (Basic Isearch): Reference the Mark Ring node.
	(Replace, Unconditional Replace, Other Repeating Search):
	Describe Transient Mark mode as the default.

	* text.texi (Words, Pages, Fill Commands, HTML Mode):
	Describe Transient Mark mode as the default.
	(Paragraphs): Describe how M-h behaves when region is active.

	* trouble.texi (Quitting): Clarify effects of C-g.

2008-03-13  Glenn Morris  <rgm@gnu.org>

	* emacs.texi (EMACSVER): Set to 23.0.60.

2008-03-05  Glenn Morris  <rgm@gnu.org>

	* dired.texi (Hiding Subdirectories): Fix previous change.

2008-03-05  Drew Adams  <drew.adams@oracle.com>

	* dired.texi (Hiding Subdirectories): Document `dired-hide-subdir'.

2008-02-28  Kim F. Storm  <storm@cua.dk>

	* help.texi (Help Files): Move describe-gnu-project to C-h g.
	Move describe-distribution to C-h C-o.
	Move view-emacs-problems to C-h C-p.
	Add view-emacs-debugging on C-h C-d.
	Add view-external-packages on C-h C-e.
	Add view-order-manuals on C-h C-m.

2008-02-17  Ulrich Mueller  <ulm@kph.uni-mainz.de>

	* msdog-xtra.texi (MS-DOS): Docstring fix.

2008-02-09  Eli Zaretskii  <eliz@gnu.org>

	* msdog.texi (Windows Fonts): Use a @table for describing font
	properties.

2008-02-07  Jason Rumney  <jasonr@gnu.org>

	* msdog.texi (Windows Files): w32-get-true-file-attributes default
	value has changed.
	(Windows HOME): Clarify what is meant by "if that fails as well".
	(Windows Fonts): New section.

2008-02-07  D. E. Evans  <sinuhe@gnu.org>  (tiny change)

	* basic.texi (Basic Undo): Remove duplicate "you can".

2008-02-02  Eli Zaretskii  <eliz@gnu.org>

	* maintaining.texi (Tags): Fix last change.

2008-01-31  Nick Roberts  <nickrob@snap.net.nz>

	* trouble.texi (Checklist): Direct users to emacs-devel@gnu.org.

2008-01-26  Richard Stallman  <rms@gnu.org>

	* maintaining.texi (Tags): Delete redundant index entry.

2008-01-26  Eli Zaretskii  <eliz@gnu.org>

	* programs.texi (Imenu): Move "@cindex tags" from here...
	* maintaining.texi (Tags): ...to here.

2008-01-23  Kevin Ryde  <user42@zip.com.au>

	* custom.texi (Mouse Buttons): Update elisp xref to "Click Events" on
	click count.

2008-01-21  Juanma Barranquero  <lekktu@gmail.com>

	* entering.texi (Exiting): Fix typo.
	Reported by D. E. Evans <sinuhe@gnu.org>.

2007-12-31  Martin Rudalics  <rudalics@gmx.at>

	* glossary.texi (Glossary): Fix typo.

2007-12-27  Richard Stallman  <rms@gnu.org>

	* text.texi (Formatted Text): Improve menu tag.
	(Editing Format Info): In Info, add duplicate menu of nodes
	about the submenus.
	(Format Faces): Say where Faces menu is found.  Mention Other.
	(Format Colors): Say where these submenus are found.
	(Format Indentation, Format Justification): Likewise.
	(Format Properties): Likewise.

2007-12-22  Richard Stallman  <rms@gnu.org>

	* search.texi (Query Replace): Make exp of query-replace more
	self-contained, and clarify.

2007-12-15  Richard Stallman  <rms@gnu.org>

	* files.texi (Auto Save): Clarify definition of auto-saving.

2007-11-26  Richard Stallman  <rms@gnu.org>

	* help.texi (Help Echo): Cleanups.

2007-11-23  Thien-Thi Nguyen  <ttn@gnuvola.org>

	* files.texi (Why Version Control?): Fix typo.
	(VCS Concepts): Fix typos; small tense fix.
	(Selecting a Fileset): Fix typos; small rewording.
	(Log Buffer): Likewise.
	(Old Revisions): Likewise.

2007-11-17  Eli Zaretskii  <eliz@gnu.org>

	* mule.texi (Communication Coding): Fix wording of last change.

2007-11-16  Werner Lemberg  <wl@gnu.org>

	* custom.texi (Specifying File Variables):
	* major.texi (Choosing Modes): Mention '\" in man pages.

2007-11-16  Kenichi Handa  <handa@ni.aist.go.jp>

	* mule.texi (Communication Coding): Document x-select-request-type.

	* frames.texi (Cut/Paste Other App): Mention x-select-request-type.

2007-11-15  Francesco Potortì  <pot@gnu.org>

	* maintaining.texi (TEXTAGS): Note that you can use "-" for stdout with
	--output=file.

2007-11-13  Martin Rudalics  <rudalics@gmx.at>

	* help.texi (Help Summary, Apropos, Misc Help): Fix typos.
	(Help Echo): Avoid mentioning the term "region" here and
	consistently use the term "active text".

2007-11-11  Glenn Morris  <rgm@gnu.org>

	* calendar.texi (Special Diary Entries): Fix Thanksgiving example.

2007-11-10  Paul Pogonyshev  <pogonyshev@gmx.net>

	* search.texi (Query Replace):
	Mention `query-replace-show-replacement'.

2007-11-09  Nick Roberts  <nickrob@snap.net.nz>

	* building.texi (Watch Expressions): Remove obscure sentence.

2007-11-06  Kenichi Handa  <handa@ni.aist.go.jp>

	* mule.texi (Select Input Method): Describe how to activate an input
	method in the text mode.

2007-11-01  Dan Nicolaescu  <dann@ics.uci.edu>

	* cmdargs.texi (Misc Variables): Remove Sun windows info.

2007-10-30  Nick Roberts  <nickrob@snap.net.nz>

	* building.texi (Watch Expressions): Describe gdb-delete-out-of-scope.

2007-10-30  Glenn Morris  <rgm@gnu.org>

	* misc.texi (Directory Tracking): Explain a bit more about
	dirtrack-mode.

2007-10-25  Glenn Morris  <rgm@gnu.org>

	* fortran-xtra.texi (Fortran): F90 mode handles F2003.

2007-10-24  Richard Stallman  <rms@gnu.org>

	* misc.texi (Interactive Shell): Cleanup last change.

2007-10-22  Juri Linkov  <juri@jurta.org>

	* mini.texi (Minibuffer History): Add text about a list of minibuffer
	default values.

2007-10-20  Eric S. Raymond  <esr@snark.thyrsus.com>

	* files.texi: Disambiguate two slightly different uses of the term
	'filesets'.

2007-10-18  Martin Rudalics  <rudalics@gmx.at>

	* trouble.texi (Quitting): Fix typo.

2007-10-18  Glenn Morris  <rgm@gnu.org>

	* frames.texi (Mode Line Mouse): Mention minor mode names.

2007-10-17  Juri Linkov  <juri@jurta.org>

	* text.texi (Fill Commands): Undocument fill-paragraph-or-region.
	fill-paragraph operates on the active region in Transient Mark mode.
	(Fill Prefix, Format Indentation): Replace fill-paragraph-or-region
	with fill-paragraph.

	* basic.texi (Arguments): Replace fill-paragraph-or-region with
	fill-paragraph.

	* fixit.texi (Spelling): ispell-word operates on the active region
	in Transient Mark mode.

2007-10-17  Aaron S. Hawley  <aaronh@garden.org>

	* building.texi (Source Buffers):
	* custom.texi (Init Non-ASCII):
	* glossary.texi (Glossary): Use "key binding" consistently.

2007-10-17  Juanma Barranquero  <lekktu@gmail.com>

	* calendar.texi (Diary): Fix directive.

2007-10-16  Richard Stallman  <rms@gnu.org>

	* calendar.texi (Diary): Clarify text about diary file example.

2007-10-13  Eric S. Raymond  <esr@snark.thyrsus.com>

	* files.texi: Capitalize node names according to convention.

2007-10-13  Glenn Morris  <rgm@gnu.org>

	* misc.texi (Interactive Shell): Correct INSIDE_EMACS reference.

2007-10-11  Eric S. Raymond  <esr@snark.thyrsus.com>

	* emacs.texi:
	* files.texi (Version Systems): Minor fixes to version-control material
	suggested by RMS and Robert J. Chassell.

2007-10-10  Eric S. Raymond  <esr@snark.thyrsus.com>

	* files.texi (Version Systems):
	* vc-xtra.texi:
	* vc1-xtra.texi:
	* vc2-xtra.texi: Merge in changes for new VC with fileset-oriented
	operations.  Change of terminology from `version' to `revision'.
	Revise text for adequate description of VCSes with monotonic IDs.
	* emacs.texi: Change of terminology from `version' to `revision'.

2007-10-09  Eric S. Raymond  <esr@snark.thyrsus.com>

	* files.texi (Version Systems): Describe newer VCses.
	Reorder the descriptions to be chronological.

2007-10-09  Richard Stallman  <rms@gnu.org>

	* display.texi (Cursor Display): Correct how cursor appears
	in nonselected windows.

2007-10-04  Nick Roberts  <nickrob@snap.net.nz>

	* building.texi (GDB Graphical Interface): Remove references to gdba
	and mention gud-gdb.

2007-08-31  Eli Zaretskii  <eliz@gnu.org>

	* rmail.texi (Rmail Sorting): Improve indexing.

2007-10-06  Juri Linkov  <juri@jurta.org>

	* text.texi (Fill Commands): Document fill-paragraph-or-region.
	(Fill Prefix, Format Indentation): Replace fill-paragraph with
	fill-paragraph-or-region.

	* basic.texi (Arguments): Replace fill-paragraph with
	fill-paragraph-or-region.

2007-10-06  Eric S. Raymond  <esr@snark.thyrsus.com>

	* files.texi: Update the section on version control for 2007
	conditions.  None of these changes are new-VC-specific; that
	will come later.

2007-09-15  Glenn Morris  <rgm@gnu.org>

	* calendar.texi (Holidays): Change all instances of `holiday-list' back
	to `list-holidays'.

2007-09-14  Glenn Morris  <rgm@gnu.org>

	* calendar.texi: Update all instances of mark-calendar-holidays,
	list-calendar-holidays, list-holidays with the new names.

2007-09-06  Glenn Morris  <rgm@gnu.org>

	Move manual sources from man/ to subdirectories of doc/.
	Split into the Emacs manual in emacs/, and other manuals in misc/.
	* Makefile.in (INFO_TARGETS, DVI_TARGETS): Reduce to just the Emacs
	manual.
	(infodir): New variable.
	(info): Use $infodir.
	(emacsman): Delete target, not needed any more.
	Move all targets that are not the Emacs manual to misc/Makefile.in.
	(mostlyclean): Remove `gnustmp'.
	* makefile.w32-in (INFO_TARGETS, DVI_TARGETS): Reduce to just the Emacs
	manual.
	(MULTI_INSTALL_INFO, ENVADD, infodir): Go up one more level.
	(emacsman): Delete target, not needed any more.
	(clean): Remove all info files but Emacs manual.
	Move all targets that are not the Emacs manual to misc/Makefile.in.
	* emacs-xtra.texi, emacs.texi (setfilename): Go up one more level.

	* Makefile.in (INFOSOURCES): Delete.
	(.SUFFIXES): Use $(TEXI2DVI) rather than texi2dvi.
	(mostlyclean): Add *.op, *.ops.  Move *.aux *.cps *.fns *.kys *.pgs
	*.vrs *.toc here...
	(maintainer-clean): ...from here.

2007-09-05  Glenn Morris  <rgm@gnu.org>

	* custom.texi (Safe File Variables): Clarify `!' and risky variables.

2007-08-29  Glenn Morris  <rgm@gnu.org>

	* emacs.texi (EMACSVER): Increase to 23.0.50.

2007-08-27  Richard Stallman  <rms@gnu.org>

	* emacs.texi (Top): Clarify menu item for Glossary.

	* display.texi (Faces): Change secn title.
	Clarify not all fonts come from Font Lock.

2007-08-17  Eli Zaretskii  <eliz@gnu.org>

	* basic.texi (Position Info): Add index entry for face at point.
	Mention that character faces are also displayed by "C-u C-x =".

2007-08-08  Glenn Morris  <rgm@gnu.org>

	* glossary.texi (Glossary): Deprecate `iff'.

2007-08-07  Chong Yidong  <cyd@stupidchicken.com>

	* files.texi (File Conveniences): Document point motion keys in Image
	mode.

2007-07-27  Glenn Morris  <rgm@gnu.org>

	* emacs.texi (Copying): Include license text from gpl.texi, rather than
	in-line.

	* gpl.texi: New file with text of GPL.
	* Makefile.in (EMACSSOURCES): Add gpl.texi.

2007-07-26  Dan Nicolaescu  <dann@ics.uci.edu>

	* vc2-xtra.texi (Customizing VC): Add GIT and HG.

	* dired.texi (Wdired): Mention C-x C-q key binding.

2007-07-28  Nick Roberts  <nickrob@snap.net.nz>

	* building.texi (GDB Graphical Interface): Qualify use of "M-x gdba".

2007-07-25  Glenn Morris  <rgm@gnu.org>

	* emacs.texi (Copying): Replace license with GPLv3.

	* Relicense all FSF files to GPLv3 or later.

2007-07-24  Glenn Morris  <rgm@gnu.org>

	* calendar.texi (Writing Calendar Files): cal-tex-diary etc only work
	for some calendars.

2007-07-23  Nick Roberts  <nickrob@snap.net.nz>

	* screen.texi (Mode Line): Describe new mode-line flag that shows if
	default-directory for the current buffer is on a remote machine.

2007-07-21  Eli Zaretskii  <eliz@gnu.org>

	* vc2-xtra.texi (Customizing VC) <vc-handled-backends>: Update the
	default value.

2007-07-21  Richard Stallman  <rms@gnu.org>

	* files.texi (Why Version Control?): Improve previous change.

2007-07-18  Eric S. Raymond  <esr@snark.thyrsus.com>

	* files.texi (Why Version Control?): New node.

2007-07-12  Nick Roberts  <nickrob@snap.net.nz>

	* building.texi (Starting GUD): Add xref to this anchor.

2007-06-24  Karl Berry  <karl@gnu.org>

	* emacs.texi: New Back-Cover Text.

2007-06-07  Alan Mackenzie  <acm@muc.de>

	* display.texi (Optional Mode Line): Document the new form of
	line+column numbers, "(561,2)".

2007-06-06  Juanma Barranquero  <lekktu@gmail.com>

	* maintaining.texi (Create Tags Table): Fix typos.

2007-06-02  Chong Yidong  <cyd@stupidchicken.com>

	* Version 22.1 released.

2007-05-07  Karl Berry  <karl@gnu.org>

	* emacs.texi (EMACSVER): Back to 22.

2007-05-06  Richard Stallman  <rms@gnu.org>

	* maintaining.texi (Create Tags Table): Clean up previous change.

2007-05-05  Francesco Potortì  <pot@gnu.org>

	* maintaining.texi (Create Tags Table): Add text about the dangers of
	making symbolic links to tags files.

2007-05-04  Karl Berry  <karl@gnu.org>

	* emacs.texi (EMACSVER) [smallbook]: 22.1 for printed version, not 22.

2007-05-03  Karl Berry  <karl@gnu.org>

	* emacs.texi (EMACSVER) [smallbook]: 22 for printed version.

	* .cvsignore (*.pdf): New entry.

	* emacs.texi (\urlcolor, \linkcolor) [smallbook]: \let to \Black
	for printing.

2007-05-01  Richard Stallman  <rms@gnu.org>

	* cmdargs.texi (Initial Options): Under --batch, mention --eval.

2007-04-28  Glenn Morris  <rgm@gnu.org>

	* ack.texi (Acknowledgments):
	* anti.texi (Antinews):
	* programs.texi (Program Modes): Restore mention of python.el pending
	consideration of legal status.

2007-04-28  Richard Stallman  <rms@gnu.org>

	* files.texi (File Names): Fixes to ~ description on MS systems.

2007-04-26  Glenn Morris  <rgm@gnu.org>

	* emacs.texi (EMACSVER): Increase to 22.1.50.

2007-04-25  Karl Berry  <karl@gnu.org>

	* emacs.texi: Improve line breaks on copyright page,
	similar layout to lispref, 8.5x11 by default.

	* dired.texi (Image-Dired): Improve line break, fix typo.

2007-04-24  Chong Yidong  <cyd@stupidchicken.com>

	* programs.texi (Program Modes):
	* anti.texi (Antinews):
	* ack.texi (Acknowledgments): python.el removed.

2007-04-23  Chong Yidong  <cyd@stupidchicken.com>

	* display.texi (Highlight Interactively): Correct description of
	hi-lock-file-patterns-policy.

	* files.texi (File Archives): Mention self-extracting executables.

2007-04-23  Eli Zaretskii  <eliz@gnu.org>

	* search.texi (Unconditional Replace, Query Replace): Add xref to
	"Replacement and Case".

2007-04-22  Chong Yidong  <cyd@stupidchicken.com>

	* dired.texi (Image-Dired): Move from Thumbnails node.
	* misc.texi (Thumbnails): Node deleted.
	* emacs.texi (Top): Update node listing.

	* files.texi (File Conveniences):
	* ack.texi (Acknowledgments): Rename "tumme" to "image-dired".

2007-04-21  Richard Stallman  <rms@gnu.org>

	* display.texi (Highlight Interactively): Correct previous change.
	Clarify doc of hi-lock-find-patterns, and move new features into it.

2007-04-20  David Koppelman  <koppel@ece.lsu.edu>

	* display.texi (Highlight Interactively):
	Document hi-lock-file-patterns-policy.

2007-04-20  Martin Rudalics  <rudalics@gmx.at>

	* display.texi (Scrolling): Fix typo.

2007-04-15  Chong Yidong  <cyd@stupidchicken.com>

	* doclicense.texi: Remove node heading, so that it can be included by
	other files.

	* emacs.texi: Insert node heading for GFDL.

2007-04-14  Eli Zaretskii  <eliz@gnu.org>

	* cmdargs.texi (Colors): Qualify "color of window" index entry by
	"command line".

	* display.texi (Faces): Refer to "Creating Frames" for face
	and other frame customizations in .emacs.

	* frames.texi (Creating Frames): Mention that face customizations can
	be put in .emacs.  Add index entries.

2007-04-12  Richard Stallman  <rms@gnu.org>

	* glossary.texi (Glossary): Explain `iff'.

2007-04-11  Karl Berry  <karl@gnu.org>

	* gnu.texi (Top),
	* macos.texi (Mac Font Specs),
	* anti.texi (Antinews),
	* xresources.texi (Resources),
	* misc.texi (Emulation),
	* calendar.texi (Daylight Saving),
	* dired.texi (Dired and Find),
	* rmail.texi (Remote Mailboxes),
	* sending.texi (Mail Headers),
	* programs.texi (Which Function),
	* files.texi (Recover),
	* buffers.texi (Uniquify),
	* frames.texi (Wheeled Mice),
	* killing.texi (Rectangles): Wording to improve breaks in
	8.5x11 format.
	* mule.texi (Language Environments): \hbadness=10000 since there's
	no way to reword.
	* emacs.texi (smallbook): New @set to more easily switch between
	smallbook and 8.5x11.

2007-04-11  Richard Stallman  <rms@gnu.org>

	* files.texi (File Conveniences): Add xref to Tumme.
	Delete text about Thumbnail mode.

2007-04-09  Alan Mackenzie  <acm@muc.de>

	* cmdargs.texi (Initial Options): Call "inhibit-splash-screen" by its
	new name.  Insert concept index entries.

2007-04-08  Chong Yidong  <cyd@stupidchicken.com>

	* display.texi (Standard Faces): Document prefix arg for
	list-faces-display.

	* rmail.texi (Rmail Scrolling): Document rmail-end-of-message.

2007-04-07  Chong Yidong  <cyd@stupidchicken.com>

	* killing.texi (Deletion): Rewrite description of M-\ prefix argument.

	* files.texi (Misc File Ops): Rewrite description of
	insert-file-literally.

2007-03-31  Eli Zaretskii  <eliz@gnu.org>

	* misc.texi (Printing): Postscript -> PostScript.

	* ack.texi (Acknowledgments): Postscript -> PostScript.

	* custom.texi (Init File, Init Non-ASCII): Fix last change.

	* emacs.texi (Top): Fix the menu due to the change in custom.texi
	below.

2007-03-30  Chong Yidong  <cyd@stupidchicken.com>

	* custom.texi (Non-ASCII Rebinding): Node deleted.  Material moved to
	Init Non-ASCII.
	(Init Rebinding, Init Syntax): Link to Init Non-ASCII instead.
	(Init Non-ASCII): New node.

2007-03-28  YAMAMOTO Mitsuharu  <mituharu@math.s.chiba-u.ac.jp>

	* macos.texi (Mac Font Specs): Mention AppleAntiAliasingThreshold.

2007-03-12  Glenn Morris  <rgm@gnu.org>

	* calendar.texi, emacs.texi (Daylight Saving): Rename node from
	"Daylight Savings".

	* calendar.texi: Replace "daylight savings" with "daylight
	saving" in text throughout.

2007-03-04  Richard Stallman  <rms@gnu.org>

	* custom.texi (Safe File Variables): Minor correction.

2007-02-28  Thien-Thi Nguyen  <ttn@gnu.org>

	* rmail.texi (Movemail): Add internal ref.
	Don't indent the intro for the PROTO table.
	Format PROTO table items with @code.

2007-02-26  Nick Roberts  <nickrob@snap.net.nz>

	* building.texi: Remove references to bashdb.

2007-02-19  Juanma Barranquero  <lekktu@gmail.com>

	* mule.texi (Language Environments): Update list of supported language
	environments.

2007-02-14  Kim F. Storm  <storm@cua.dk>

	* building.texi (Grep Searching): Fix lgrep doc.

2007-02-12  Chong Yidong  <cyd@stupidchicken.com>

	* back.texi: Remove unused file.

2007-02-05  Francesco Potortì  <pot@gnu.org>

	* maintaining.texi (Tag Syntax): Now --members is the default for
	etags, not for ctags yet.

2007-02-03  Eli Zaretskii  <eliz@gnu.org>

	* emacs.texi (Top): Update the top-level menus.  Make the detailed menu
	headers compliant with Texinfo guidelines and with what texnfo-upd.el
	expects.  Add comments to prevent people from inadvertently modifying
	the key parts needed by `texinfo-multiple-files-update'.

2007-01-29  Chong Yidong  <cyd@stupidchicken.com>

	* frames.texi (Secondary Selection): Window clicked does not matter
	when mouse-yank-at-point is non-nil.

2007-01-27  Eli Zaretskii  <eliz@gnu.org>

	* msdog.texi (ls in Lisp): Document ls-lisp-format-time-list and
	ls-lisp-use-localized-time-format.

2007-01-16  Glenn Morris  <rgm@gnu.org>

	* abbrevs.texi (Editing Abbrevs): Describe how to disable a
	system abbrev.

2007-01-11  Richard Stallman  <rms@gnu.org>

	* msdog.texi (Windows Keyboard): Another small cleanup.

2007-01-10  Richard Stallman  <rms@gnu.org>

	* msdog.texi (Windows Keyboard): Yet another try to make
	everyone happy with that passage.

2007-01-05  Richard Stallman  <rms@gnu.org>

	* anti.texi (Antinews): Mention M-x shell scrolling.

2007-01-05  Nick Roberts  <nickrob@snap.net.nz>

	* building.texi (Watch Expressions): Describe gdb-max-children.

2007-01-04  Richard Stallman  <rms@gnu.org>

	* msdog.texi (Windows Keyboard): Clarify previous change.

2007-01-02  Richard Stallman  <rms@gnu.org>

	* custom.texi (Changing a Variable): Minor clarification.
	(Specific Customization): customize-customized => customize-unsaved.

	* entering.texi (Entering Emacs): Clean up text about restarting
	Emacs for each file.

	* misc.texi (Shell Options): Minor cleanup.

	* msdog.texi (Windows Keyboard): Explain that Windows was incompatible
	with Emacs, not vice versa.

	* programs.texi (Symbol Completion): Recommend customizing
	window manager.

	* xresources.texi (Resources): Minor fix.

2007-01-01  Jan Djärv  <jan.h.d@swipnet.se>

	* xresources.texi (Table of Resources): Add scrollBarWidth resource.

2007-01-01  Richard Stallman  <rms@gnu.org>

	* commands.texi (User Input): Document keys stolen by window mangers.

2006-12-31  Richard Stallman  <rms@gnu.org>

	* custom.texi (Specific Customization): Document customize-option
	instead of customize-variable.

2006-12-31  Kim F. Storm  <storm@cua.dk>

	* major.texi (Choosing Modes): Document auto-mode-case-fold.

2006-12-30  Kim F. Storm  <storm@cua.dk>

	* killing.texi (CUA Bindings): Fix typo.

	* xresources.texi (Table of Resources): Mention grow-only value for
	auto-resize-tool-bars.

2006-12-27  Eli Zaretskii  <eliz@gnu.org>

	* msdog.texi (Windows Keyboard): Mention widespread Windows bindings,
	and how to get them back.

2006-12-26  Richard Stallman  <rms@gnu.org>

	* calendar.texi (Holidays): Holiday listing is based on current
	practice, but DST is not.

2006-12-25  Richard Stallman  <rms@gnu.org>

	* emacs.texi (Top): Update subnode menus.

	* mark.texi (Transient Mark): Fix xref.

	* killing.texi (Graphical Kill): Node deleted.
	(Killing): Add xref to Cut and Paste.
	(CUA Bindings): Update xref.

	* frames.texi (Cut and Paste): New section to hold other nodes.
	(Mouse Commands): Node demoted.
	(Cut/Paste Other App): Split out from Mouse Commands.
	(Word and Line Mouse): Likewise.
	(Secondary Selection, Clipboard): Nodes demoted.

2006-12-24  Kevin Ryde  <user42@zip.com.au>

	* calendar.texi (Holidays): US daylight saving begins second Sunday
	in March for 2007 onwards.
	(Daylight Savings): Show new US default daylight saving rules, 2nd
	Sun in Mar to 1st Sun in Nov, now in cal-dst.el.

2006-12-23  Chong Yidong  <cyd@stupidchicken.com>

	* calendar.texi (Scroll Calendar): < and > are switched.

2006-12-23  Kevin Rodgers  <ihs_4664@yahoo.com>

	* killing.texi (Deletion): Describe M-\ prefix argument.

2006-12-23  Richard Stallman  <rms@gnu.org>

	* search.texi (Regexp Search): Explain why forward and reverse regexp
	search are not mirror images.

2006-12-19  Kim F. Storm  <storm@cua.dk>

	* major.texi (Choosing Modes): Describe match-function elements for
	magic-mode-alist.

2006-12-18  Eli Zaretskii  <eliz@gnu.org>

	* msdog.texi (Windows Keyboard): Add a footnote about "Windows" keys
	peculiarities.

2006-12-18  Richard Stallman  <rms@gnu.org>

	* abbrevs.texi (Editing Abbrevs): Fix previous change.

2006-12-17  Alan Mackenzie  <acm@muc.de>

	* programs.texi (Left Margin Paren): Remove the bit which says
	that CC Mode sets open-paren-in-column-0-is-defun-start to nil.
	Discuss some of the issues of setting this option to nil.

2006-12-17  Glenn Morris  <rgm@gnu.org>

	* abbrevs.texi (Editing Abbrevs): Mention system abbrevs.

2006-12-16  Eli Zaretskii  <eliz@gnu.org>

	* msdog.texi (Windows Keyboard): Clarify `w32-recognize-altgr' effect.
	(Windows Files): `w32-get-true-file-attributes' is only relevant for
	NTFS volumes.
	(ls in Lisp): `links' in `ls-lisp-verbosity' is only relevant to NTFS
	volumes.

2006-12-15  Eli Zaretskii  <eliz@gnu.org>

	* text.texi (HTML Mode): Fix "C-c TAB".

2006-12-09  Richard Stallman  <rms@gnu.org>

	* misc.texi (Invoking emacsclient): Simplify TCP file text.

2006-12-08  Kevin Rodgers  <ihs_4664@yahoo.com>

	* files.texi (Misc File Ops): Document insert-file-literally.

2006-12-08  Eli Zaretskii  <eliz@gnu.org>

	* cmdargs.texi (Colors): Note that --color is intended for overriding
	the terminal defaults, not for normal invocation.

	* misc.texi (Emacs Server): Improve wording.  Don't mention the
	``server program''.  Add a cross-reference to "Init File" node.
	(Invoking emacsclient): Add index entries.  Document both short and
	long versions of command-line options.  Document the -f option.

2006-12-06  Richard Stallman  <rms@gnu.org>

	* text.texi (Outline Format): Say to set outline-regexp
	and outline-level with major modes and file local variables.

2006-12-05  Michaël Cadilhac  <michael.cadilhac@lrde.org>

	* anti.texi (Antinews): Mention the alternative to
	`~/.emacs_SHELLNAME', which is `~/.emacs.d/init_SHELLNAME.sh'.

	* misc.texi (Interactive Shell): Ditto.

2006-12-04  Eli Zaretskii  <eliz@gnu.org>

	* emacs.texi (Acknowledgments): Fix Arne J@o{}rgensen's name.

	* ack.texi (Acknowledgments): Fix Arne J@o{}rgensen's name.

2006-12-01  Eli Zaretskii  <eliz@gnu.org>

	* mule.texi (Enabling Multibyte): Rephrase the confusing reference to a
	colon in the mode line.

	* msdog.texi (Windows Processes) [@ifnottex]: Mention w32-shell-execute.

2006-11-26  Nick Roberts  <nickrob@snap.net.nz>

	* building.texi (Watch Expressions): Mention SPC for expanding/
	contracting watch expressions.

2006-11-26  Kim F. Storm  <storm@cua.dk>

	* kmacro.texi (Basic Keyboard Macro): Mention F3/F4 more.

2006-11-26  Nick Roberts  <nickrob@snap.net.nz>

	* building.texi (Debugger Operation): Define text command mode.
	Clarify how tooltips work.
	(GDB Graphical Interface): Explain how to run in text command mode
	more clearly.

2006-11-25  Juanma Barranquero  <lekktu@gmail.com>

	* mule.texi (Defining Fontsets): Fix use of `charset' and `font'.

2006-11-22  Juanma Barranquero  <lekktu@gmail.com>

	* anti.texi (Antinews): Mention --server-file and TCP sockets.

2006-11-18  Chong Yidong  <cyd@stupidchicken.com>

	* misc.texi (Interactive Shell): INSIDE_EMACS is set to t,
	and EMACS is deprecated.

2006-11-18  Juanma Barranquero  <lekktu@gmail.com>

	* makefile.w32-in (emacs.dvi): Remove xresmini.texi.

2006-11-18  Jan Djärv  <jan.h.d@swipnet.se>

	* Makefile.in (emacs.dvi): Remove xresmini.texi.

	* emacs.texi: Include xresources.texi both for info and dvi.

	* xresources.texi: Merge text from xresmini.texi.

2006-11-12  Roberto Rodríguez  <lanubeblanca@googlemail.com>  (tiny change)

	* glossary.texi: Fix typos.

2006-11-06  Richard Stallman  <rms@gnu.org>

	* emacs.texi (Acknowledgments): Fix name spelling, add Anna Bigatti.

	* ack.texi (Acknowledgments): Fix name spelling.

2006-11-01  Juri Linkov  <juri@jurta.org>

	* search.texi (Word Search): Document incremental word search.

2006-10-28  Glenn Morris  <rgm@gnu.org>

	* ack.texi (Acknowledgments): Add cal-html author.

	* calendar.texi (Writing Calendar Files): Rename section (was "LaTeX
	Calendar").  Describe new package cal-html.
	* emacs.texi (Top): Rename old node "LaTeX Calendar" to "Writing
	Calendar Files."

2006-10-23  Richard Stallman  <rms@gnu.org>

	* abbrevs.texi (Expanding Abbrevs): Expansion happens only when
	Abbrev mode is enabled.

2006-10-16  Richard Stallman  <rms@gnu.org>

	* emacs.texi: Update ISBN.

2006-10-11  Kim F. Storm  <storm@cua.dk>

	* emacs.texi (Acknowledgments): Use @dotless{i}.

2006-10-08  Nick Roberts  <nickrob@snap.net.nz>

	* building.texi (Breakpoints Buffer): Mention catchpoints.

2006-10-08  Kim F. Storm  <storm@cua.dk>

	* ack.texi (Acknowledgments): Update.

	* emacs.texi (Acknowledgments): Fix bad @/ form.

2006-10-05  Kim F. Storm  <storm@cua.dk>

	* emacs.texi (Acknowledgments): Add more contributors.

2006-10-03  Richard Stallman  <rms@gnu.org>

	* emacs.texi (Acknowledgments): Update version and edition.

2006-10-01  Karl Berry  <karl@gnu.org>

	* custom.texi (Customization Groups): Page break to keep example buffer
	on one page.

2006-09-30  Karl Berry  <karl@gnu.org>

	* programs.texi (Basic Indent): @need to improve page break.
	* text.texi: Rewording to improve page breaks, and use @LaTeX{}.

2006-09-29  Glenn Morris  <rgm@gnu.org>

	* calendar.texi (Date Formats): Doc fix for european-calendar-style.

2006-09-29  Karl Berry  <karl@gnu.org>

	* windows.texi (Basic Window): Remove forced @break, no longer
	desirable.
	* frames.texi (Frame Commands),
	* mark.texi (Marking Objects): Reword to avoid bad page break.
	* display.texi (Auto Scrolling): Use @tie{} to avoid bad line break.

2006-09-19  Richard Stallman  <rms@gnu.org>

	* frames.texi (Dialog Boxes): Clean up wording: avoid passive,
	stick to present tense.

2006-09-18  Jan Djärv  <jan.h.d@swipnet.se>

	* frames.texi (Dialog Boxes): Rename x-use-old-gtk-file-dialog
	to x-gtk-use-old-file-dialog.
	(Dialog Boxes): Document x-gtk-file-dialog-help-text.

2006-09-15  Jay Belanger  <belanger@truman.edu>

	* emacs.texi (GNU GENERAL PUBLIC LICENSE):
	Change "Library Public License" to "Lesser Public License"
	throughout.  Use "yyyy" to represent year.

2006-09-12  Paul Eggert  <eggert@cs.ucla.edu>

	* misc.texi (Interactive Shell): EMACS is now set
	to Emacs's absolute file name, not to "t".

2006-09-12  Reiner Steib  <Reiner.Steib@gmx.de>

	* files.texi (Visiting): Add index entry "open file".

2006-09-11  Richard Stallman  <rms@gnu.org>

	* building.texi (Compilation Mode): Clarification.
	(Grep Searching): Add xref to Compilation Mode.

2006-09-08  Richard Stallman  <rms@gnu.org>

	* search.texi (Search): Ref multi-file search commands here.
	(Other Repeating Search): Not here.

2006-08-28  Richard Stallman  <rms@gnu.org>

	* windows.texi (Split Window): Update xref.

	* basic.texi (Continuation Lines): Update xref.

	* indent.texi (Tab Stops): Update xref.

	* emacs.texi (Top): Update subnode menu.

	* display.texi (Line Truncation, Displaying Boundaries): New nodes,
	split out of Display Custom.

2006-08-25  Kim F. Storm  <storm@cua.dk>

	* display.texi (Display Custom): Add variables overline-margin
	and x-underline-at-descent-line.

2006-08-25  Richard Stallman  <rms@gnu.org>

	* entering.texi (Exiting): Rewrite to give graphical displays
	priority over text terminals.

	* search.texi (Incremental Search): Move index entries.

2006-08-23  Chong Yidong  <cyd@stupidchicken.com>

	* custom.texi (Init File): Reference Find Init to avoid "home
	directory" confusion.

2006-08-22  Nick Roberts  <nickrob@snap.net.nz>

	* building.texi (Other GDB-UI Buffers): Describe how to edit
	a value in the locals buffer.

2006-08-21  Richard Stallman  <rms@gnu.org>

	* search.texi (Basic Isearch): Add `isearch' index entry.

2006-08-16  Richard Stallman  <rms@gnu.org>

	* misc.texi (Saving Emacs Sessions): Clean up wording.

	* mark.texi (Marking Objects): Mention term "select all".

	* emacs.texi (Top): Update subnode menu.

	* help.texi (Help Mode): Move node up in file.

2006-08-15  Nick Roberts  <nickrob@snap.net.nz>

	* building.texi (Stack Buffer): Explain fringe arrow.

2006-08-12  Eli Zaretskii  <eliz@gnu.org>

	* misc.texi (Saving Emacs Sessions): Clarify when desktop is restored
	on startup.

2006-08-11  Romain Francoise  <romain@orebokech.com>

	* ack.texi (Acknowledgments): Delete mention to zone-mode.el.

2006-08-10  Sven Joachim  <svenjoac@gmx.de>  (tiny change)

	* mule.texi (Recognize Coding, Text Coding): Fix typos.

2006-08-10  Richard Stallman  <rms@gnu.org>

	* text.texi (Format Faces): Substantial rewrites to deal
	with face merging.  Empty regions don't count.
	Clarify face property inheritance.

2006-08-08  Romain Francoise  <romain@orebokech.com>

	* dired.texi (Marks vs Flags): Fix typo reported by Ari Roponen
	<arjuropo@cc.jyu.fi>.

2006-08-04  Eli Zaretskii  <eliz@gnu.org>

	* cmdargs.texi (Window Size X) <--geometry>: Only width and height
	apply to all frames.

2006-08-01  Richard Stallman  <rms@gnu.org>

	* help.texi (Name Help): Add index entries for describe-variable.

2006-08-01  Nick Roberts  <nickrob@snap.net.nz>

	* building.texi (GDB Graphical Interface): Shorten node names.
	(GDB-UI Layout): Use GDB-related.
	(Other GDB-UI Buffers): Simplify English.

2006-07-31  Richard Stallman  <rms@gnu.org>

	* search.texi (Query Replace): Add xref for Dired's Q command.

2006-07-31  Nick Roberts  <nickrob@snap.net.nz>

	* building.texi (GDB commands in Fringe): Rename to...
	(Source Buffers): ..this and move forward.  Describe hollow arrow and
	new option gdb-find-source-frame.

2006-07-29  Richard Stallman  <rms@gnu.org>

	* dired.texi (Operating on Files): Simplify previous change
	and fix Texinfo usage.

2006-07-29  Eli Zaretskii  <eliz@gnu.org>

	* dired.texi (Operating on Files): Add cross-references.  State the
	Unix commands that do similar things.

2006-07-28  Richard Stallman  <rms@gnu.org>

	* mark.texi (Transient Mark): Clarify that region never disappears
	when Transient Mark mode is off, and not when it is on.

2006-07-27  Richard Stallman  <rms@gnu.org>

	* search.texi (Non-ASCII Isearch): Clarify.  Mention C-q.

2006-07-24  Richard Stallman  <rms@gnu.org>

	* xresources.texi (GTK styles): Fix texinfo usage.

	* commands.texi (User Input): Explain why we teach keyboard cmds.

	* xresources.texi, xresmini.texi, search.texi, programs.texi:
	* misc.texi, kmacro.texi, killing.texi, glossary.texi:
	* fortran-xtra.texi, files.texi, emacs.texi, emacs-xtra.texi:
	* doclicense.texi, display.texi, dired.texi, basic.texi:
	* anti.texi, ack.texi: Move periods and commas inside quotes.

2006-07-22  Eli Zaretskii  <eliz@gnu.org>

	* cmdargs.texi (General Variables): Document EMAIL.

2006-07-21  Eli Zaretskii  <eliz@gnu.org>

	* frames.texi (Frame Commands): Mention that focus-follows-mouse
	doesn't have effect on MS-Windows.

2006-07-17  Richard Stallman  <rms@gnu.org>

	* building.texi (Grep Searching): Explain about chaining grep commands.

2006-07-10  Nick Roberts  <nickrob@snap.net.nz>

	* killing.texi, mini.texi: Fix typos.

2006-07-09  Chong Yidong  <cyd@stupidchicken.com>

	* misc.texi (Invoking emacsclient): Document behavior when emacsclient
	is invoked for multiple files.

2006-07-08  Eli Zaretskii  <eliz@gnu.org>

	* msdog.texi (Windows Keyboard) [@iftex]: Add an @inforef to the
	on-line manual for the rest of this node.
	(Windows Mouse) <w32-pass-extra-mouse-buttons-to-system>: Include
	unconditionally.
	(Windows Processes) <w32-quote-process-args>: Include unconditionally.
	Improve wording.
	(Windows Printing): Improve wording.
	(Windows Misc) [@iftex]: Add an @inforef to the on-line manual for the
	rest of this node.

2006-07-05  Thien-Thi Nguyen  <ttn@gnu.org>

	* building.texi (Lisp Eval): Throughout, replace eval-current-buffer
	with eval-buffer.

2006-07-05  Nick Roberts  <nickrob@snap.net.nz>

	* mule.texi (Coding Systems, Specify Coding): Link descriptions
	of character translation.

2006-07-04  Nick Roberts  <nickrob@snap.net.nz>

	* rmail.texi (Remote Mailboxes): Add missing @code keyword.

2006-07-03  Karl Berry  <karl@gnu.org>

	* emacs.texi (\hbadness): Set to 6000 so we aren't bothered by
	not-too-underfull hboxes in the TeX output.
	* abbrevs.texi, buffers.texi, building.texi, calendar.texi,
	* cmdargs.texi, custom.texi, dired.texi, macos.texi,
	* maintaining.texi, misc.texi, mule.texi, programs.texi, rmail.texi,
	* sending.texi, text.texi: Fix overfull/underfull boxes.

2006-07-03  Romain Francoise  <romain@orebokech.com>

	* m-x.texi (M-x): Fix.

2006-07-03  Richard Stallman  <rms@gnu.org>

	* search.texi (Other Repeating Search): filename -> file name.

	* misc.texi (Narrowing): Minor cleanups.

	* files.texi (Visiting): filename -> file name.

	* emacs.texi (Top): Update subnode menus.

	* mule.texi (Coding Systems): Move char translation stuff here.
	(Specify Coding, Output Coding): New nodes, out of Recognize Coding.
	(Recognize Coding): Substantial local rewrites.
	(International): Update menu.

	* display.texi (Auto Scrolling): New node, broken out of Scrolling.
	(Scrolling): Substantial local rewrites.
	(Display): Update menu and intro.

	* dired.texi: filename -> file name.

	* custom.texi (Safe File Variables): Texinfo usage fix.

2006-07-03  Teodor Zlatanov  <tzz@lifelogs.com>

	* help.texi, m-x.texi: Lots of cleanups.

2006-06-30  Eli Zaretskii  <eliz@gnu.org>

	* msdog.texi (ls in Lisp, Windows Keyboard, Windows Mouse)
	(Windows Processes, Windows Misc): Shorten the printed version by
	selectively conditioning less important portions by @ifnottex.

2006-06-27  Richard Stallman  <rms@gnu.org>

	* mini.texi (Minibuffer File): Minor cleanup.

2006-06-25  Nick Roberts  <nickrob@snap.net.nz>

	* frames.texi (XTerm Mouse): Rename to...
	(Text-Only Mouse): ...this.  Mention t-mouse-mode.

	* emacs.texi (Top): Use new node name.

2006-06-24  Eli Zaretskii  <eliz@gnu.org>

	* emacs.texi (Top): Update the detailed menu according to changes in
	msdog.texi.

	* msdog.texi (Windows Keyboard): New section.
	(Windows Mouse): New section.
	(Windows System Menu): Remove section (text merged with "Windows
	Keyboard").
	(Windows Misc): New section.

	* dired.texi (Dired Enter): Refer to msdog.texi for ls-lisp emulation.

	* msdog.texi (ls in Lisp): New section.

	* files.texi (Visiting): Document case-insensitive wildcard matching
	under find-file-wildcards.

2006-06-16  YAMAMOTO Mitsuharu  <mituharu@math.s.chiba-u.ac.jp>

	* macos.texi (Mac Input): Add description of mac-function-modifier.
	Now Unicode keyboard layouts work.

2006-06-10  Richard Stallman  <rms@gnu.org>

	* mule.texi (Recognize Coding): Clarify previous change.

2006-06-09  Kenichi Handa  <handa@m17n.org>

	* mule.texi (Recognize Coding): Describe the convention of "CODING!"
	notation.

2006-06-07  Kevin Ryde  <user42@zip.com.au>

	* mule.texi (Coding Systems): Footnote xref "MS-DOS and MULE" in main
	manual for @ifnottex, but in emacs-extra for @iftex.

	* cmdargs.texi (General Variables): Fix smtpmail xref.

2006-05-29  Stefan Monnier  <monnier@iro.umontreal.ca>

	* programs.texi (Comment Commands):
	* custom.texi (Specifying File Variables):
	Use ;; instead of ;;; to better follow coding conventions.

2006-06-07  Nick Roberts  <nickrob@snap.net.nz>

	* building.texi (Watch Expressions): Move node to end.
	(GDB Graphical Interface): Move description of clicks in fringe...
	(GDB commands in the Fringe): ...to here.  New node.

2006-06-05  Romain Francoise  <romain@orebokech.com>

	* xresmini.texi (GTK resources): Fix various typos.

2006-06-05  Nick Roberts  <nickrob@snap.net.nz>

	* building.texi (GDB Graphical Interface): Update bindings.
	(Commands of GUD): Add gud-print.  Remove gud-run.
	Restate availability more generally.

2006-06-03  Teodor Zlatanov  <tzz@lifelogs.com>

	* mini.texi: Lots of cleanups.

2006-06-01  Luc Teirlinck  <teirllm@auburn.edu>

	* misc.texi (Shell History Copying): Update descriptions of `C-c RET'
	and Mouse-2.

2006-06-01  Jan Djärv  <jan.h.d@swipnet.se>

	* screen.texi (Menu Bar): Change menu-bar-start to menu-bar-open.

2006-05-31  Richard Stallman  <rms@gnu.org>

	* basic.texi (Moving Point): Fix previous change.

2006-05-29  Jan Djärv  <jan.h.d@swipnet.se>

	* screen.texi (Menu Bar): F10 for Gtk+/Lesstif/Lucid menus.

2006-05-28  Teodor Zlatanov  <tzz@lifelogs.com>

	* basic.texi: Many simplifications and improvements in wording.

2006-05-26  Nick Roberts  <nickrob@snap.net.nz>

	* anti.texi (Antinews): Create a node for gdb-ui.

2006-05-22  Reiner Steib  <Reiner.Steib@gmx.de>

	* frames.texi (Menu Bars, Tool Bars): Add index entries.

2006-05-20  Richard Stallman  <rms@gnu.org>

	* dired.texi (Dired Navigation): dired-goto-file is now j.

2006-05-20  Eli Zaretskii  <eliz@gnu.org>

	* mule.texi (Coding Systems): Mention the undecided-* coding systems
	and their aliases.

	* msdog.texi (Windows Printing): Mention non-support of plain text
	printing with some el-cheapo printers, and suggest a workaround.

2006-05-20  Kevin Ryde  <user42@zip.com.au>

	* text.texi (TeX Print): tex-dvi-view-command has a default value,
	remove the bit saying you must set it.

2006-05-19  Luc Teirlinck  <teirllm@auburn.edu>

	* trouble.texi (Checklist):
	* text.texi (Text, Auto Fill, Text Mode):
	* search.texi (Nonincremental Search):
	* rmail.texi (Rmail Labels):
	* mule.texi (Input Methods, Multibyte Conversion):
	* misc.texi (Gnus, Where to Look, PostScript):
	* maintaining.texi (Create Tags Table):
	* indent.texi (Indentation Commands):
	* fixit.texi (Spelling):
	* emacs.texi (Copying):
	* custom.texi (Init File): ifinfo -> ifnottex.

2006-05-17  Richard Stallman  <rms@gnu.org>

	* files.texi (Diff Mode): Mention C-x `.

2006-05-08  Richard Stallman  <rms@gnu.org>

	* custom.texi (Disabling): Textual cleanups.

2006-05-12  Glenn Morris  <rgm@gnu.org>

	* calendar.texi (Displaying the Diary, Format of Diary File):
	Refer to diary-view-entries, diary-list-entries,
	diary-show-all-entries rather than obsolete aliases.

2006-05-12  Eli Zaretskii  <eliz@gnu.org>

	* calendar.texi (Calendar/Diary, Holidays, Displaying the Diary)
	(Displaying the Diary, Special Diary Entries, Importing Diary):
	* building.texi (Compilation Shell):
	* buffers.texi (Several Buffers) [iftex]: Replace @xref's to
	emacs-xtra with @inforef's.

	* files.texi (Visiting): Fix wording.

	* mule.texi (Coding Systems, Text Coding): More indexing.
	Mention that C-x RET f can set eol conversion.

2006-05-07  Jan Djärv  <jan.h.d@swipnet.se>

	* xresmini.texi (GTK resources): Insert GTK description.

	* xresources.texi (GTK resources): metafont should be menufont.

2006-05-06  Michael Albinus  <michael.albinus@gmx.de>

	* mini.texi (Completion Options): Completion of remote files'
	method, user name and host name is active only in partial
	completion mode.

2006-05-06  Eli Zaretskii  <eliz@gnu.org>

	* makefile.w32-in (emacs.dvi):
	* Makefile.in (emacs.dvi): Add xresmini.texi.

	* xresmini.texi (Table of Resources): Remove xref to non-existent
	node "LessTif Resources".

	* msdog.texi (Microsoft Windows):
	* calendar.texi (Calendar/Diary, Displaying the Diary)
	(Special Diary Entries, Importing Diary, Holidays):
	* programs.texi (Program Modes):
	* text.texi (Text):
	* buffers.texi (Several Buffers):
	* files.texi (Comparing Files): Fix cross-references to emacs-xtra.

2006-05-06  Eli Zaretskii  <eliz@gnu.org>

	The following changes merge the emacs-xtra manual into the main
	manual, but only for on-line version of the manual.

	* vc2-xtra.texi (Version Backups, Local Version Control)
	(Making Snapshots, Change Logs and VC, Version Headers)
	(Customizing VC, CVS Options) [ifnottex]: Conditional xref's for
	on-line manual.

	* vc1-xtra.texi (VC Dired Mode) [ifnottex]: Conditional xref's
	for on-line manual.

	* msdog-xtra.texi (MS-DOS, MS-DOS Keyboard, MS-DOS Mouse)
	(MS-DOS Display, MS-DOS File Names, MS-DOS Printing)
	(MS-DOS and MULE, MS-DOS Processes) [ifnottex]: Conditional xref's
	for on-line manual.

	* fortran-xtra.texi (Fortran, Fortran Autofill)
	(Fortran Autofill, Fortran Abbrev) [ifnottex]: Conditional xref's
	for on-line manual.

	* picture-xtra.texi (Basic Picture, Rectangles in Picture) [ifnottex]:
	Conditional xref's for on-line manual.

	* emerge-xtra.texi (Emerge, Overview of Emerge)
	(Fine Points of Emerge) [ifnottex]: Conditional xref's for on-line
	manual.

	* Makefile.in (INFO_TARGETS): Remove ../info/emacs-xtra.
	(EMACS_XTRA): New variable, lists the new *-xtra.texi files.
	(EMACSSOURCES): Use EMACS_XTRA.
	(../info/emacs-xtra): Remove.
	(emacs-xtra.dvi): Add EMACS_XTRA to prerequisites.

	* makefile.w32-in (INFO_TARGETS): Remove $(infodir)/emacs-xtra.
	(EMACS_XTRA): New variable, lists the new *-xtra.texi files.
	(EMACSSOURCES): Use EMACS_XTRA.
	($(infodir)/emacs-xtra): Remove.
	(emacs-xtra.dvi): Add EMACS_XTRA to prerequisites.

	* trouble.texi (Quitting):
	* text.texi (Text):
	* programs.texi (Program Modes):
	* msdog.texi (Microsoft Windows):
	* frames.texi (Frames):
	* files.texi (Backup, Version Control, VC Concepts)
	(Types of Log File, Advanced C-x v v, Log Buffer, Old Versions)
	(Registering, VC Status, VC Undo, Multi-User Branching)
	(Comparing Files):
	* calendar.texi (Calendar/Diary, Holidays, Displaying the Diary)
	(Displaying the Diary, Special Diary Entries, Importing Diary):
	* buffers.texi (Several Buffers): Replace inforef to emacs-xtra by
	conditional xref's, depending on @iftex/@ifnottex.

	* msdog.texi (Microsoft Windows) [ifnottex]: Add menu entry for
	"MS-DOS".  @include msdog-xtra.texi.

	* programs.texi (Programs) [ifnottex]: Add menu entry for "Fortran".
	<Top Level> [ifnottex]: @include fortran-xtra.texi.

	* files.texi (Secondary VC Commands) [ifnottex]: Add menu entries
	for vc-xtra.texi subsections.
	(VC Undo) [ifnottex]: @include vc1-xtra.texi and @lowersections it.
	(Multi-User Branching) [ifnottex]: @include vc2-xtra.texi.

	* sending.texi (Sending Mail): A @node line without explicit Prev,
	Next, and Up links.

	* abbrevs.texi (Abbrevs): A @node line without explicit Prev,
	Next, and Up links.

	* emacs.texi (Top) [ifnottex]: Add menu entries for "Picture Mode"
	and its sections.  @include picture-xtra.texi.

	* maintaining.texi (Maintaining) [ifnottex]: Add menu entry for
	"Emerge".
	(List Tags) [ifnottex]: @include emerge-xtra.texi.

	* cal-xtra.texi (Daylight Savings): Remove this node: it is an
	exact duplicate of its name-sake in calendar.texi.

	* calendar.texi (Calendar/Diary) [ifnottex]: Add menu item for
	"Advanced Calendar/Diary Usage".
	(Time Intervals) [ifnottex]: @include cal-xtra.texi.

	* dired.texi (Subdirectories in Dired) [ifnottex]: @include
	dired-xtra.texi.
	(Dired) [ifnottex]: Add menu entry for "Subdir Switches".

	* files.texi (Reverting) [ifnottex]: @include arevert-xtra.texi.
	(Files) [ifnottex]: Add menu entry for Autorevert.

	* emacs-xtra.texi (Introduction): Reword to make consistent with
	printed version only.
	<Top level>: Remove the body of all chapters and move them to the
	new *-xtra.texi files.  Use @raisesections and @lowersections to
	convert sections to chapters etc.

	* msdog-xtra.texi:
	* fortran-xtra.texi:
	* vc-xtra.texi:
	* vc1-xtra.texi:
	* vc2-xtra.texi:
	* emerge-xtra.texi:
	* cal-xtra.texi:
	* dired-xtra.texi:
	* arevert-xtra.texi: New files, with text from respective chapters
	of emacs-xtra.texi.  Convert each @chapter into @section, @section
	into @subsection, etc.

	* emacs-xtra.texi (MS-DOS): Rename from "MS-DOG".  All references
	updated.

	* msdog.texi (Microsoft Windows): Rename from "Emacs and Microsoft
	Windows".  All references updated.

2006-05-06  YAMAMOTO Mitsuharu  <mituharu@math.s.chiba-u.ac.jp>

	* macos.texi (Mac Input): Mention input from Character Palette.
	(Mac Font Specs): Fix typo.

2006-05-05  Richard Stallman  <rms@gnu.org>

	* files.texi (Diff Mode): Minor cleanup.

2006-05-05  Karl Berry  <karl@gnu.org>

	* emacs.texi: Call @fonttextsize 10, inside @tex to avoid
	errors from the current release of makeinfo (4.8).
	* help.texi (Library Keywords): Change widest word in multitable
	template from `emulations' to `convenience'.  (Not sure if this is
	related to the font change.)

2006-05-05  Eli Zaretskii  <eliz@gnu.org>

	* files.texi (File Names): Add a footnote about limited support of
	~USER on MS-Windows.

	* cmdargs.texi (Initial Options): Add a footnote about limited
	support of ~USER on MS-Windows.

2006-05-03  Richard Stallman  <rms@gnu.org>

	* files.texi (Diff Mode): Node moved here.
	(Comparing Files): Delete what duplicates new node.
	(Files): Put Diff Mode in menu.

	* misc.texi (Diff Mode): Move to files.texi.

	* emacs.texi (Top): Update menu for Diff Mode.

	* trouble.texi (Emergency Escape): Simplify.

	* emacs.texi (Top): Minor clarification.

2006-05-03  Teodor Zlatanov  <tzz@lifelogs.com>

	* commands.texi, entering.texi, screen.texi: Many simplifications.

2006-05-03  Richard Stallman  <rms@gnu.org>

	* commands.texi (Text Characters): Delete paragraph about unibyte
	non-ASCII printing chars.

	* killing.texi (Killing): Say "graphical displays".
	* display.texi: Say "graphical displays".

	* cmdargs.texi (Misc X): Say "graphical displays".

2006-05-01  Richard Stallman  <rms@gnu.org>

	* emacs.texi (Top): Add Diff Mode to menu.

2006-05-01  Aaron S. Hawley  <Aaron.Hawley@uvm.edu>

	* misc.texi (Diff Mode): New node.

2006-05-01  YAMAMOTO Mitsuharu  <mituharu@math.s.chiba-u.ac.jp>

	* macos.texi (Mac International): Now Carbon Emacs has ATSUI support.
	(Mac Environment Variables): Shorten example line.
	(Mac Font Specs): Shorten lisp lines.  Add descriptions for ATSUI.

2006-05-01  Nick Roberts  <nickrob@snap.net.nz>

	* building.texi (GUD Customization): Describe cases %d and %c.
	Update description for %e.

2006-04-30  Glenn Morris  <rgm@gnu.org>

	* calendar.texi (LaTeX Calendar): Mention cal-tex-preamble-extra.

2006-04-29  Dan Nicolaescu  <dann@ics.uci.edu>

	* custom.texi (Examining): Update C-h v output example.

2006-04-29  Kim F. Storm  <storm@cua.dk>

	* building.texi (Grep Searching): Add lgrep and rgrep.

2006-04-23  Richard Stallman  <rms@gnu.org>

	* emacs.texi [TeX]: Use xresmini.texi instead of xresources.texi.

	* xresmini.texi: New file.

	* xresources.texi (Face Resources): Split table into font resources
	and the rest.  Combine similar attributes for brevity.

2006-04-21  Eli Zaretskii  <eliz@gnu.org>

	* emacs-xtra.texi (MS-DOS File Names): Remove section about
	backslashes and case-insensitivity in file names (moved to the
	main manual).
	(MS-DOS Printing): Move most of the text to the main manual.

	* msdog.texi (Windows Files, Windows HOME, MS-Windows Printing):
	New nodes.
	(Windows Processes, Windows System Menu): Add index entries and
	fix wording.

2006-04-18  J.D. Smith  <jdsmith@as.arizona.edu>

	* misc.texi (Shell Ring): Add notes on saved input when
	navigating off the end of the history list.

2006-04-18  Chong Yidong  <cyd@mit.edu>

	* misc.texi (Shell Options): Correct default value of
	comint-scroll-show-maximum-output.

2006-04-18  Nick Roberts  <nickrob@snap.net.nz>

	* building.texi (Watch Expressions): Update.

2006-04-12  Richard Stallman  <rms@gnu.org>

	* search.texi: Clean up previous change.

2006-04-12  Eli Zaretskii  <eliz@gnu.org>

	* search.texi (Regexp Backslash, Regexp Replace): Add index
	entries for ``back reference'' and mention the term itself in the
	text.

2006-04-11  Richard Stallman  <rms@gnu.org>

	* custom.texi (Safe File Variables):
	Document enable-local-variables = :safe.

2006-04-11  Karl Berry  <karl@gnu.org>

	* emacs-xtra.texi, emacs.texi (Dired under VC, VC Dired Commands)
	(Remote Repositories, Version Backups, Local Version Control)
	(Snapshots, Making and Using Snapshots, Snapshot Caveats)
	(Miscellaneous Commands and Features of VC, Change Logs and VC)
	(Renaming VC Work Files and Master Files)
	(Inserting Version Control Headers, Customizing VC, General Options)
	(Options for RCS and SCCS, Options specific for CVS): Move all
	these nodes to emacs-xtra.texi, for brevity.
	* cmdargs.texi, files.texi: Change cross-references.

2006-04-11  J.D. Smith  <jdsmith@as.arizona.edu>

	* files.texi (Old Versions): Update description of vc-annotate's
	use of color to indicate date ranges.

2006-04-09  Kevin Ryde  <user42@zip.com.au>

	* sending.texi (Mail Sending): In send-mail-function @pxref smtpmail,
	put info and printed manual names the right way around.

2006-04-09  Karl Berry  <karl@gnu.org>

	* msdog.texi, emacs-xtra.texi: Move all the MS-DOS material to
	emacs-xtra.texi, leaving only MS Windows information.
	* building.texi, emacs.texi, frames.texi, gnu.texi, macos.texi,
	* msdog.texi, mule.texi, trouble.texi: Change cross-references and
	node names.

	* emacs.texi: Move @summarycontents and @contents to the beginning
	of the file.

2006-04-08  Kevin Ryde  <user42@zip.com.au>

	* text.texi (Fill Commands): fill-nobreak-predicate is now a hook.

2006-04-07  Richard Stallman  <rms@gnu.org>

	* programs.texi (Comments, Comment Commands, Options for Comments)
	(Multi-Line Comments): "Align", not "indent".
	(Basic Indent): C-j deletes trailing whitespace before the newline.

2006-04-06  Richard Stallman  <rms@gnu.org>

	* programs.texi (Basic Indent): Clarify relationship of C-j to TAB.

2006-04-06  Eli Zaretskii  <eliz@gnu.org>

	* killing.texi (Rectangles): Add index entry for marking a rectangle.

2006-04-05  Richard Stallman  <rms@gnu.org>

	* emacs.texi (Top): Update subnode menu.

	* trouble.texi (Unasked-for Search): Node deleted.
	(Lossage): Delete from menu.

2006-04-04  Richard Stallman  <rms@gnu.org>

	* trouble.texi: Various cleanups.
	(Checklist): Don't bother saying how to snail a bug report.
	(Emergency Escape): Much rewriting.
	(After a Crash): Rename the core dump immediately.
	(Total Frustration): Call it a psychotherapist.
	(Bug Criteria): Avoid "illegal instruction".
	(Sending Patches): We always put the contributor's name in.

	* misc.texi (Thumbnails): Minor correction.

2006-04-03  Richard Stallman  <rms@gnu.org>

	* misc.texi (Thumbnails): Minor cleanup.

2006-04-02  Karl Berry  <karl@gnu.org>

	* sending.texi (Mail Sending): pxref to Top needs five args.

2006-03-31  Richard Stallman  <rms@gnu.org>

	* emacs.texi (Top): Update subnode menu.

	* help.texi (Help Mode): Cleanup.

	* dired.texi: Many cleanups.
	(Dired Deletion): Describe dired-recursive-deletes.
	(Operating on Files): dired-create-directory moved.
	(Misc Dired Features): Move to here.
	(Tumme): Node moved to misc.texi.

	* custom.texi: Many cleanups.
	(Minor Modes): Don't mention ISO Accents Mode.
	(Examining): Update C-h v output example.
	(Hooks): Add index and xref for add-hook.
	(Locals): Delete list of vars that are always per-buffer.  Rearrange.
	(Local Keymaps): Don't mention lisp-mode-map, c-mode-map.

	* misc.texi: Many cleanups.
	(beginning): Add to summary of topics.
	(Shell): Put eshell xref at the end.  Remove eshell from table.
	(Thumbnails): New node.

2006-03-28  Eli Zaretskii  <eliz@gnu.org>

	* files.texi (File Name Cache): Make it clear that the cache is
	not persistent.

2006-03-25  Karl Berry  <karl@gnu.org>

	* emacs-xtra.texi, emacs.texi, gnu.texi:
	(1) use @copyright{} instead of (C) in typeset text;
	(2) do not indent copyright year list (or anything else).

2006-03-21  Juanma Barranquero  <lekktu@gmail.com>

	* files.texi (VC Dired Mode): Remove misplaced brackets.

2006-03-21  Andre Spiegel  <spiegel@gnu.org>

	* files.texi: Various updates and clarifications in the VC chapter.

2006-03-19  Luc Teirlinck  <teirllm@auburn.edu>

	* help.texi (Help Mode): Document "C-c C-c".

2006-03-16  Luc Teirlinck  <teirllm@auburn.edu>

	* emacs-xtra.texi (Top): Avoid ugly continuation line in
	menu in the standalone Info reader.

2006-03-15  Chong Yidong  <cyd@stupidchicken.com>

	* emacs-xtra.texi (Emerge, Picture Mode, Fortran): New chapters,
	moved here from Emacs manual.

	* programs.texi (Fortran): Section moved to emacs-xtra.
	(Program Modes): Xref to Fortran in emacs-xtra.

	* maintaining.texi (Emerge): Move to emacs-xtra.
	* files.texi (Comparing Files): Xref to Emerge in emacs-xtra.

	* picture.texi: File deleted.
	* Makefile.in:
	* makefile.w32-in: Remove picture.texi.

	* text.texi (Text): Xref to Picture Mode in emacs-xtra.
	* abbrevs.texi (Abbrevs):
	* sending.texi (Sending Mail): Picture node removed.

	* emacs.texi (Top): Update node listings.

2006-03-12  Richard Stallman  <rms@gnu.org>

	* calendar.texi: Various cleanups.

2006-03-11  Luc Teirlinck  <teirllm@auburn.edu>

	* search.texi (Regexps): Use @samp for regexp that is not in Lisp
	syntax.

2006-03-08  Luc Teirlinck  <teirllm@auburn.edu>

	* search.texi (Regexps): More accurately describe which characters
	are special in which situations.  Recommend _not_ to quote `]' or
	`-' when they are not special.

2006-02-28  Andre Spiegel  <spiegel@gnu.org>

	* files.texi (Old Versions): Clarify operation of C-x v =.

2006-02-21  Nick Roberts  <nickrob@snap.net.nz>

	* building.texi (Watch Expressions): Update and describe
	gdb-speedbar-auto-raise.

2006-02-19  Richard M. Stallman  <rms@gnu.org>

	* emacs.texi: Use @smallbook.
	(Top): Update ref to Emacs paper, delete ref to Cookbook.
	Update subnode menu.

	* building.texi (Lisp Interaction): Minor addition.

2006-02-18  Nick Roberts  <nickrob@snap.net.nz>

	* building.texi (Watch Expressions): Update and be more precise.

2006-02-15  Francesco Potortì  <pot@gnu.org>

	* maintaining.texi (Create Tags Table): Explain why the
	exception when etags writes to files under the /dev tree.

2006-02-14  Richard M. Stallman  <rms@gnu.org>

	* custom.texi (Safe File Variables): Lots of clarification.
	Renamed from Unsafe File Variables.

2006-02-14  Chong Yidong  <cyd@stupidchicken.com>

	* custom.texi (Unsafe File Variables): File variable confirmation
	assumed denied in batch mode.

2006-02-14  Richard M. Stallman  <rms@gnu.org>

	* building.texi (GDB User Interface Layout): Don't say `inferior'
	for program being debugged.

2006-02-15  Nick Roberts  <nickrob@snap.net.nz>

	* building.texi (GDB Graphical Interface):
	Replace gdb-use-inferior-io-buffer with gdb-use-separate-io-buffer.

2006-02-13  Chong Yidong  <cyd@stupidchicken.com>

	* custom.texi (Specifying File Variables, Unsafe File Variables):
	New nodes, split from File Variables.  Document new file local
	variable behavior.

2006-02-13  YAMAMOTO Mitsuharu  <mituharu@math.s.chiba-u.ac.jp>

	* display.texi (Standard Faces):
	* files.texi (Visiting):
	* frames.texi (Clipboard):
	* glossary.texi (Glossary) <Clipboard>:
	* xresources.texi (X Resources): Mention Mac OS port.

2006-02-12  Richard M. Stallman  <rms@gnu.org>

	* building.texi (Building): Clarify topic in intro.

	* maintaining.texi (Maintaining): Change title; clarify topic.
	Delete duplicate index entries.

	* building.texi (Other GDB User Interface Buffers): Clarifications.

	* text.texi (Cell Commands): Clarifications.

	* programs.texi (Defuns): Delete duplicate explanation of
	left-margin paren convention.
	(Hungry Delete): Minor cleanup.

2006-02-11  Mathias Dahl  <mathias.dahl@gmail.com>

	* dired.texi (Tumme): More tumme documentation.

2006-02-11  Alan Mackenzie  <acm@muc.de>

	* programs.texi ("Hungry Delete"): Correct the appellation of the
	backspace and delete keys to @kbd{DEL} and @kbd{DELETE}.

2006-02-11  Mathias Dahl  <mathias.dahl@gmail.com>

	* dired.texi (Tumme): Fix small bug.

2006-02-10  YAMAMOTO Mitsuharu  <mituharu@math.s.chiba-u.ac.jp>

	* macos.texi (Mac International): Rename "fontset-mac" to
	"fontset-standard".

2006-02-09  Mathias Dahl  <mathias.dah@gmail.com>

	* dired.texi (Tumme): Basic documentation for Tumme added.

2006-02-07  Luc Teirlinck  <teirllm@auburn.edu>

	* mule.texi (International):
	* programs.texi (Basic Indent): Fix typos.

	* custom.texi (Minor Modes):
	* display.texi (Text Display):
	* commands.texi (Text Characters): Update xrefs.

2006-02-07  Richard M. Stallman  <rms@gnu.org>

	* emacs.texi (Top): Update subnode menu.
	Update info on old Emacs papers.
	(Intro): "Graphical display", not window system.

	* xresources.texi (GTK styles): Minor clarifications.

	* trouble.texi: "Graphical display", not window system.
	(Stuck Recursive): Minor clarification.

	* text.texi: Minor clarifications.
	(Sentences): Explain why two-space convention is better.
	Explain sentence-end-without-period here.
	(Fill Commands): Not here.
	(Refill): Node moved down.
	(Filling): Update menu.
	(Table Creation, Cell Justification, Column Commands): Clarify.

	* sending.texi: Minor clarifications.

	* search.texi (Regexp Backslash): Clarification.

	* rmail.texi: Minor cleanups.
	(Rmail): Delete digression about `rmail-mode'.
	(Rmail Inbox): Delete false advice wrt rmail-primary-inbox-list.
	(Rmail Files): Mention C-u M-x rmail.
	(Rmail Reply): Mention References.
	(Rmail Display): Mention rmail-nonignored-headers.

	* programs.texi: Minor cleanups.
	(Comment Commands): Mention momentary Transient Mark mode.
	(Matching): Be more specific about customizing show-paren-mode.
	(Info Lookup): Don't list the modes that support C-h S.
	Just say what it does in an unsupported mode.
	(Man Page): Delete excessive info on customizing woman.
	(Motion in C): Don't mention c-for/backward-into-nomenclature.

	* abbrevs.texi: Minor clarifications.
	(Dabbrev Customization): Talk about "dynamic abbrev expansion",
	not "dynamic abbrevs" as if they were a kind of abbrev.

	* picture.texi (Picture): Minor cleanup.

	* mule.texi (Communication Coding): Say "other applications".
	(Fontsets): Not specific to X.  Add xref to X Resources.
	(Unibyte Mode): Rename from Single-Byte Character Support.
	"Graphical display", not window system.
	(International): Update menu.

	* maintaining.texi (Format of ChangeLog):
	New node, split out from ChangeLog.
	(ChangeLog): Clarifications in the remaining text.
	(Create Tags Table, Etags Regexps, Select Tags Table): Cleanups.
	(Find Tag): Add @w.
	(Tags Search): Explain tag table order here.  Simplify grep ref.
	(List Tags): tags-tag-face is a variable, not a face.
	(Emerge): Cleanups.

	* kmacro.texi (Keyboard Macro Counter): Rewrite for clarity.
	(Keyboard Macros): Avoid "the user".

	* killing.texi: "Graphical display", not window system.

	* help.texi (Help Echo): "Graphical display", not window system.

	* glossary.texi: Say "you", not "the user".  Say "graphical display".

	* frames.texi: Minor cleanups.  "Graphical display", not window system.

	* files.texi (Visiting): Make drag-and-drop not X-specific.

	* custom.texi: Minor cleanups.  "Graphical display", not window system.

	* cmdargs.texi: Minor cleanups.

	* building.texi (Compilation): Move and split kill-compilation para.
	Add para about multiple compilers.
	(Compilation Mode): Commands also available in grep mode and others.
	Mention C-u C-x ` more tutorially.  Clarify C-x `.
	(Compilation Shell): Clarify.  Put Bash example first.
	(Grep Searching): Minor cleanups; add @w.
	(Debuggers): Minor cleanups.
	(Starting GUD): Make GDB xgraphical mode issue clearer.
	(Debugger Operation): Lots of clarifications including
	GDB tooltip side-effect issue.
	(Commands of GUD): Clarify.
	(GUD Customization): Add bashdb-mode-hook.
	(GDB Graphical Interface): Rewrite for clarity.
	(GDB User Interface Layout): Rewrite for clarity.
	(Stack Buffer, Watch Expressions): Likewise.
	(Other GDB User Interface Buffers): Cleanups.
	(Lisp Libraries, External Lisp): Cleanup.

	* basic.texi (Position Info): "Graphical displays", rather than
	window systems.

	* anti.texi: Minor cleanup.

2006-02-03  Eli Zaretskii  <eliz@gnu.org>

	* custom.texi (Init File, Find Init): Add cross-references to
	where $HOME is described.

2006-02-01  Luc Teirlinck  <teirllm@auburn.edu>

	* frames.texi (Frame Parameters): Remove @item for S-Mouse-1; it
	is not inside the @table.

	* emacs.texi (Top): Correct node name.

	* files.texi (File Names): Fix @xref.
	(Reverting): Fix typo.

	* mule.texi (International): Correct node name.

	* kmacro.texi (Save Keyboard Macro): Add missing @kbd to @table.

2006-02-01  Richard M. Stallman  <rms@gnu.org>

	* emacs.texi (Top): Update subnode menu.

	* mule.texi: Minor clarifications.
	Reduce the specific references to X Windows.
	Refer to "graphical" terminals, rather than window systems.
	(Text Coding): Rename from Specify Coding.
	(Communication Coding, File Name Coding, Terminal Coding):
	New nodes split out from Text Coding.

	* kmacro.texi: Minor clarifications.
	(Keyboard Macro Ring): Comment out some excessive commands.
	(Basic Keyboard Macro): Split up the table, putting part in each node.

	* major.texi: Minor clarifications.

	* misc.texi (Single Shell, Interactive Shell): Fix xrefs.

	* windows.texi: Minor clarifications.
	(Change Window): Don't describe mode-line mouse cmds here.
	Add xref to Mode Line Mouse.

	* msdog.texi (Text and Binary, MS-DOS and MULE): Fix xrefs.

	* macos.texi (Mac International): Fix xref.

	* indent.texi: Minor clarifications.

	* frames.texi: Minor clarifications.
	Reduce the specific references to X Windows.
	Refer to "graphical" terminals, rather than window systems.
	(Frame Parameters): Don't mention commands like
	set-foreground-color.  Just say to customize a face.
	(Drag and Drop): Lisp-level stuff moved to Emacs Lisp manual.

	* files.texi: Minor clarifications.
	(Numbered Backups): New node, split out from Backup Names.

	* display.texi (Font Lock): C mode no longer depends on (-in-col-0.

	* cmdargs.texi (General Variables): Fix xref.

	* buffers.texi: Minor clarifications.

2006-01-31  Richard M. Stallman  <rms@gnu.org>

	* display.texi (Scrolling, Horizontal Scrolling, Follow Mode):
	Nodes moved to top.

	* display.texi: Minor clarifications.
	(Display): Rearrange menu.
	(Standard Faces): Mention query-replace face.
	(Faces): Simplify.
	(Font Lock): Simplify face customization info.
	(Highlight Changes): Node merged into Highlight Interactively.
	(Highlight Interactively): Much rewriting and cleanup.
	(Optional Mode Line): Narrowed line number not good for goto-line.
	Simplify face customization advice.
	(Text Display): Mention use of escape-glyph face.
	Move ctl-arrow and tab-width here.
	(Display Custom): Move no-redraw-on-reenter to end of node.

	* search.texi: Minor clarifications.
	(Isearch Scroll): Simplify.
	(Other Repeating Search): Document multi-occur-in-matching-buffers.

	* regs.texi (Registers): Mention bookmarks here.

	* mark.texi: Minor clarifications.
	(Selective Undo): Node deleted.

	* m-x.texi: Minor clarifications.

	* killing.texi: Minor clarifications.
	Refer to "graphical" terminals, rather than window systems.

	* help.texi: Clarifications.
	(Help): Don't describe C-h F and C-h K here.
	(Key Help): Describe C-h K here.
	(Name Help): Mention Emacs Lisp Intro.
	Describe C-h F here.
	(Misc Help): Mention C-h F and C-h K only briefly.

	* fixit.texi (Undo): New node, mostly copied from basic.texi.
	Selective undo text merged in.
	(Spelling): Mention Aspell along with Ispell.

	* emacs.texi (Top): Update subnode menus.

	* basic.texi (Basic Undo): Rename from Undo.  Most of text
	moved to new Undo node.

2006-01-29  Chong Yidong  <cyd@stupidchicken.com>

	* basic.texi (Continuation Lines, Inserting Text):
	Mention longlines mode.

2006-01-29  Richard M. Stallman  <rms@gnu.org>

	* screen.texi: Minor cleanups.
	(Screen): Clean up the intro paragraphs.
	(Mode Line): Lots of rewriting.  Handle frame-name better.
	eol-mnemonic-... vars moved out.

	* emacs.texi (Top): Change menu item for MS-DOS node.
	Update subnode menu.

	* msdog.texi (MS-DOS): Rewrite intro to explain how this
	chapter relates to Windows.  Title changed.

	* mini.texi: Minor cleanups.

	* mark.texi (Selective Undo): New node, text moved from basic.texi.
	(Mark): Put it in the menu.

	* entering.texi: Minor cleanups.

	* emacs.texi (Top): Add xref to Mac chapter; explain Windows better.
	(Intro): Refer to "graphical" terminals, rather than X.

	* display.texi (Display Custom): Add xref to Variables.
	(Optional Mode Line): eol-mnemonic-... vars moved here.

	* commands.texi: Minor cleanups.  Refer to "graphical" terminals,
	rather than X.

	* basic.texi: Minor cleanups.
	(Undo): selective-undo moved.

2006-01-25  Luc Teirlinck  <teirllm@auburn.edu>

	* anti.texi (Antinews): Various corrections and additions.

2006-01-23  Juri Linkov  <juri@jurta.org>

	* custom.texi (Easy Customization, Customization Groups)
	(Browsing Custom): Mention links along with buttons.

2006-01-21  Eli Zaretskii  <eliz@gnu.org>

	* text.texi (TeX Print): Use @key for TAB.

	* kmacro.texi (Keyboard Macro Step-Edit): Use @key for TAB.

2006-01-15  Sven Joachim  <svenjoac@gmx.de>  (tiny change)

	* files.texi (File Aliases): Don't claim that usually separate
	buffers are created for two file names that name the same data.
	Mention additional situations where different names mean the same
	file on disk.

2006-01-19  Richard M. Stallman  <rms@gnu.org>

	* killing.texi (Deletion): Upcase @key argument.

	* custom.texi (Custom Themes): Minor cleanup.

	* programs.texi (Hungry Delete): Upcase @key argument.

2006-01-16  Juri Linkov  <juri@jurta.org>

	* display.texi (Standard Faces): Add `mode-line-buffer-id'.
	Move `mode-line-highlight' before `mode-line-buffer-id'.

2006-01-14  Richard M. Stallman  <rms@gnu.org>

	* basic.texi (Inserting Text): Minor cleanup.

2006-01-11  Luc Teirlinck  <teirllm@auburn.edu>

	* custom.texi (Changing a Variable, Face Customization):
	Update for changes in Custom menus.

2006-01-05  YAMAMOTO Mitsuharu  <mituharu@math.s.chiba-u.ac.jp>

	* macos.texi (Mac International): Undo last change.

2006-01-02  Chong Yidong  <cyd@stupidchicken.com>

	* custom.texi (Custom Themes): Describe the new
	customize-create-theme interface.

2005-12-30  Juri Linkov  <juri@jurta.org>

	* basic.texi (Position Info): Update example.

2005-12-27  Jan Djärv  <jan.h.d@swipnet.se>

	* frames.texi (Dialog Boxes): Add x-gtk-show-hidden-files.

2005-12-24  Chong Yidong  <cyd@stupidchicken.com>

	* custom.texi (Custom Themes): `load-theme' always loads.

2005-12-23  Juri Linkov  <juri@jurta.org>

	* display.texi (Highlight Interactively): Use double space to
	separate sentences.  Replace C-p with M-p, and C-n with M-n.

2005-12-22  Richard M. Stallman  <rms@gnu.org>

	* custom.texi (Easy Customization and subnodes):
	Replace "active field" with "button".
	Use "user option" only for variables.
	Use "setting" for variable-or-face.

2005-12-22  Luc Teirlinck  <teirllm@auburn.edu>

	* buffers.texi (Select Buffer): Change order in table to make
	"Similar" refer to the correct item.
	(Indirect Buffers): Minor rewording.

2005-12-20  Juri Linkov  <juri@jurta.org>

	* files.texi (VC Status): Put P and N near p and n.

2005-12-19  Richard M. Stallman  <rms@gnu.org>

	* programs.texi (Electric C): Delete the info about newline control.
	(Other C Commands): Minor cleanup.
	(Left Margin Paren): Minor cleanup.

2005-12-19  Luc Teirlinck  <teirllm@auburn.edu>

	* custom.texi (Easy Customization): Add "Browsing Custom" to menu.
	(Customization Groups): Delete text moved to "Browsing Custom".
	(Browsing Custom): New node.
	(Specific Customization): Clarify which commands only work for
	loaded options.

2005-12-18  Bill Wohler  <wohler@newt.com>

	* frames.texi (Tool Bars): Shorten text of previous change.

2005-12-18  Aaron S. Hawley  <Aaron.Hawley@uvm.edu>

	* files.texi (VC Status): Document log-view mode.

2005-12-18  Bill Wohler  <wohler@newt.com>

	* frames.texi (Tool Bars): Mention that you can turn off tool bars
	permanently via the customize interface.

2005-12-16  Ralf Angeli  <angeli@iwi.uni-sb.de>

	* killing.texi (Killing by Lines): Document `kill-whole-line'
	function.

2005-12-16  Lőrentey Károly  <lorentey@elte.hu>

	* buffers.texi (Select Buffer): Change `prev-buffer' to
	`previous-buffer'.  Indicate that these functions use a frame
	local buffer list.

2005-12-12  Richard M. Stallman  <rms@gnu.org>

	* custom.texi (Easy Customization): Change menu comment.
	(Prefix Keymaps): Fix spelling of Control-X-prefix.

	* help.texi (Apropos): Rewrite.  Talk about "apropos patterns".
	(Help): Among the Apropos commands, describe only C-h a here.

2005-12-11  Richard M. Stallman  <rms@gnu.org>

	* programs.texi (Options for Comments): Comment-end starts with space.

	* glossary.texi (Glossary): Minor cleanup.

	* files.texi (Old Versions): Use @table.

2005-12-10  David Koppelman  <koppel@ece.lsu.edu>

	* display.texi (Highlight Interactively): Include
	global-hi-lock-mode.  Add miscellaneous details and elaborations.

2005-12-09  Richard M. Stallman  <rms@gnu.org>

	* display.texi (Font Lock): Delete the Global FL menu item.

2005-12-09  Luc Teirlinck  <teirllm@auburn.edu>

	* custom.texi (Minibuffer Maps): Mention the maps for file name
	completion.

2005-12-09  Kim F. Storm  <storm@cua.dk>

	* killing.texi (CUA Bindings): Describe how to use C-x and C-c as
	prefix keys even when mark is active.  Describe that RET moves
	cursor to next corner in rectangle; clarify insert around rectangle.

2005-12-08  Luc Teirlinck  <teirllm@auburn.edu>

	* custom.texi (Customization): Use xref to elisp manual for
	non-TeX output.
	(Minor Modes): Update.
	(Customization Groups, Changing a Variable, Face Customization):
	Update for new appearance of Custom buffers.
	(Changing a Variable): `custom-buffer-done-function' has been
	replaced by `custom-buffer-done-kill'.
	(Specific Customization): In the `customize-group' buffer, a
	subgroup's contents are not "hidden".  They are not included at
	all.  They have no [Show] button.
	(Mouse Buttons): Add pxref to description of mouse event lists in
	Elisp manual.  Add `menu-bar' and `header-line' dummy prefix keys.
	(Find Init): Emacs now looks for ~/.emacs.d/init.el instead of
	~/.emacs.d/.emacs, if it can not find ~/.emacs(.el).

2005-12-08  Richard M. Stallman  <rms@gnu.org>

	* mini.texi (Completion Commands, Completion):
	In file name input, SPC does not do completion.

2005-12-08  Nick Roberts  <nickrob@snap.net.nz>

	* building.texi (GDB Graphical Interface): Explain screen size
	setting.
	(Other GDB User Interface Buffers): Describe features specific to
	GDB 6.4.

2005-12-01  Nick Roberts  <nickrob@snap.net.nz>

	* building.texi (GDB User Interface Layout): Describe how to
	kill associated buffers.
	(Breakpoints Buffer): Use D instead of d for gdb-delete-breakpoint.
	(Watch Expressions): Be more precise.
	(Other GDB User Interface Buffers): Describe how to change a
	register value.

2005-11-24  YAMAMOTO Mitsuharu  <mituharu@math.s.chiba-u.ac.jp>

	* macos.texi (Mac Input): Remove description of
	mac-command-key-is-meta.  Add descriptions of
	mac-control-modifier, mac-command-modifier, and
	mac-option-modifier.
	(Mac International): Fix description of conversion of clipboard data.
	(Mac Font Specs): Add example of font customization by face attributes.

2005-11-22  Nick Roberts  <nickrob@snap.net.nz>

	* building.texi (Watch Expressions): Expand description.
	(Other GDB User Interface Buffers): Describe local map for
	gud-watch.

2005-11-21  Chong Yidong  <cyd@stupidchicken.com>

	* display.texi (Font Lock): Font lock is enabled by default now.

2005-11-20  Juri Linkov  <juri@jurta.org>

	* basic.texi (Position Info): Update examples of the output.
	Remove the fact that examples are produced in the TeXinfo buffer,
	because in the Info reader users will get a different output from
	`C-x ='.

	* building.texi (Compilation Mode): Remove paragraph duplicated
	from the node `Compilation'.  Add `compilation-skip-threshold'.

	* display.texi (Font Lock): Suggest more user-friendly method of
	finding all Font Lock faces (M-x customize-group RET font-lock-faces).

2005-11-18  Richard M. Stallman  <rms@gnu.org>

	* files.texi (Registering): Mention @@ in mode line.

	* mini.texi (Minibuffer File): Clarify previous change.  Add @findex.

2005-11-08  Aaron S. Hawley  <Aaron.Hawley@uvm.edu>

	* files.texi (Renaming and VC): Some back-ends don't
	handle renaming.

2005-11-17  Juri Linkov  <juri@jurta.org>

	* emacs.texi (Top):
	* display.texi (Highlight Interactively): Put this font-lock based
	mode near Font Lock node.

2005-11-16  Chong Yidong  <cyd@stupidchicken.com>

	* ack.texi (Acknowledgments): Acknowledge Andrew Zhilin for Emacs
	icons.

2005-11-12  Kim F. Storm  <storm@cua.dk>

	* help.texi (Help): Fix C-h a entry.  Add C-h d entry.
	(Help Summary): Add C-h d and C-h e.
	(Apropos): Clarify that all apropos commands may search for either
	list of words or a regexp.  Add C-h d for apropos-documentation.
	Describe apropos-documentation-sort-by-scores user option.

2005-11-09  Luc Teirlinck  <teirllm@auburn.edu>

	* killing.texi (CUA Bindings): Add @section.

2005-11-10  Kim F. Storm  <storm@cua.dk>

	* emacs.texi (Top): Add CUA Bindings entry to menu.

	* killing.texi (CUA Bindings): New node.  Moved here from
	misc.texi and extended with info on rectangle commands and
	rectangle highlighting, interface to registers, and the global
	mark feature.

	* misc.texi (Emulation): Move CUA bindings item to killing.texi.

	* regs.texi: Prev link points to CUA Bindings node.

2005-11-07  Luc Teirlinck  <teirllm@auburn.edu>

	* help.texi (Help Echo): By default, help echos are only shown on
	mouse-over, not on point-over.

2005-11-04  Jérôme Marant  <jerome@marant.org>

	* misc.texi (Shell Mode): Describe how to activate password echoing.

2005-11-04  Romain Francoise  <romain@orebokech.com>

	* mark.texi (Mark Ring): Fix typo.

2005-11-03  Richard M. Stallman  <rms@gnu.org>

	* mark.texi (Mark Ring): Mention set-mark-command-repeat-pop.

2005-11-01  Bill Wohler  <wohler@newt.com>

	* help.texi (Help Mode): Fix typo.

2005-11-01  Nick Roberts  <nickrob@snap.net.nz>

	* building.texi (Other GDB User Interface Buffers):
	Describe the command gdb-use-inferior-io-buffer.

2005-10-31  Romain Francoise  <romain@orebokech.com>

	* files.texi (Compressed Files): Fix typo.

	* buffers.texi (Misc Buffer): Downcase `*shell*'.

	* windows.texi (Force Same Window): Likewise.

2005-10-30  Bill Wohler  <wohler@newt.com>

	* help.texi (Help Mode): URLs viewed with browse-url.

2005-10-31  Nick Roberts  <nickrob@snap.net.nz>

	* building.texi (GDB Graphical Interface): Don't reference
	gdb-mouse-set-clear-breakpoint.  Explain gdb-mouse-until
	must stay in same frame.

2005-10-29  Chong Yidong  <cyd@stupidchicken.com>

	* custom.texi (Init File): Document ~/.emacs.d/init.el.

	* anti.texi (Antinews): Likewise.

2005-10-28  Bill Wohler  <wohler@newt.com>

	* help.texi (Help): Help mode now creates hyperlinks for URLs.

2005-10-28  Richard M. Stallman  <rms@gnu.org>

	* files.texi (Visiting): Explain how to enter ? in a file name.

	* trouble.texi (Memory Full): Mention !MEM FULL! in mode line.

2005-10-25  Nick Roberts  <nickrob@snap.net.nz>

	* building.texi (GDB Graphical Interface):
	Describe gdb-mouse-until.

2005-10-23  Richard M. Stallman  <rms@gnu.org>

	* custom.texi (Init File): Recommend when to use site-start.el.

2005-10-21  Juri Linkov  <juri@jurta.org>

	* custom.texi (Examining): Mention accessing the old variable
	value via M-n in set-variable.

2005-10-18  Romain Francoise  <romain@orebokech.com>

	* files.texi (Version Systems): Capitalize GNU.

2005-10-18  Nick Roberts  <nickrob@snap.net.nz>

	* building.texi (Compilation Mode): Remove redundant paragraph.
	(Watch Expressions): Remove paragraph to reflect code change.

2005-10-16  Richard M. Stallman  <rms@gnu.org>

	* building.texi (Compilation Mode, Compilation): Clarified.

2005-10-15  Richard M. Stallman  <rms@gnu.org>

	* misc.texi (Saving Emacs Sessions): Mention savehist library.

2005-10-13  Kenichi Handa  <handa@m17n.org>

	* basic.texi (Position Info): Fix previous change.

2005-10-12  Jan Djärv  <jan.h.d@swipnet.se>

	* cmdargs.texi (Icons X): Fix typo.

2005-10-12  Kenichi Handa  <handa@m17n.org>

	* basic.texi (Position Info): Describe the case that Emacs shows
	"part of display ...".

2005-10-10  Jan Djärv  <jan.h.d@swipnet.se>

	* cmdargs.texi (Icons X): -nb => -nbi.

2005-10-10  Chong Yidong  <cyd@stupidchicken.com>

	* frames.texi (Speedbar): A couple more clarifications.

2005-10-11  Nick Roberts  <nickrob@snap.net.nz>

	* building.texi (GDB User Interface Layout): Improve diagram.
	(Watch Expressions): Explain how to make speedbar global.
	(Other GDB User Interface Buffers): Make references more precise.

2005-10-09  Richard M. Stallman  <rms@gnu.org>

	* frames.texi (Speedbar): Clarify the text.

2005-10-09  Chong Yidong  <cyd@stupidchicken.com>

	* frames.texi (Speedbar): Add information on keybindings,
	dismissing the speedbar, and buffer display mode.  Link to
	speedbar manual.

2005-10-09  Jan Djärv  <jan.h.d@swipnet.se>

	* cmdargs.texi (Icons X): Remove options -i, -itype, --icon-type,
	added -nb, --no-bitmap-icon.

2005-10-07  Nick Roberts  <nickrob@snap.net.nz>

	* building.texi (GDB Graphical Interface): Add variables and
	functions to indices.  Be more precise.

2005-10-03  Jan Djärv  <jan.h.d@swipnet.se>

	* frames.texi (Drag and Drop): Remove the x- from
	x-dnd-open-file-other-window and xdnd-protocol-alist.

2005-09-30  Romain Francoise  <romain@orebokech.com>

	* mini.texi (Minibuffer): The default value now appears before the
	colon in minibuffer prompts.

2005-09-25  Richard M. Stallman  <rms@gnu.org>

	* search.texi (Regexp Search): Doc search-whitespace-regexp.

2005-09-20  Emanuele Giaquinta  <emanuele.giaquinta@gmail.com>  (tiny change)

	* text.texi (Paragraphs): Correction about Paragraph-Indent Text mode.

2005-09-21  YAMAMOTO Mitsuharu  <mituharu@math.s.chiba-u.ac.jp>

	* emacs.texi (Top): Update submenus from macos.texi.

	* macos.texi: Change `Mac OS 8 or 9' to `Mac OS Classic'.
	(Mac OS): Update feature support status.
	(Mac Input): List supported input scripts.  Remove description
	about `mac-keyboard-text-encoding'.  Mention mouse button
	emulation and related variables.
	(Mac International): Mention Central European and Cyrillic
	support.  Now `keyboard-coding-system' is dynamically changed.
	Add description about coding system for selection.
	Add description about language environment.
	(Mac Environment Variables):
	Mention `~/.MacOSX/environment.plist'.  Give example of command line
	arguments.  Add Preferences support.
	(Mac Directories): Explicitly state that this node is for Mac OS
	Classic only.
	(Mac Font Specs): Mention specification for scalable fonts.
	List supported charsets.  Add preferred way of creating fontsets.
	Add description about `mac-allow-anti-aliasing'.
	(Mac Functions): Add descriptions about `mac-set-file-creator',
	`mac-get-file-creator', `mac-set-file-type', `mac-get-file-type',
	and `mac-get-preference'.

2005-09-16  Romain Francoise  <romain@orebokech.com>

	Update all files to specify GFDL version 1.2.

	* doclicense.texi (GNU Free Documentation License): Update to
	version 1.2.

2005-09-15  Richard M. Stallman  <rms@gnu.org>

	* buffers.texi (List Buffers): Fix xref.

	* rmail.texi (Rmail Basics): Fix xref.

	* emacs.texi (Top): Update subnode menus.

	* files.texi (Saving Commands): New node, broken out of Saving.
	(Customize Save): New node, broken out of Saving.
	Clarify effect of write-region-inhibit-fsync.
	(Misc File Ops): Say write-region-inhibit-fsync affects write-region.

2005-09-14  Romain Francoise  <romain@orebokech.com>

	* files.texi (Saving): Mention write-region-inhibit-fsync.

2005-09-05  Chong Yidong  <cyd@stupidchicken.com>

	* custom.texi (Custom Themes): New node.

2005-09-03  Richard M. Stallman  <rms@gnu.org>

	* search.texi (Search Case): Mention vars that control
	case-fold-search for various operations.

2005-08-22  Juri Linkov  <juri@jurta.org>

	* display.texi (Standard Faces): Merge the text from
	`(elisp)Standard Faces' into this node.

2005-08-18  Luc Teirlinck  <teirllm@auburn.edu>

	* emacs.texi (Top): Delete menu item for deleted node
	Keyboard Translations.

2005-08-18  Richard M. Stallman  <rms@gnu.org>

	* trouble.texi (Unasked-for Search):
	Delete xref to Keyboard Translations.

	* glossary.texi (Glossary): Delete xref.

	* custom.texi (Minor Modes): Say that the list here is not complete.
	(Keyboard Translations): Node deleted.
	(Disabling): Delete xref to it.
	(Customization Groups): Fix Custom buffer example.
	(Hooks): Mention remove-hooks.

2005-08-17  Luc Teirlinck  <teirllm@auburn.edu>

	* building.texi (GDB Graphical Interface): Improve filling of menu
	item.

2005-08-18  Nick Roberts  <nickrob@snap.net.nz>

	* building.texi (GDB Graphical Interface): Use better node names.

2005-08-14  Richard M. Stallman  <rms@gnu.org>

	* text.texi (Sentences): Fix xref.

2005-08-14  Juri Linkov  <juri@jurta.org>

	* building.texi (Compilation, Grep Searching): Move grep command
	headings from `Compilation' to `Grep Searching'.

	* dired.texi (Dired and Find):
	* maintaining.texi (Tags Search): Replace grep xref to
	`Compilation' node with `Grep Searching'.

	* files.texi (Comparing Files): Replace xref to `Compilation' with
	`Compilation Mode'.

2005-08-13  Alan Mackenzie  <acm@muc.de>

	* search.texi (Non-ASCII Isearch): Correct a typo.
	(Replacement Commands): Mention query-replace key binding.

2005-08-11  Richard M. Stallman  <rms@gnu.org>

	* programs.texi (Options for Comments): Fix xref.

	* search.texi (Regexp Backslash, Regexp Example): New nodes split
	out of Regexps.

2005-08-09  Juri Linkov  <juri@jurta.org>

	* building.texi (Compilation): Use `itemx' instead of `item'.
	(Grep Searching): Simplify phrase.

	* display.texi (Standard Faces): Describe vertical-border on
	window systems.

	* windows.texi (Split Window): Simplify phrase and mention
	vertical-border face.

2005-08-09  Richard M. Stallman  <rms@gnu.org>

	* files.texi (Comparing Files): Clarify compare-windows.

	* calendar.texi (Scroll Calendar): Document < and > in calendar.

2005-08-06  Eli Zaretskii  <eliz@gnu.org>

	* mule.texi (Coding Systems): Rephrase the paragraph about
	codepages: no need for "M-x codepage-setup" anymore, except on
	MS-DOS.

	* msdog.texi (MS-DOS and MULE): Clarify that this section is for
	the MS-DOS port only.

2005-07-30  Eli Zaretskii  <eliz@gnu.org>

	* makefile.w32-in (info): Don't run multi-install-info.bat.
	($(infodir)/dir): New target, produced by running
	multi-install-info.bat.

2005-07-22  Eli Zaretskii  <eliz@gnu.org>

	* files.texi (Quoted File Names): Add index entry.

2005-07-19  Juri Linkov  <juri@jurta.org>

	* files.texi (Comparing Files): Mention resync for `compare-windows'.

2005-07-18  Juri Linkov  <juri@jurta.org>

	* custom.texi (Easy Customization):
	* files.texi (Old Versions):
	* frames.texi (Wheeled Mice):
	* mule.texi (Specify Coding):
	* text.texi (Cell Justification):
	* trouble.texi (After a Crash):
	* xresources.texi (GTK styles):
	Delete duplicate duplicate words.

2005-07-17  Richard M. Stallman  <rms@gnu.org>

	* frames.texi (Creating Frames): Fix foreground color example.

	* custom.texi (Init Examples): Clean up text about conditionals.

2005-07-16  Richard M. Stallman  <rms@gnu.org>

	* mini.texi (Completion Commands): Fix command name for ?.

2005-07-16  Eli Zaretskii  <eliz@gnu.org>

	* display.texi (Standard Faces): Explain that customization of
	`menu' face has no effect on w32 and with GTK.
	Add cross-references.

	* cmdargs.texi (General Variables): Clarify the default location
	of $HOME on w32 systems.

2005-07-15  Jason Rumney  <jasonr@gnu.org>

	* cmdargs.texi (General Variables): Default HOME on MS Windows has
	changed.

2005-07-08  Kenichi Handa  <handa@m17n.org>

	* mule.texi (Recognize Coding):
	Recommend revert-buffer-with-coding-system instead of revert-buffer.

2005-07-07  Richard M. Stallman  <rms@gnu.org>

	* anti.texi (Antinews): Mention mode-line-inverse-video.

	* files.texi (Saving): Minor correction about C-x C-w.

	* display.texi (Display Custom): Don't mention mode-line-inverse-video.

2005-07-07  Luc Teirlinck  <teirllm@auburn.edu>

	* search.texi (Isearch Scroll): Add example of using the
	`isearch-scroll' property.
	(Slow Isearch): Reference anchor for `baud-rate' instead of entire
	`Display Custom' node.
	(Regexp Replace): Put text that requires Emacs Lisp knowledge last
	and de-emphasize it.
	(Other Repeating Search): `occur' currently can not correctly
	handle multiline matches.  Correct, clarify and update description
	of `flush-lines' and `keep-lines'.

	* display.texi (Display Custom): Add anchor for `baud-rate'.

2005-07-07  Richard M. Stallman  <rms@gnu.org>

	* gnu.texi: Update where to get GNU status; add refs for how to help.
	Add footnotes 6 and 7.

2005-07-04  Lute Kamstra  <lute@gnu.org>

	Update FSF's address in GPL notices.

	* doclicense.texi (GNU Free Documentation License):
	* trouble.texi (Checklist): Update FSF's address.

2005-06-24  Richard M. Stallman  <rms@gnu.org>

	* display.texi (Text Display): Change index entries.

2005-06-24  Eli Zaretskii  <eliz@gnu.org>

	* makefile.w32-in (MAKEINFO): Use --force.
	(INFO_TARGETS, DVI_TARGETS): Make identical to the lists in
	Makefile.in.

2005-06-23  Richard M. Stallman  <rms@gnu.org>

	* anti.texi (Antinews): Rename show-nonbreak-escape to
	nobreak-char-display.

	* emacs.texi (Top): Update detailed node listing.

	* display.texi (Text Display): Rename show-nonbreak-escape
	to nobreak-char-display and no-break-space to nobreak-space.
	(Standard Faces): Split up the list of standard faces
	and put it in a separate node.  Add nobreak-space and
	escape-glyph.

2005-06-23  Lute Kamstra  <lute@gnu.org>

	* mule.texi (Select Input Method): Fix typo.

2005-06-23  Kenichi Handa  <handa@m17n.org>

	* mule.texi (International): List all supported scripts.
	Adjust text for that leim is now included in the normal Emacs
	distribution.
	(Language Environments): List all language environments.
	Intlfonts contains fonts for most supported scripts, not all..
	(Select Input Method): Refer to C-u C-x = to see how to type to
	input a specific character.
	(Recognize Coding): Fix typo, china-iso-8bit -> chinese-iso-8bit.

2005-06-23  Juanma Barranquero  <lekktu@gmail.com>

	* building.texi (Grep Searching): Texinfo usage fix.

2005-06-22  Miles Bader  <miles@gnu.org>

	* display.texi (Faces): Change `vertical-divider' to `vertical-border'.

2005-06-20  Miles Bader  <miles@gnu.org>

	* display.texi (Faces): Add `vertical-divider'.

2005-06-17  Richard M. Stallman  <rms@gnu.org>

	* text.texi (Adaptive Fill): Minor clarification.

2005-06-10  Lute Kamstra  <lute@gnu.org>

	* emacs.texi (Top): Correct version number.
	* anti.texi (Antinews): Correct version number.  Use EMACSVER to
	refer to the current version of Emacs.

2005-06-08  Luc Teirlinck  <teirllm@auburn.edu>

	* files.texi (Log Buffer): Document when there can be more than
	one file to be committed.

2005-06-08  Juri Linkov  <juri@jurta.org>

	* display.texi (Faces): Add `shadow' face.

2005-06-07  Masatake YAMATO  <jet@gyve.org>

	* display.texi (Faces): Write about mode-line-highlight.

2005-06-06  Richard M. Stallman  <rms@gnu.org>

	* misc.texi (Printing Package): Explain how to initialize
	printing package.

	* cmdargs.texi (Action Arguments): Clarify directory default for -l.

2005-06-05  Chong Yidong  <cyd@stupidchicken.com>

	* emacs.texi: Rename Hardcopy to Printing.
	Make PostScript and PostScript Variables subnodes of it.

	* misc.texi (Printing): Rename node from Hardcopy.
	Mention menu bar options.
	Move PostScript and PostScript Variables to submenu.
	(Printing package): New node.

	* mark.texi (Using Region): Change Hardcopy xref to Printing.

	* dired.texi (Operating on Files): Likewise.

	* calendar.texi (Displaying the Diary): Likewise.

	* msdog.texi (MS-DOS Printing, MS-DOS Processes): Likewise.

	* glossary.texi (Glossary): Likewise.

	* frames.texi (Mode Line Mouse): Mention mode-line-highlight
	effect.

2005-06-04  Richard M. Stallman  <rms@gnu.org>

	* trouble.texi (After a Crash): Polish previous change.

2005-05-30  Noah Friedman  <friedman@splode.com>

	* trouble.texi (After a Crash): Mention emacs-buffer.gdb as a
	recovery mechanism.

2005-05-28  Nick Roberts  <nickrob@snap.net.nz>

	* building.texi (Other Buffers): SPC toggles display of
	floating point registers.

2005-05-27  Nick Roberts  <nickrob@snap.net.nz>

	* files.texi (Log Buffer): Merge in description of Log Edit
	mode from pcl-cvs.texi.

2005-05-26  Richard M. Stallman  <rms@gnu.org>

	* building.texi (Lisp Eval): C-M-x with arg runs Edebug.

2005-05-24  Luc Teirlinck  <teirllm@auburn.edu>

	* fixit.texi (Spelling): Delete confusing sentence; flyspell is
	not enabled by default.
	When not on a word, `ispell-word' by default checks the word
	before point.

2005-05-24  Nick Roberts  <nickrob@snap.net.nz>

	* building.texi (Debugger Operation): Simplify last sentence.

2005-05-23  Lute Kamstra  <lute@gnu.org>

	* emacs.texi: Update FSF's address throughout.
	(Preface): Use @cite.
	(Distrib): Add cross reference to the node "Copying".  Mention the
	FDL.  Don't refer to etc/{FTP,ORDERS}.  Mention the sale of
	printed manuals.
	(Intro): Use @xref for the Emacs Lisp Intro.

2005-05-18  Luc Teirlinck  <teirllm@auburn.edu>

	* buffers.texi (Select Buffer): Document `C-u M-g M-g'.

	* basic.texi (Moving Point): Mention default for `goto-line'.

	* programs.texi (Lisp Doc): Eldoc mode shows only the first line
	of a variable's docstring.

2005-05-18  Lute Kamstra  <lute@gnu.org>

	* maintaining.texi (Overview of Emerge): Add cross reference.
	Remove duplication.

	* emacs.texi (Top): Update to the current structure of the manual.
	* misc.texi (Emacs Server): Add menu description.
	* files.texi (Saving): Fix menu.
	* custom.texi (Customization): Fix menu.
	* mule.texi (International): Fix menu.
	* kmacro.texi (Keyboard Macros): Fix menu.

2005-05-16  Luc Teirlinck  <teirllm@auburn.edu>

	* display.texi: Various minor changes.
	(Faces): Delete text that is repeated in the next section.

2005-05-16  Nick Roberts  <nickrob@snap.net.nz>

	* building.texi (Debugger Operation): Mention GUD tooltips are
	disabled with GDB in text command mode.

2005-05-16  Nick Roberts  <nickrob@snap.net.nz>

	* building.texi: Replace toolbar with "tool bar" for consistency.
	(Compilation Mode): Describe compilation-context-lines
	and use of arrow in compilation buffer.
	(Debugger Operation): Replace help text with variable's value.

	* frames.texi (Tooltips): Replace toolbar with "tool bar" for
	consistency.

2005-05-15  Luc Teirlinck  <teirllm@auburn.edu>

	* major.texi (Choosing Modes): normal-mode processes the -*- line.
	Add xref.

2005-05-14  Luc Teirlinck  <teirllm@auburn.edu>

	* basic.texi (Moving Point): Mention `M-g g' binding for `goto-line'.
	(Position Info): Delete discussion of `goto-line'.  It is already
	described in `Moving point'.

	* mini.texi (Completion Commands): Correct reference.
	(Completion Options): Fix typo.

	* killing.texi (Deletion): Complete description of `C-x C-o'.

2005-05-10  Richard M. Stallman  <rms@gnu.org>

	* building.texi (Compilation): Clarify recompile's directory choice.

	* frames.texi (Tooltips): Cleanups.

	* basic.texi (Arguments): Fix punctuation.

2005-05-09  Luc Teirlinck  <teirllm@auburn.edu>

	* screen.texi (Menu Bar): The up and down (not left and right)
	arrow keys move through a keyboard menu.

2005-05-08  Luc Teirlinck  <teirllm@auburn.edu>

	* basic.texi: Various typo and grammar fixes.
	(Moving Point): C-a now runs move-beginning-of-line.

2005-05-08  Nick Roberts  <nickrob@snap.net.nz>

	* building.texi (Debugger Operation): Describe gud-tooltip-echo-area.

	* frames.texi (Tooltips): Describe help tooltips and GUD tooltips
	as different animals.

2005-05-07  Luc Teirlinck  <teirllm@auburn.edu>

	* frames.texi (Mouse References): Clarify `mouse-1-click-follows-link'.
	Correct index entry.

2005-05-07  Nick Roberts  <nickrob@snap.net.nz>

	* building.texi (Debugger Operation): Update to reflect changes
	in GUD tooltips.

2005-04-30  Richard M. Stallman  <rms@gnu.org>

	* files.texi (Compressed Files): Auto Compression normally enabled.

	* building.texi (Debugger Operation): Clarify previous change.

2005-04-28  Nick Roberts  <nickrob@snap.net.nz>

	* building.texi (Debugger Operation): Add description for
	GUD tooltips when program is not running.

2005-04-26  Luc Teirlinck  <teirllm@auburn.edu>

	* misc.texi (Shell): Add `Shell Prompts' to menu.
	(Shell Mode): Add xref to `Shell Prompts'.  Clarify `C-c C-u'
	description.  Delete remarks moved to new node.
	(Shell Prompts): New node.
	(History References): Replace remarks moved to `Shell Prompts'
	with xref to that node.
	(Remote Host): Clarify how to specify the terminal type when
	logging in to a different machine.

2005-04-26  Richard M. Stallman  <rms@gnu.org>

	* emacs.texi (Top): Update submenus from files.texi.

	* files.texi (Filesets): Clarify previous change.

	* dired.texi (Misc Dired Features): Clarify previous change.

2005-04-25  Chong Yidong  <cyd@stupidchicken.com>

	* ack.texi (Acknowledgments): Delete info about iso-acc.el.

	* dired.texi (Misc Dired Features):
	Document dired-compare-directories.

	* files.texi (Filesets): New node.
	(File Conveniences): Document Image mode.

	* text.texi (TeX Print): Document tex-compile.

2005-04-25  Luc Teirlinck  <teirllm@auburn.edu>

	* frames.texi (Tooltips): Tooltip mode is enabled by default.
	Delete redundant reference to tooltip Custom group.  It is
	referred too again in the next paragraph.

2005-04-24  Richard M. Stallman  <rms@gnu.org>

	* ack.texi: Delete info about lazy-lock.el and fast-lock.el.

2005-04-19  Kim F. Storm  <storm@cua.dk>

	* building.texi (Compilation Mode): Add M-g M-n and M-g M-p bindings.

2005-04-18  Lars Hansen  <larsh@math.ku.dk>

	* misc.texi (Saving Emacs Sessions): Add that "--no-desktop" now
	turns off desktop-save-mode.

2005-04-17  Luc Teirlinck  <teirllm@auburn.edu>

	* frames.texi (XTerm Mouse): Xterm Mouse mode is no longer enabled
	by default in terminals compatible with xterm.  Mention that
	xterm-mouse-mode is a minor mode and put in pxref to Minor Modes
	node.

2005-04-12  Luc Teirlinck  <teirllm@auburn.edu>

	* frames.texi (XTerm Mouse): Xterm Mouse mode is now enabled by default.

2005-04-12  Jan Djärv  <jan.h.d@swipnet.se>

	* xresources.texi (Table of Resources): Add cursorBlink.

2005-04-11  Luc Teirlinck  <teirllm@auburn.edu>

	* rmail.texi (Rmail Summary Edit): Explain numeric arguments to
	`d', `C-d' and `u'.

2005-04-11  Richard M. Stallman  <rms@gnu.org>

	* cmdargs.texi (Initial Options): -Q is now --quick, and does less.
	(Misc X): Add -D, --basic-display.

	* maintaining.texi (Change Log): Correct the description of
	the example.

	* major.texi (Choosing Modes): Document magic-mode-alist.

2005-04-10  Luc Teirlinck  <teirllm@auburn.edu>

	* rmail.texi (Rmail Basics): Clarify description of `q' and `b'.
	(Rmail Deletion): `C-d' in RMAIL buffer does not accept a numeric arg.
	(Rmail Inbox): Give full name of `rmail-primary-inbox-list'.
	(Rmail Output): Clarify which statements apply to `o', `C-o' and
	`w', respectively.
	(Rmail Labels): Mention `l'.
	(Rmail Attributes): Correct pxref.  Mention `stored' attribute.
	(Rmail Summary Edit): Describe `j' and RET.

2005-04-10  Jan Djärv  <jan.h.d@swipnet.se>

	* xresources.texi (Lucid Resources): Add fontSet resource.

2005-04-09  Luc Teirlinck  <teirllm@auburn.edu>

	* display.texi (Useless Whitespace): `indicate-unused-lines' is
	now called `indicate-empty-lines'.

2005-04-06  Kim F. Storm  <storm@cua.dk>

	* cmdargs.texi (Initial Options): Add --bare-bones alias for -Q.

2005-04-04  Luc Teirlinck  <teirllm@auburn.edu>

	* dired.texi (Dired Visiting): `dired-view-command-alist' has been
	deleted.
	(Marks vs Flags): Add some convenient key bindings.
	(Hiding Subdirectories): Delete redundant and inaccurate sentence.
	(Misc Dired Features): Correct and expand description of `w' command.

	* frames.texi (XTerm Mouse): Delete apparently false info.
	The GNU/Linux console currently does not appear to support
	`xterm-mouse-mode'.

2005-04-03  Glenn Morris  <gmorris@ast.cam.ac.uk>

	* calendar.texi (Diary): Mention shell utility `calendar'.

2005-04-01  Richard M. Stallman  <rms@gnu.org>

	* cmdargs.texi (Misc X): Explain horizontal scroll bars don't exist.

2005-04-01  Lute Kamstra  <lute@gnu.org>

	* maintaining.texi (Change Log): add-change-log-entry uses
	add-log-mailing-address.

2005-03-31  Luc Teirlinck  <teirllm@auburn.edu>

	* files.texi (Reverting): Move `auto-revert-check-vc-info' to
	`VC Mode Line' and put in an xref to that node.
	(VC Mode Line): Move `auto-revert-check-vc-info' here and clarify
	its description.

2005-03-31  Paul Eggert  <eggert@cs.ucla.edu>

	* calendar.texi (Calendar Systems): Say that the Persian calendar
	implemented here is the arithmetical one championed by Birashk.

2005-03-30  Glenn Morris  <gmorris@ast.cam.ac.uk>

	* programs.texi (Fortran Motion): Fix previous change.

2005-03-29  Richard M. Stallman  <rms@gnu.org>

	* mule.texi (Single-Byte Character Support): Reinstall the C-x 8 info.

2005-03-29  Chong Yidong  <cyd@stupidchicken.com>

	* text.texi (Refill): Refer to Long Lines Mode.
	(Longlines): New node.
	(Auto Fill): Don't index "word wrap" here.
	(Filling): Add Longlines to menu.

2005-03-29  Richard M. Stallman  <rms@gnu.org>

	* xresources.texi: Minor fixes.

	* misc.texi (Emacs Server): Fix Texinfo usage.

	* emacs.texi (Top): Don't use a real section heading for
	"Detailed Node Listing".  Fake it instead.

	* basic.texi (Position Info): Minor cleanup.

	* mule.texi (Input Methods): Minor cleanup.

2005-03-29  Glenn Morris  <gmorris@ast.cam.ac.uk>

	* programs.texi (ForIndent Vars): `fortran-if-indent' does other
	constructs as well.
	(Fortran Motion): Add fortran-end-of-block, fortran-beginning-of-block.

2005-03-29  Kenichi Handa  <handa@m17n.org>

	* mule.texi (Input Methods): Refer to the command C-u C-x =.

	* basic.texi (Position Info): Update the description about the
	command C-u C-x =.

2005-03-28  Richard M. Stallman  <rms@gnu.org>

	* emacs.texi (Top): Use @section for the detailed node listing.

	* calendar.texi: Minor fixes to previous change.

	* programs.texi (Fortran): Small fixes to previous changes.

	* emacs.texi (Top): Update list of subnodes of Dired.
	Likewise for building.texi.

	* files.texi (File Conveniences): Delete Auto Image File mode.

2005-03-28  Chong Yidong  <cyd@stupidchicken.com>

	* building.texi (Flymake): New node.

	* custom.texi (Function Keys): Document kp- event types and
	keypad-setup package.

	* dired.texi (Wdired): New node.

	* files.texi (File Conveniences): Reorder entries.
	Explain how to turn on Auto-image-file mode.
	Document Thumbs mode.

	* mule.texi (Specify Coding): Document recode-region and
	recode-file-name.

	* programs.texi (Program Modes): Add Conf mode and DNS mode.

2005-03-27  Luc Teirlinck  <teirllm@auburn.edu>

	* commands.texi (Keys): M-o is now a prefix key.

2005-03-27  Glenn Morris  <gmorris@ast.cam.ac.uk>

	* programs.texi: Reformat and update copyright years.
	(Fortran): Update section.

2005-03-26  Luc Teirlinck  <teirllm@auburn.edu>

	* files.texi: Several small changes in addition to:
	(Visiting): Change xref for Dialog Boxes to ref.
	(Version Headers): Replace references to obsolete var
	`vc-header-alist' with `vc-BACKEND-header'.
	(Customizing VC): Update value of `vc-handled-backends'.

2005-03-26  Glenn Morris  <gmorris@ast.cam.ac.uk>

	* emacs-xtra.texi (Advanced Calendar/Diary Usage): New section;
	move here from Emacs Lisp Reference Manual.
	* calendar.texi (Calendar/Diary, Diary Commands)
	(Special Diary Entries, Importing Diary): Change some xrefs to
	point to emacs-xtra rather than elisp.

	* emacs-xtra.texi (Calendar Customizing):
	Move view-diary-entries-initially, view-calendar-holidays-initially,
	mark-diary-entries-in-calendar, mark-holidays-in-calendar to main
	Emacs Manual.
	(Appt Customizing): Merge entire section into main Emacs Manual.
	* calendar.texi (Holidays): Move view-calendar-holidays-initially,
	mark-holidays-in-calendar here from emacs-xtra.
	(Displaying the Diary): Move view-diary-entries-initially,
	mark-diary-entries-in-calendar here from emacs-xtra.
	(Appointments): Move appt-display-mode-line,
	appt-display-duration, appt-disp-window-function,
	appt-delete-window-function here from emacs-xtra.

	* calendar.texi: Update and reformat copyright.
	Change all @xrefs to the non-printing emacs-xtra to @inforefs.
	(Calendar/Diary): Menu now only on Mouse-3, not C-Mouse-3.
	(Diary): Refer to `diary-file' rather than ~/diary.
	(Diary Commands): Rename node to "Displaying the Diary".
	* emacs.texi (Top): Rename "Diary Commands" section.
	* misc.texi (Hardcopy): Rename "Diary Commands" xref.

2005-03-26  Eli Zaretskii  <eliz@gnu.org>

	* misc.texi (Emacs Server): Fix the command for setting
	server-name.  Add an xref to Invoking emacsclient.

	* help.texi (Help Summary): Clarify when "C-h ." will do something
	nontrivial.
	(Apropos): Add cindex entry for apropos-sort-by-scores.

	* display.texi (Text Display): Add index entries for how no-break
	characters are displayed.

2005-03-26  Eli Zaretskii  <eliz@gnu.org>

	* files.texi (Visiting): Fix cross-references introduced with the
	last change.

	* xresources.texi (GTK resources): Fix last change.

2005-03-25  Chong Yidong  <cyd@stupidchicken.com>

	* xresources.texi (X Resources): GTK options documented too.
	(Resources): Clarify meaning of program name.
	(Table of Resources): Add visualClass.
	(GTK resources): Rewrite.
	(GTK widget names, GTK Names in Emacs, GTK styles): Cleanups.

	* display.texi (Text Display): Mention non-breaking spaces.

	* files.texi (Reverting): Document auto-revert-check-vc-info.

	* frames.texi (Mouse Commands): Document
	x-mouse-click-focus-ignore-position and mouse-drag-copy-region.

	* help.texi (Help Summary): Add `C-h .'.
	(Apropos): Apropos accepts a list of search terms.
	Document apropos-sort-by-scores.
	(Help Echo): Document display-local-help.

	* misc.texi (Emacs Server): Document server-name.
	(Invoking emacsclient): Document -s option for server names.

	* text.texi (Outline Visibility): Introduce "current heading
	line" (commands can be called with point on a body line).
	Re-order table to follow the sequence of discussion.
	hide-body won't hide lines before first header line.
	(TeX Mode): Add DocTeX mode.

2005-03-24  Richard M. Stallman  <rms@gnu.org>

	* mule.texi (Single-Byte Character Support): Delete mention
	of iso-acc.el and iso-transl.el.

2005-03-23  Lute Kamstra  <lute@gnu.org>

	* search.texi (Non-ASCII Isearch): Rename from Non-Ascii Isearch.

2005-03-23  Richard M. Stallman  <rms@gnu.org>

	* search.texi: Delete explicit node pointers.
	(Incremental Search): New menu.
	(Basic Isearch, Repeat Isearch, Error in Isearch)
	(Non-Ascii Isearch, Isearch Yank, Highlight Isearch, Isearch Scroll)
	(Slow Isearch): New subnodes.
	(Configuring Scrolling): Node deleted.
	(Search Case): Doc default-case-fold-search.
	(Regexp Replace): Move replace-regexp doc here.

	* rmail.texi (Movemail): Put commas inside closequotes.

	* picture.texi (Insert in Picture): Document C-c arrow combos.
	(Basic Picture): Clarify erasure.

	* display.texi (Font Lock): Put commas inside closequotes.

	* cmdargs.texi (General Variables): Put commas inside closequotes.

2005-03-23  Nick Roberts  <nickrob@snap.net.nz>

	* building.texi (Stack Buffer): Mention reverse contrast for
	*selected* frame (might not be current frame).

2005-03-21  Richard M. Stallman  <rms@gnu.org>

	* building.texi (Starting GUD): Add bashdb.

2005-03-20  Chong Yidong  <cyd@stupidchicken.com>

	* basic.texi (Moving Point): Add M-g M-g binding.
	(Undo): Document undo-only.
	(Position Info): Document M-g M-g and C-u M-g M-g.

	* building.texi (Building): Put Grep Searching after Compilation
	Shell.
	(Compilation Mode): Document M-n, M-p, M-}, M-{, and C-c C-f bindings.
	Document next-error-highlight.
	(Grep Searching): Document grep-highlight-matches.
	(Lisp Eval): Typing C-x C-e twice prints integers specially.

	* calendar.texi (Importing Diary): Rename node from iCalendar.
	Document diary-from-outlook.

	* dired.texi (Misc Dired Features): Rename node from Misc Dired
	Commands.
	Mention effect of X drag and drop on Dired buffers.

	* files.texi (Visiting): Document large-file-warning-threshold.
	Move paragraph on file-selection dialog.
	Mention visiting files using X drag and drop.
	(Reverting): Mention using Auto-Revert mode to tail files.
	Document auto-revert-tail-mode.
	(Version Systems): Minor correction.
	(Comparing Files): Diff-mode is no longer based on Compilation
	mode.
	Document compare-ignore-whitespace.
	(Misc File Ops): Explain passing a directory to rename-file.
	Likewise for copy-file and make-symbolic-link.

	* frames.texi (Wheeled Mice): Mouse wheel support on by default.
	Document mouse-wheel-progressive speed.

	* help.texi (Misc Help): Document numeric argument for C-h i.
	Correctly explain the effect of just C-u as argument.

	* killing.texi (Deletion): Document numeric argument for
	just-one-space.

	* mini.texi (Completion): Completion acts on text before point.

	* misc.texi (Saving Emacs Sessions): Document desktop-restore-eager.
	(Emulation): CUA mode replaces pc-bindings-mode,
	pc-selection-mode, and s-region.

	* mule.texi (Input Methods): Leim is now built-in.
	(Select Input Method): Document quail-show-key.
	(Specify Coding): Document revert-buffer-with-coding-system.

	* programs.texi (Fortran Motion): Document f90-next-statement,
	f90-previous-statement, f90-next-block, f90-previous-block,
	f90-end-of-block, and f90-beginning-of-block.

	* text.texi (Format Faces): Replace old M-g key prefix with M-o.

	* emacs.texi (Acknowledgments): Updated.

	* anti.texi: Total rewrite.

2005-03-19  Chong Yidong  <cyd@stupidchicken.com>

	* ack.texi (Acknowledgments): Update.

2005-03-19  Eli Zaretskii  <eliz@gnu.org>

	* anti.texi (Antinews): Refer to Emacs 21.4, not 21.3.
	Update copyright years.

2005-03-14  Nick Roberts  <nickrob@snap.net.nz>

	* building.texi (Commands of GUD): Move paragraph on setting
	breakpoints with mouse to the GDB Graphical Interface node.

2005-03-07  Richard M. Stallman  <rms@gnu.org>

	* misc.texi (Single Shell, Shell Options): Fix previous change.

	* building.texi (Debugger Operation): Update GUD tooltip enable info.

2005-03-06  Richard M. Stallman  <rms@gnu.org>

	* building.texi (Starting GUD): Don't explain text vs graphical
	GDB here.  Just mention it and xref.
	Delete "just one debugger process".
	(Debugger Operation): Move GUD tooltip info here.
	(GUD Tooltips): Node deleted.
	(GDB Graphical Interface): Explain the two GDB modes here.

	* sending.texi (Sending Mail): Minor cleanup.
	(Mail Aliases): Explain quoting conventions.
	Update key rebinding example.
	(Header Editing): C-M-i is like M-TAB.
	(Mail Mode Misc): mail-attach-file does not do MIME.

	* rmail.texi (Rmail Inbox): Move text from Remote Mailboxes
	that really belongs here.
	(Remote Mailboxes): Text moved to Rmail Inbox.
	(Rmail Display): Mention Mouse-1.
	(Movemail): Clarify two movemail versions.
	Clarify rmail-movemail-program.

	* misc.texi (Single Shell): Replace uudecode example with gpg example.
	Document async shell commands.
	(Shell History): Clarify.
	(Shell Ring): Mention C-UP an C-DOWN.
	(Shell Options): Add comint-prompt-read-only.
	(Invoking emacsclient): Set EDITOR to run Emacs.
	(Sorting): No need to explain what region is.
	(Saving Emacs Sessions): Fix typo.
	(Recursive Edit): Fix punctuation.
	(Emulation): Don't mention "PC bindings" which are standard.
	(Hyperlinking): Explain Mouse-1 convention here.
	(Find Func): Node deleted.

	* help.texi (Name Help): Xref to Hyperlinking.

	* glossary.texi (Glossary):
	Rename "Balance Parentheses" to "Balancing...".
	Add "Byte Compilation".  Correct "Copyleft".
	New xref in "Customization".
	Clarify "Current Line", "Echoing", "Fringe", "Frame", "Speedbar".
	Add "Graphical Terminal" "Keybinding", "Margin", "Window System".
	Rename "Registers" to "Register".
	Replace "Selecting" with "Selected Frame",
	"Selected Window", and "Selecting a Buffer".

	* files.texi (Types of Log File): Explain how projects'
	methods can vary.

	* display.texi (Faces): Delete "Emacs 21".

	* custom.texi (Changing a Variable): C-M-i like M-TAB.
	* fixit.texi (Spelling): C-M-i like M-TAB.
	* mini.texi (Completion Options): C-M-i like M-TAB.
	* programs.texi (Symbol Completion): C-M-i like M-TAB.
	* text.texi (Text Mode): C-M-i like M-TAB.

	* commands.texi (Keys): Mention F1 and F2 in list of prefixes.

	* calendar.texi (Specified Dates): Mention `g w'.
	(Appointments): appt-activate toggles with no arg.

2005-03-05  Juri Linkov  <juri@jurta.org>

	* cmdargs.texi (Emacs Invocation): Add cindex
	"invocation (command line arguments)".
	(Misc X): Add -nbc, --no-blinking-cursor.

2005-03-04  Ulf Jasper  <ulf.jasper@web.de>

	* calendar.texi (iCalendar): No need to require it now.

2005-03-03  Nick Roberts  <nickrob@snap.net.nz>

	* trouble.texi (Contributing): Mention Savannah.  Direct users to
	emacs-devel.

2005-03-01  Glenn Morris  <gmorris@ast.cam.ac.uk>

	* calendar.texi (Adding to Diary): Mention redrawing of calendar
	window.

2005-02-27  Richard M. Stallman  <rms@gnu.org>

	* building.texi (Compilation): Update mode line status info.

2005-02-27  Matt Hodges  <MPHodges@member.fsf.org>

	* calendar.texi (General Calendar): Document binding of
	scroll-other-window-down.
	(Mayan Calendar): Fix earliest date.
	(Time Intervals): Document timeclock-change.
	Fix timeclock-ask-before-exiting documentation.

2005-02-26  Kim F. Storm  <storm@cua.dk>

	* frames.texi (Mouse References):
	Add mouse-1-click-in-non-selected-windows.

2005-02-25  Richard M. Stallman  <rms@gnu.org>

	* screen.texi (Screen): Explain better about cursors and mode lines;
	don't presuppose text terminals.
	(Point): Don't assume just one cursor.
	Clarify explanation of cursors.
	(Echo Area, Menu Bar): Cleanups.

	* mini.texi (Minibuffer): Prompts are highlighted.
	(Minibuffer Edit): Newline = C-j only on text terminals.
	Clarify resize-mini-windows values.
	Mention M-PAGEUP and M-PAGEDOWN.
	(Completion Commands): Mouse-1 like Mouse-2.
	(Minibuffer History): Explain history commands better.
	(Repetition): Add xref to Incremental Search.

	* mark.texi (Setting Mark): Clarify info about displaying mark.
	Clarify explanation of C-@ and C-SPC.
	(Transient Mark): Mention Delete Selection mode.
	(Marking Objects): Clean up text about extending the region.

	* m-x.texi (M-x): One C-g doesn't always go to top level.
	No delay before suggest-key-bindings output.

	* fixit.texi (Fixit): Mention C-/ for undo.
	(Spelling): Mention ESC TAB like M-TAB.
	Replacement words with r and R are rechecked.
	Say where C-g leaves point.  Mention ? as input.

2005-02-23  Lute Kamstra  <lute@gnu.org>

	* cmdargs.texi (Initial Options): Add cross reference.

2005-02-16  Luc Teirlinck  <teirllm@auburn.edu>

	* emacs.texi (Top): Update menu for splitting of node in
	msdog.texi.
	* frames.texi (Frames): Update xref for splitting of node in
	msdog.texi.
	* trouble.texi (Quitting): Ditto.

2005-02-16  Richard M. Stallman  <rms@gnu.org>

	* windows.texi (Split Window): Simplify line truncation info
	and xref to Display Custom.

	* trouble.texi (Quitting): Emergency escape only for text terminal.
	(Screen Garbled): C-l for ungarbling is only for text terminal.

	* text.texi (Text Mode): ESC TAB alternative for M-TAB.

	* sending.texi (Header Editing): ESC TAB alternative for M-TAB.

	* programs.texi (Program Modes): Mention Python mode.
	(Moving by Defuns): Repeating C-M-h extends region.
	(Basic Indent): Clarify.
	(Custom C Indent): Clarify.
	(Expressions): Repeating C-M-@ extends region.
	(Info Lookup): Clarify for C-h S.
	(Symbol Completion): ESC TAB alternative for M-TAB.
	(Electric C): Clarify.

	* emacs.texi (Top): Update display.texi and frames.texi submenu data.

	* msdog.texi (MS-DOS Keyboard, MS-DOS Mouse): Split from
	MS-DOS Input node.
	(MS-DOS Keyboard): Start with explaining DEL and BREAK.
	(MS-DOS and MULE): Clarify.
	(MS-DOS Processes, Windows Processes): Fix typos.

	* major.texi (Choosing Modes): Clarify.

	* kmacro.texi (Basic Keyboard Macro): Doc F3, F4.
	(Keyboard Macro Step-Edit): Clarify.

	* indent.texi (Indentation): Clarifications.

	* help.texi (Help): Correct error about C-h in query-replace.
	Clarify apropos vs C-h a.  Fix how to search in FAQ.
	(Key Help): Describe C-h w here.
	(Name Help): Minor cleanup.  C-h w moved to Key Help.
	Clarify the "object" joke.
	(Apropos): Clarify.  Mouse-1 like Mouse-2.
	(Help Mode): Mouse-1 like Mouse-2.

	* fixit.texi (Spelling): Mention ESC TAB as alt. for M-TAB.

	* display.texi (Display): Reorder menu.
	(Faces): Cleanup.
	(Font Lock): Cleanup.  Mention Options menu.
	Delete obsolete text.
	(Scrolling): For C-l, don't presume text terminal.
	(Horizontal Scrolling): Simplify intro.
	(Follow Mode): Clarify.
	(Cursor Display): Move before Display Custom.
	(Display Custom): Explain no-redraw-on-reenter is for text terminals.
	Doc default-tab-width.  Doc line truncation more thoroughly.

	* dired.texi (Dired Enter): C-x C-f can run Dired.
	(Dired Visiting): Comment out `a' command.
	Mouse-1 is like Mouse-2.
	(Shell Commands in Dired): ? can be used more than once.

	* basic.texi (Continuation Lines): Simplify description of truncation,
	and refer to Display Custom for the rest of it.

2005-02-06  Lute Kamstra  <lute@gnu.org>

	* basic.texi (Undo): Fix typo.

	* cmdargs.texi (Emacs Invocation): Fix typo.

	* custom.texi (Init Examples): Fix typo.

	* abbrevs.texi (Expanding Abbrevs): Fix typo.

2005-02-06  Richard M. Stallman  <rms@gnu.org>

	* regs.texi (Registers): Registers can hold numbers, too.

	* killing.texi (Other Kill Commands): Cleanup.
	Delete redundant explanation of kill in read-only buffer.
	(Yanking): Mention term "copying".
	(Accumulating Text): Fix typo.

	* entering.texi (Entering Emacs): Update rationale at start.
	(Exiting): Treat iconifying on a par with suspension.

	* custom.texi (Minor Modes): Fix typo.
	(Easy Customization): Fix menu style.
	(Variables): Add xref.
	(Examining): Setting for future sessions works through .emacs.
	(Keymaps): "Text terminals", not "Many".
	(Init Rebinding): Explain \C-.  Show example of \M-.
	Fix minor wording errors.
	(Function Keys): Explain vector syntax just once.
	(Named ASCII Chars): Clarify history of TAB/C-i connection.
	(Init File): Mention .emacs.d directory.
	(Init Examples): Add xref.
	(Find Init): Mention .emacs.d directory.

	* cmdargs.texi (Emacs Invocation): +LINENUM is also an option.
	(Action Arguments): Explain which kinds of -l args are found how.
	(Initial Options): --batch does not inhibit site-start.
	Add xrefs.
	(Command Example): Use --batch, not -batch.

	* basic.texi (Inserting Text): Cleanup wording.
	(Moving Point): Doc PRIOR, PAGEUP, NEXT, PAGEDOWN more systematically.
	C-n is not error at end of buffer.
	(Undo): Doc C-/ like C-_.  Add xrefs.
	(Arguments): META key may be labeled ALT.
	Peculiar arg meanings are explained in doc strings.

	* abbrevs.texi (Expanding Abbrevs): Clarify.

2005-02-05  Eli Zaretskii  <eliz@gnu.org>

	* frames.texi (Frame Parameters): Add an xref to the description
	of list-colors-display.  Add a pointer to the X docs about colors.

	* cmdargs.texi (Colors): Mention 16-, 88- and 256-color modes.
	Improve docs of list-colors-display.

2005-02-03  Lute Kamstra  <lute@gnu.org>

	* frames.texi (Frames, Drag and Drop): Fix typos.

2005-02-03  Richard M. Stallman  <rms@gnu.org>

	* windows.texi (Basic Window): Mention color-change in mode line.
	(Change Window): Explain dragging vertical boundaries.

	* text.texi (Sentences): Clarify.
	(Paragraphs): Explain M-a and blank lines.
	(Outline Mode): Clarify text and menu.
	(Hard and Soft Newlines): Mention use-hard-newlines.

	* frames.texi (Frames): Delete unnecessary mention of Windows.
	(Mouse Commands): Likewise.  Mention xterm mouse support.
	(Clipboard): Clarify.
	(Mouse References): Mention use of Mouse-1 for following links.
	(Menu Mouse Clicks): Clarify.
	(Mode Line Mouse): Clarify.
	(Drag and Drop): Rewrite.

	* fixit.texi (Spelling): Fix typo.

	* files.texi (File Names): Clarify.
	(Visiting): Update conditions for use of file dialog.  Clarify.
	(Saving): Doc d as answer in save-some-buffers.
	(Remote Files): Clean up the text.

	* dired.texi (Misc Dired Commands): Delete dired-marked-files.

	* buffers.texi (Select Buffer): Doc next-buffer and prev-buffer.
	(List Buffers): Clarify.
	(Several Buffers): Doc T command.
	(Buffer Convenience): Clarify menu.

	* basic.texi (Undo): Clarify last change.

2005-02-02  Matt Hodges  <MPHodges@member.fsf.org>

	* fixit.texi (Spelling): Fix typo.

2005-02-01  Luc Teirlinck  <teirllm@auburn.edu>

	* basic.texi (Undo): Update description of `undo-outer-limit'.

2005-02-01  Nick Roberts  <nickrob@snap.net.nz>

	* building.texi: Update documentation relating to GDB Graphical
	Interface.

2005-01-30  Luc Teirlinck  <teirllm@auburn.edu>

	* custom.texi (Easy Customization): Adapt menu to node name change.

2005-01-30  Richard M. Stallman  <rms@gnu.org>

	* custom.texi (Easy Customization): Defn of "User Option" now
	includes faces.  Don't say just "option" when talking about variables.
	Do say just "options" to mean "anything customizable".
	(Specific Customization): Describe `customize-variable',
	not `customize-option'.

	* glossary.texi (Glossary) <Faces>: Add xref.
	<User Option>: Change definition--include faces.  Change xref.

	* picture.texi (Picture): Mention artist.el.

	* sending.texi, screen.texi, programs.texi, misc.texi:
	* mini.texi, major.texi, maintaining.texi, macos.texi:
	* help.texi, frames.texi, files.texi:
	Don't say just "option" when talking about variables.

	* display.texi, mule.texi: Don't say just "option" when talking
	about variables.  Other minor cleanups.

2005-01-26  Lute Kamstra  <lute@gnu.org>

	* cmdargs.texi (Initial Options): Add a cross reference to `Init
	File'.  Mention the `-Q' option at the `--no-site-file' option.

2005-01-22  David Kastrup  <dak@gnu.org>

	* building.texi (Grep Searching): Mention alias `find-grep' for
	`grep-find'.

2005-01-20  Richard M. Stallman  <rms@gnu.org>

	* calendar.texi (Time Intervals): Delete special stuff for MS-DOS.

2005-01-15  Sergey Poznyakoff  <gray@Mirddin.farlep.net>

	* rmail.texi (Movemail): Explain differences
	between standard and mailutils versions of movemail.
	Describe command line and configuration options introduced
	with the latter.
	Explain the notion of mailbox URL, provide examples and
	cross-references to mailutils documentation.
	Describe various methods of specifying mailbox names,
	user names and user passwords for rmail.
	(Remote Mailboxes): New section.
	Describe how movemail handles remote mailboxes.  Describe configuration
	options used to control its behavior.
	(Other Mailbox Formats): Explain handling of various mailbox
	formats.

2005-01-13  Richard M. Stallman  <rms@gnu.org>

	* commands.texi (Commands): Clarification.

2005-01-11  Richard M. Stallman  <rms@gnu.org>

	* programs.texi (Multi-line Indent): Fix previous change.
	(Fortran Autofill): Simplify description of fortran-auto-fill-mode.

2005-01-08  Richard M. Stallman  <rms@gnu.org>

	* display.texi (Faces): isearch-lazy-highlight-face renamed to
	lazy-highlight.

	* search.texi (Query Replace): Mention faces query-replace
	and lazy-highlight.
	(Incremental Search): Update isearch highlighting info.

2005-01-04  Richard M. Stallman  <rms@gnu.org>

	* custom.texi (Saving Customizations): Minor improvement.

2005-01-03  Luc Teirlinck  <teirllm@auburn.edu>

	* custom.texi (Saving Customizations): Emacs no longer loads
	`custom-file' after .emacs.  No longer mention customizing through
	Custom.

2005-01-01  Andreas Schwab  <schwab@suse.de>

	* killing.texi (Graphical Kill): Move up under node Killing,
	change @section to @subsection.

2005-01-01  Richard M. Stallman  <rms@gnu.org>

	* custom.texi (Face Customization): Mention hex color specs.

	* emacs.texi (Top): Update Killing submenu.

	* killing.texi (Killing): Reorganize section.
	No more TeX-only text; put the node command at start of chapter.
	But the first section heading is used only in TeX.
	Rewrite the text to read better in this mode.
	(Graphical Kill): New subnode gets some of the text that
	used to be in the first section.

2004-12-31  Richard M. Stallman  <rms@gnu.org>

	* dired.texi (Shell Commands in Dired): Delete the ? example.

	* display.texi (Scrolling): Correct scroll-preserve-screen-position.

	* files.texi (Saving): Describe new require-final-newline features
	and mode-require-final-newline.

2004-12-29  Richard M. Stallman  <rms@gnu.org>

	* custom.texi (File Variables): Clarify previous change.

2004-12-27  Jan Djärv  <jan.h.d@swipnet.se>

	* frames.texi (Dialog Boxes): Mention Gtk+ 2.6 also, as that version is
	out now.

2004-12-27  Richard M. Stallman  <rms@gnu.org>

	* Makefile.in (MAKEINFO): Specify --force.

	* basic.texi (Moving Point): C-e now runs move-end-of-line.
	(Undo): Doc undo-outer-limit.

2004-12-15  Juri Linkov  <juri@jurta.org>

	* mark.texi (Transient Mark, Mark Ring): M-< and other
	movement commands don't set mark in Transient Mark mode
	if mark is active.

2004-12-12  Juri Linkov  <juri@jurta.org>

	* misc.texi (FFAP): Add C-x C-r, C-x C-v, C-x C-d,
	C-x 4 r, C-x 4 d, C-x 5 r, C-x 5 d.

	* dired.texi (Dired Navigation): Add @r{(Dired)} to M-g.
	(Misc Dired Commands): Add @r{(Dired)} to w.

2004-12-12  Juri Linkov  <juri@jurta.org>

	* mark.texi (Marking Objects): Marking commands also extend the
	region when mark is active in Transient Mark mode.

2004-12-08  Luc Teirlinck  <teirllm@auburn.edu>

	* custom.texi (Saving Customizations): Emacs only loads the custom
	file automatically after the init file in version 22.1 or later.
	Adapt text and examples to this fact.

2004-12-07  Luc Teirlinck  <teirllm@auburn.edu>

	* frames.texi (Scroll Bars): The option `scroll-bar-mode' has to
	be set through Custom.  Otherwise, it has no effect.

2004-12-05  Richard M. Stallman  <rms@gnu.org>

	* cmdargs.texi, doclicense.texi, xresources.texi, emacs.texi:
	* entering.texi: Rename Command Line to Emacs Invocation.

	* misc.texi (Term Mode): Correctly describe C-c.

	* custom.texi (Easy Customization): Move up to section level,
	before Variables.  Avoid using the term "variable"; say "option".
	New initial explanation.
	(Variables): In initial explanation, connect "variable" to the
	already-explained "user option".

	* emacs.texi (Top): Fix ref to Command Line.
	Move reference to Easy Customization.

	* xresources.texi (X Resources): Fix From link.

	* doclicense.texi (GNU Free Documentation License): Fix To link.

	* entering.texi (Entering Emacs): Fix xref, now to Command Line.

	* cmdargs.texi (Command Line): Node renamed from Command Arguments.

2004-12-03  Richard M. Stallman  <rms@gnu.org>

	* cmdargs.texi (Initial Options): Clarify batch mode i/o.

2004-12-01  Luc Teirlinck  <teirllm@auburn.edu>

	* kmacro.texi: Several small changes in addition to the following.
	(Keyboard Macro Ring): Describe behavior of `C-x C-k C-k' when
	defining a keyboard macro.
	Mention `kmacro-ring-max'.
	(Keyboard Macro Counter): Clarify description of
	`kmacro-insert-counter', `kmacro-set-counter',
	`kmacro-add-counter' and `kmacro-set-format'.

2004-11-29  Reiner Steib  <Reiner.Steib@gmx.de>

	* custom.texi (File Variables): Add `unibyte' and make it more
	clear that `unibyte' and `coding' are special.  Suggested by Simon
	Krahnke <overlord@gmx.li>.

	* mule.texi (Enabling Multibyte): Refer to File Variables.
	Suggested by Simon Krahnke <overlord@gmx.li>.

2004-11-26  Jan Djärv  <jan.h.d@swipnet.se>

	* frames.texi (Dialog Boxes): Rename use-old-gtk-file-dialog to
	x-use-old-gtk-file-dialog.

2004-11-20  Richard M. Stallman  <rms@gnu.org>

	* text.texi (Fill Prefix): M-q doesn't apply fill prefix to first line.

2004-11-09  Lars Brinkhoff  <lars@nocrew.org>

	* building.texi (Lisp Eval): Delete hyphen in section name.

2004-11-19  Thien-Thi Nguyen  <ttn@gnu.org>

	* files.texi (Old Versions):
	No longer document annotation as "CVS only".

2004-11-10  Andre Spiegel  <spiegel@gnu.org>

	* files.texi (Version Control): Rewrite the introduction about
	version systems, mentioning the new ones that we support.
	Thanks to Alex Ott, Karl Fogel, Stefan Monnier, and David Kastrup for
	suggestions.

2004-11-03  Jan Djärv  <jan.h.d@swipnet.se>

	* frames.texi (Dialog Boxes): Replace non-nil with non-@code{nil}.

2004-11-02  Jan Djärv  <jan.h.d@swipnet.se>

	* frames.texi (Dialog Boxes): Document use-old-gtk-file-dialog.

2004-10-23  Eli Zaretskii  <eliz@gnu.org>

	* text.texi (Text Based Tables, Table Definition)
	(Table Creation, Table Recognition, Cell Commands)
	(Cell Justification, Row Commands, Column Commands)
	(Fixed Width Mode, Table Conversion, Measuring Tables)
	(Table Misc): New nodes, documenting the Table Mode.

2004-10-19  Jason Rumney  <jasonr@gnu.org>

	* makefile.w32-in (info): Change order of arguments to makeinfo.

2004-10-19  Ulf Jasper  <ulf.jasper@web.de>

	* calendar.texi (iCalendar): Update for package changes.

2004-10-09  Luc Teirlinck  <teirllm@auburn.edu>

	* files.texi (Misc File Ops): View mode is a minor mode.

2004-10-08  Glenn Morris  <gmorris@ast.cam.ac.uk>

	* calendar.texi (iCalendar): Style changes.

2004-10-07  Luc Teirlinck  <teirllm@auburn.edu>

	* search.texi (Regexps): The regexp described in the example is no
	longer stored in the variable `sentence-end'.

2004-10-06  Nick Roberts  <nickrob@snap.net.nz>

	* building.texi (Starting GUD): Note that multiple debugging
	sessions requires `gdb --fullname'.

2004-10-05  Ulf Jasper  <ulf.jasper@web.de>

	* calendar.texi (iCalendar): New section for a new package.

2004-10-05  Luc Teirlinck  <teirllm@auburn.edu>

	* text.texi: Various small changes in addition to the following.
	(Text): Replace xref for autotype with inforef.
	(Sentences): Explain nil value for `sentence-end'.
	(Paragraphs): Update default values for `paragraph-start' and
	`paragraph-separate'.
	(Text Mode): Correct description of Text mode's effect on the
	syntax table.
	(Outline Visibility): `hide-other' does not hide top level headings.
	`selective-display-ellipses' no longer has an effect on Outline mode.
	(TeX Misc): Add missing @cindex.
	Replace xref for RefTeX with inforef.
	(Requesting Formatted Text): The variable
	`enriched-fill-after-visiting' no longer exists.
	(Editing Format Info): Update names of menu items and commands.
	(Format Faces): Mention special effect of specifying the default face.
	Describe inheritance of text properties.
	Correct description of `fixed' face.
	(Format Indentation): Correct description of effect of setting
	margins.  Mention `set-left-margin' and `set-right-margin'.
	(Format Justification): Update names of menu items.
	`set-justification-full' is now bound to `M-j b'.
	Mention that `default-justification' is a per buffer variable.
	(Format Properties): Update name of menu item.
	(Forcing Enriched Mode): `format-decode-buffer' automatically
	turns on Enriched mode if the buffer is in text/enriched format.

2004-10-05  Emilio C. Lopes  <eclig@gmx.net>

	* calendar.texi (From Other Calendar): Add calendar-goto-iso-week.

2004-09-28  Kim F. Storm  <storm@cua.dk>

	* display.texi (Display Custom) <indicate-buffer-boundaries>:
	Align with new functionality.

2004-09-22  Luc Teirlinck  <teirllm@auburn.edu>

	* display.texi (Display Custom): Remove stray `@end defvar'.

2004-09-23  Kim F. Storm  <storm@cua.dk>

	* display.texi (Display Custom): Add `overflow-newline-into-fringe',
	`indicate-buffer-boundaries' and `default-indicate-buffer-boundaries'.

2004-09-20  Richard M. Stallman  <rms@gnu.org>

	* custom.texi (Hooks): Explain using setq to clear out a hook.
	(File Variables): Explain multiline string constants.
	(Non-ASCII Rebinding): Explain when you need to update
	non-ASCII char codes in .emacs.

	* building.texi (Compilation): Explain how to make a silent
	subprocess that won't be terminated.  Explain compilation-environment.

2004-09-13  Kim F. Storm  <storm@cua.dk>

	* mini.texi (Repetition): Rename isearch-resume-enabled to
	isearch-resume-in-command-history and change default to disabled.

2004-09-09  Kim F. Storm  <storm@cua.dk>

	* kmacro.texi (Save Keyboard Macro): Replace `name-last-kbd-macro'
	with new `kmacro-name-last-macro'.

2004-09-08  Juri Linkov  <juri@jurta.org>

	* mini.texi (Minibuffer History): Add `history-delete-duplicates'.

2004-09-03  Juri Linkov  <juri@jurta.org>

	* search.texi (Incremental Search): Update wording for M-%.

2004-09-02  Luc Teirlinck  <teirllm@auburn.edu>

	* killing.texi (Killing): Correct description of kill commands in
	read-only buffer.

2004-09-02  Teodor Zlatanov  <tzz@lifelogs.com>

	* building.texi (Compilation Mode): Add a paragraph about rules
	for finding the compilation buffer for `next-error'.

	* search.texi (Other Repeating Search): Mention that Occur mode
	supports the next-error functionality.

2004-09-02  Juri Linkov  <juri@jurta.org>

	* search.texi (Regexp Replace): Add missing backslash to \footnote.

2004-08-31  Luc Teirlinck  <teirllm@auburn.edu>

	* kmacro.texi (Basic Keyboard Macro):
	`apply-macro-to-region-lines' now operates on all lines that begin
	in the region, rather than on all complete lines in the region.

2004-08-31  Jan Djärv  <jan.h.d@swipnet.se>

	* frames.texi (Drag and drop): Add documentation about
	x-dnd-test-function and x-dnd-known-types.

2004-08-30  Luc Teirlinck  <teirllm@auburn.edu>

	* indent.texi: Various minor changes in addition to:
	(Indentation Commands): Correct description of `indent-relative'.
	(Tab Stops): <TAB> is no longer bound to `tab-to-tab-stop' in Text
	mode.  The *Tab Stops* buffer uses Overwrite Mode.
	(Just Spaces): `tabify' converts sequences of at least two spaces
	to tabs.

2004-08-27  Luc Teirlinck  <teirllm@auburn.edu>

	* frames.texi (Secondary Selection): Setting the secondary
	selection with M-Drag-Mouse-1 does not alter the kill ring,
	setting it with M-Mouse-1 and M-Mouse-3 does.
	(Mode Line Mouse): C-Mouse-2 on scroll bar now also works for
	toolkit scroll bars.
	(Scroll Bars): Ditto.

	* windows.texi (Basic Window): When using a window system, the value
	of point in a non-selected window is indicated by a hollow box.
	(Split Window): Side by side windows are separated by a scroll bar,
	if scroll bars are used.
	C-Mouse-2 on scroll bar now also works for toolkit scroll bars.
	(Change Window): Correct Mouse-2 vs Mouse-3 mess-up.
	(Window Convenience): Update bindings for `winner-undo' and
	`winner-redo'.

	* ack.texi (Acknowledgments): Use `@unnumbered'.
	* misc.texi: Adapt sectioning in Info to the node structure.
	(Invoking emacsclient): Make "Invoking emacsclient" a subsection
	of "Using Emacs as a Server".
	* building.texi (Building): Interchange nodes (for correct numbering).
	* programs.texi (Programs): Interchange nodes (for correct numbering).
	* killing.texi, entering.texi, commands.texi: Adapt sectioning in
	Info to the node structure.
	* emacs.texi: Make "GNU GENERAL PUBLIC LICENSE" an appendix.
	Rearrange order of nodes and sections such that both "GNU GENERAL
	PUBLIC LICENSE" and "GNU Free Documentation License" appear at the
	end, as appropriate for appendices.
	(Acknowledgments): Put inside @iftex instead of @ifnotinfo.
	Use `@unnumberedsec'.
	* trouble.texi: Adapt sectioning in Info to the node structure.
	Adapt node pointers to change in emacs.texi.
	* cmdargs.texi, doclicense.texi: Adapt node pointers.

2004-08-25  Kenichi Handa  <handa@m17n.org>

	* custom.texi (Non-ASCII Rebinding): Fix and simplify the
	description for unibyte mode.

2004-08-23  Luc Teirlinck  <teirllm@auburn.edu>

	* display.texi (Font Lock): Correct invalid (for hardcopy) @xref.

	* search.texi (Regexps): Correct cryptic (in hardcopy) @ref.
	(Configuring Scrolling): Correct invalid (for hardcopy) @xref.
	(Regexp Replace): Standardize reference to hardcopy Elisp Manual
	in @pxref.

2004-08-22  Luc Teirlinck  <teirllm@auburn.edu>

	* kmacro.texi (Keyboard Macro Counter, Keyboard Macro Step-Edit):
	Change section names.

2004-08-21  Luc Teirlinck  <teirllm@auburn.edu>

	* kmacro.texi (Keyboard Macro Ring): Rename section.
	Emacs treats the head of the macro ring as the `last keyboard macro'.
	(Keyboard Macro Counter): Minor change.
	(Save Keyboard Macro): Some clarifications.
	(Edit Keyboard Macro): Rename section.

	* buffers.texi (Buffers): Maximum buffer size is now 256M on
	32-bit machines.
	(Several Buffers): Clarify which buffer is selected if `2' is
	pressed in the Buffer Menu.
	Auto Revert mode can be used to update the Buffer Menu
	automatically.

2004-08-21  Eli Zaretskii  <eliz@gnu.org>

	* help.texi (Misc Help): Add an index entry for finding an Info
	manual by its file name.

2004-08-20  Luc Teirlinck  <teirllm@auburn.edu>

	* files.texi (Backup Deletion): Correct description of
	`delete-old-versions'.
	(Time Stamps): `time-stamp' needs to be added to `before-save-hook'.
	(Auto Save Files): Recommend `auto-save-mode' to reenable
	auto-saving, rather than the abbreviation `auto-save'.

2004-08-17  Luc Teirlinck  <teirllm@auburn.edu>

	* emacs.texi (Top): Mention "cutting" and "pasting" as synonyms
	for "killing" and "yanking" in main menu.

2004-08-16  Richard M. Stallman  <rms@gnu.org>

	* killing.texi (Yanking, Killing): Minor cleanups.

	* mark.texi (Momentary Mark): Minor cleanups.

2004-08-15  Kenichi Handa  <handa@etl.go.jp>

	* custom.texi (Non-ASCII Rebinding):
	C-q always inserts the right code to pass to global-set-key.

2004-08-13  Luc Teirlinck  <teirllm@auburn.edu>

	* regs.texi (RegNumbers): Mention `C-x r i' binding for
	`insert-register', instead of `C-x r g' binding, for consistency.

2004-08-12  Luc Teirlinck  <teirllm@auburn.edu>

	* fixit.texi (Spelling): Fix typo.

2004-08-11  Luc Teirlinck  <teirllm@auburn.edu>

	* help.texi (Help): Fix Texinfo usage.

2004-07-24  Richard M. Stallman  <rms@gnu.org>

	* text.texi (Paragraphs): Update how paragraphs are separated
	and the default for paragraph-separate.

	* search.texi (Regexp Replace): Further update text for new
	replacement operators.

2004-07-18  Luc Teirlinck  <teirllm@auburn.edu>

	* emacs-xtra.texi (Subdir switches): Dired does not remember the
	`R' switch.

	* dired.texi (Dired Updating): `k' only deletes inserted
	subdirectories from the Dired buffer if a prefix argument was given.

	* search.texi (Regexps): Delete redundant definition of `symbol' in
	description of `\_>'.  It already occurs in the description of `\_<'.

2004-07-01  Juri Linkov  <juri@jurta.org>

	* search.texi (Incremental Search): Add C-M-w, C-M-y, M-%, C-M-%, M-e.
	(Regexp Search): Add M-r.

2004-06-30  Luc Teirlinck  <teirllm@auburn.edu>

	* makefile.w32-in (EMACSSOURCES): Remove emacs-xtra.

2004-06-29  Jesper Harder  <harder@ifa.au.dk>

	* search.texi, calendar.texi: Markup fixes.

2004-06-25  Richard M. Stallman  <rms@gnu.org>

	* search.texi (Regexp Replace): Rewrite description of \# \, and \?.

2004-06-25  David Kastrup  <dak@gnu.org>

	* search.texi (Regexp Replace): Some typo corrections and
	rearrangement.

2004-06-24  David Kastrup  <dak@gnu.org>

	* search.texi (Unconditional Replace): Use replace-string instead
	of query-replace in example.
	(Regexp Replace): Add explanations for `\,', `\#' and `\?'
	sequences.
	(Query Replace): Correct explanation of `^' which does not use
	the mark stack.

2004-06-21  Nick Roberts  <nickrob@gnu.org>

	* misc.texi (Shell History Copying): Document comint-insert-input.
	(Shell Ring): Describe comint-dynamic-list-input-ring here.

2004-06-20  Jesper Harder  <harder@ifa.au.dk>

	* msdog.texi (Text and Binary, MS-DOS Printing): Use m-dash.
	* custom.texi (Customization): Do.
	* anti.texi (Antinews): Do.
	* abbrevs.texi (Defining Abbrevs): Do.

	* programs.texi (Info Lookup): Fix keybinding for
	info-lookup-symbol.

2004-06-16  Juanma Barranquero  <lektu@terra.es>

	* makefile.w32-in (INFO_TARGETS, DVI_TARGETS, EMACSSOURCES):
	Add emacs-xtra.
	($(infodir)/emacs-xtra, emacs-xtra.dvi): New dependencies.
	(clean): Add emacs-xtra and flymake.  Remove redundancies.

2004-06-15  Luc Teirlinck  <teirllm@auburn.edu>

	* Makefile.in (INFO_TARGETS, DVI_TARGETS, ../info/emacs-xtra):
	Add emacs-xtra.
	* emacs-xtra.texi: New file.

2004-06-14  Luc Teirlinck  <teirllm@auburn.edu>

	* dired.texi (Dired Enter): Mention conditions on `ls' switches.
	(Dired and Find): Mention differences with ordinary Dired buffers.

2004-06-13  Richard M. Stallman  <rms@gnu.org>

	* custom.texi (Init Syntax): Explain about vars that do special
	things when set with setq or with Custom.
	(Init Examples): Add line-number-mode example.

2004-06-12  Juri Linkov  <juri@jurta.org>

	* dired.texi (Operating on Files): Add dired-do-touch.

2004-06-10  Juri Linkov  <juri@jurta.org>

	* building.texi (Lisp Eval): Add C-M-x on defface.

2004-06-08  Luc Teirlinck  <teirllm@auburn.edu>

	* files.texi (Reverting): Auto-Revert mode and
	Global Auto-Revert mode no longer revert remote files.

2004-05-29  Richard M. Stallman  <rms@gnu.org>

	* custom.texi (Init File): Two dashes start --no-site-file.

2004-05-29  Alan Mackenzie  <acm@muc.de>

	* programs.texi: Update for CC Mode 5.30 and incidental amendments.
	("AWK"): Is consistently thus spelled throughout.
	(AWK, Pike): Document as "C-like modes".
	(@kbd{M-j}): Document as alternative to @kbd{C-M-j}.
	(M-x man): Supersedes M-x manual-entry.
	Add numerous index entries.  Correct "ESC a/e" to "M-a/e".

	("Comments in C"): Delete node; the info is in CC Mode manual.
	(c-comment-only-line-offset): Remove description.

	(C-c ., C-c C-c): Describe new C Mode bindings.

	(C-u TAB, indent-code-rigidly, c-indent-exp, c-tab-always-indent)
	(@dfn{Style}, c-default-style, comment-column, comment-padding)
	(c-up-conditional, c-beginning-of-statement, c-end-of-statement):
	Amend definitions.

	(c-beginning-of-defun, c-end-of-defun, c-context-line-break):
	Describe functions.

	(c-comment-start-regexp, c-hanging-comment-ender-p)
	(c-hanging-comment-starter-p): Remove obsolete definitions.

	* emacs.texi: Remove the menu entry "Comments in C".

2004-05-27  Luc Teirlinck  <teirllm@auburn.edu>

	* dired.texi (Dired and Find): `find-ls-option' does not apply to
	`M-x locate'.

2004-05-16  Karl Berry  <karl@gnu.org>

	* emacs.texi (ack.texi) [@ifnottex]: Change condition; with @ifinfo,
	makeinfo --html fails.
	* help.texi (Help Summary) [@ifnottex]: Likewise.

2004-05-13  Nick Roberts  <nickrob@gnu.org>

	* building.texi (GDB Graphical Interface): Update and describe
	layout first.

2004-05-04  Jason Rumney  <jasonr@gnu.org>

	* makefile.w32-in: Revert last change.

2004-05-03  Jason Rumney  <jasonr@gnu.org>

	* makefile.w32-in (MULTI_INSTALL_INFO, ENVADD): Use forward slashes.

2004-04-23  Juanma Barranquero  <lektu@terra.es>

	* makefile.w32-in: Add "-*- makefile -*-" mode tag.

2004-04-18  Juri Linkov  <juri@jurta.org>

	* fixit.texi (Spelling): Remove file extension from ispell xref.

2004-04-15  Kim F. Storm  <storm@cua.dk>

	* cmdargs.texi (Initial Options): Add -Q.

2004-04-05  Kim F. Storm  <storm@cua.dk>

	* custom.texi (File Variables): Add safe-local-eval-forms.

2004-04-02  Luc Teirlinck  <teirllm@auburn.edu>

	* files.texi (Reverting): Correct description of revert-buffer's
	handling of point.

2004-03-22  Juri Linkov  <juri@jurta.org>

	* emacs.texi (Top): Add `Misc X'.

	* trouble.texi: Fix help key bindings.

	* glossary.texi: Improve references.

	* help.texi: Sync keywords with finder.el.

	* mini.texi (Completion): Add description for menu items.

	* misc.texi (Browse-URL, FFAP): Add information about keywords.

	* sending.texi (Mail Methods): Fix xref to Message manual.

2004-03-12  Richard M. Stallman  <rms@gnu.org>

	* buffers.texi (Misc Buffer): Add index entry for rename-uniquely.

2004-03-04  Richard M. Stallman  <rms@gnu.org>

	* search.texi (Regexps): Explain that ^ and $ have their
	special meanings only in certain contexts.

	* programs.texi (Expressions): Doc C-M-SPC as alias for C-M-@.

	* mule.texi (Specify Coding): Doc C-x RET F.

	* buffers.texi (Misc Buffer): Explain use of M-x rename-uniquely
	for multiple compile and grep buffers.
	(Indirect Buffers): Don't recommand clone-indirect-buffer
	for multiple compile and grep buffers.

2004-02-29  Juanma Barranquero  <lektu@terra.es>

	* makefile.w32-in (mostlyclean, clean, maintainer-clean):
	Use $(DEL) instead of rm, and ignore exit code.

2004-02-23  Nick Roberts  <nick@nick.uklinux.net>

	* building.texi (Watch Expressions): Update.

2004-02-21  Juri Linkov  <juri@jurta.org>

	* cmdargs.texi (Action Arguments): Add alias --find-file.
	Add --directory, --help, --version.  Move text about command-line-args
	to Command Arguments.
	(Initial Options): Add @cindex for --script.  Fix @cindex for -q.
	Add --no-desktop.  Add alias --no-multibyte, --no-unibyte.
	(Window Size X): Join -g and --geometry.  Add @cindex.
	(Borders X): Fix @cindex for -ib.  Add @cindex for -bw.
	(Title X): Remove alias -title.
	(Misc X): New node.

2004-02-15  Jan Djärv  <jan.h.d@swipnet.se>

	* frames.texi (Drag and drop): Add Motif to list of supported
	protocols.

2004-02-03  Jan Djärv  <jan.h.d@swipnet.se>

	* frames.texi (Drag and drop): New section.

2004-01-24  Richard M. Stallman  <rms@gnu.org>

	* emacs.texi (Acknowledgments): Rename from Acknowledgements.
	Include it only @ifnotinfo.  Patch the preceding and following
	node headers to point to each other.

2004-01-11  Glenn Morris  <gmorris@ast.cam.ac.uk>

	* calendar.texi (Appointments): Update section.

2003-12-29  Kevin Ryde  <user42@zip.com.au>

	* programs.texi (C Modes): Fix the xref.

2003-12-23  Nick Roberts  <nick@nick.uklinux.net>

	* building.texi (Watch Expressions): Update.
	(Commands of GUD): Include use of toolbar + breakpoints set from
	fringe/margin.

2003-12-03  Andre Spiegel  <spiegel@gnu.org>

	* files.texi: Say how to disable VC.  Suggested by Alan Mackenzie
	<acm@muc.de>.

2003-11-29  Jan Djärv  <jan.h.d@swipnet.se>

	* frames.texi (Dialog Boxes): Add use-file-dialog.

2003-11-22  Martin Stjernholm  <mast@lysator.liu.se>

	* ack.texi: Note that Alan Mackenzie contributed the AWK support
	in CC Mode.

2003-11-02  Jesper Harder  <harder@ifa.au.dk>  (tiny change)

	* ack.texi, basic.texi, cmdargs.texi:
	* commands.texi, custom.texi, display.texi:
	* emacs.texi, files.texi:
	* frames.texi, glossary.texi, killing.texi:
	* macos.texi, mark.texi, misc.texi, msdog.texi:
	* mule.texi, rmail.texi, search.texi:
	* sending.texi, text.texi, trouble.texi:
	Replace @sc{ascii} and ASCII with @acronym{ASCII}.

2003-11-01  Alan Mackenzie  <acm@muc.de>

	* search.texi (Scrolling During Incremental Search): Document a
	new scrolling facility in isearch mode.

2003-10-22  Miles Bader  <miles@gnu.org>

	* Makefile.in (info): Move before $(top_srcdir)/info.

2003-10-22  Nick Roberts  <nick@nick.uklinux.net>

	* building.texi (Watch Expressions): Update section on data display
	to reflect code changes (GDB Graphical Interface).

2003-10-13  Richard M. Stallman  <rms@gnu.org>

	* xresources.texi (GTK resources): Clean up previous change.

2003-10-12  Jan Djärv  <jan.h.d@swipnet.se>

	* xresources.texi (GTK resources): Add a note that some themes
	disallow customizations.  Add scroll theme example.

2003-09-30  Richard M. Stallman  <rms@gnu.org>

	* cmdargs.texi (General Variables): Remove MAILRC envvar.

	* misc.texi (Saving Emacs Sessions): Shorten the section,
	collapsing back into one node.

2003-09-30  Lars Hansen  <larsh@math.ku.dk>

	* misc.texi: Section "Saving Emacs Sessions" rewritten.

2003-09-29  Jan Djärv  <jan.h.d@swipnet.se>

	* xresources.texi (GTK names in Emacs): Correct typo.

2003-09-24  Luc Teirlinck  <teirllm@mail.auburn.edu>

	* cmdargs.texi (Font X): Mention new default font.
	More fully describe long font names, wildcard patterns and the
	problems involved.  (Result of discussion on emacs-devel.)

2003-09-22  Luc Teirlinck  <teirllm@mail.auburn.edu>

	* emacs.texi (Acknowledgements): Correct typo.

2003-09-22  Richard M. Stallman  <rms@gnu.org>

	* dired.texi (Misc Dired Commands): New node.
	(Dired Navigation): Add dired-goto-file.

	* files.texi (File Aliases, Misc File Ops): Add @cindex entries.

	* emacs.texi (Acknowledgements): New node, split from Distribution.

	* cmdargs.texi (Action Arguments): -f reads interactive args.

2003-09-08  Lute Kamstra  <lute@gnu.org>

	* screen.texi (Mode Line): Say that POS comes before LINE.
	Mention `size-indication-mode'.
	* display.texi (Optional Mode Line):
	Document `size-indication-mode'.
	* basic.texi (Position Info): Mention `size-indication-mode'.

2003-09-07  Luc Teirlinck  <teirllm@mail.auburn.edu>

	* xresources.texi (Resources): Refer to `editres' man page.
	(Lucid Resources): Update defaults.  Expand description of
	`shadowThickness'.

2003-09-04  Miles Bader  <miles@gnu.org>

	* Makefile.in (top_srcdir): New variable.
	($(top_srcdir)/info): New rule.
	(info): Depend on it.

2003-09-03  Peter Runestig  <peter@runestig.com>

	* makefile.w32-in: New file.

2003-08-29  Richard M. Stallman  <rms@gnu.org>

	* misc.texi (Saving Emacs Sessions): Correct previous change.

2003-08-19  Luc Teirlinck  <teirllm@mail.auburn.edu>

	* emacs.texi (Top): Update menu to reflect new Keyboard Macros chapter.
	(Intro): Include kmacro.texi after fixit.texi instead of after
	custom.texi.  (As suggested by Kim Storm.)

2003-08-18  Luc Teirlinck  <teirllm@mail.auburn.edu>

	* fixit.texi (Fixit): Update `Next' pointer.
	* files.texi (Files): Update `Previous' pointer.
	* kmacro.texi (Keyboard Macros): Remove redundant node and section.
	* emacs.texi (Intro): Include kmacro.texi after custom.texi.
	(Suggested by Kim Storm.)
	* Makefile (EMACSSOURCES): Add kmacro.texi.  (Suggested by Kim Storm.)

2003-08-18  Kim F. Storm  <storm@cua.dk>

	* kmacro.texi: New file describing enhanced keyboard macro
	functionality.  Replaces old description in custom.texi.

	* custom.texi (Customization): Add xref to Keyboard Macros chapter.
	(Keyboard Macros): Move to new kmacro.texi file.

	* emacs.texi (Keyboard Macros): Reference new keyboard macro topics.

2003-08-17  Edward M. Reingold  <reingold@emr.cs.iit.edu>

	* calendar.texi (Specified Dates): Add `calendar-goto-day-of-year'.

2003-08-17  Alex Schroeder  <alex@gnu.org>

	* misc.texi (Saving Emacs Sessions): Manual M-x desktop-save not
	required.

2003-08-05  Richard M. Stallman  <rms@gnu.org>

	* programs.texi (Lisp Indent): Don't describe
	lisp-indent-function property here.  Use xref to Lisp Manual.

2003-08-03  Glenn Morris  <gmorris@ast.cam.ac.uk>

	* calendar.texi (Date Formats): Document changed behavior of
	abbreviations.

2003-07-24  Markus Rost  <rost@math.ohio-state.edu>

	* buffers.texi (List Buffers): Fix previous change.

2003-07-13  Markus Rost  <rost@math.ohio-state.edu>

	* buffers.texi (List Buffers): Adjust to new format of *Buffer
	List*.

2003-07-07  Luc Teirlinck  <teirllm@mail.auburn.edu>

	* display.texi (Font Lock): Fix typo.

2003-07-07  Richard M. Stallman  <rms@gnu.org>

	* display.texi (Font Lock): Add xref for format info on
	font-lock-remove-keywords.

	* building.texi (Compilation): Document what happens with asynch
	children of compiler process.

	* help.texi (Library Keywords): Use @multitable.

2003-06-04  Richard M. Stallman  <rms@gnu.org>

	* programs.texi (Expressions): Delete C-M-DEL.

	* misc.texi (Shell Options): Clarify comint-scroll-show-maximum-output.
	comint-move-point-for-output renamed from
	comint-scroll-to-bottom-on-output.

	* custom.texi (Init Rebinding): Replace previous change with xref.
	(Non-ASCII Rebinding): Explain that issue more briefly here.

2003-05-28  Richard M. Stallman  <rms@gnu.org>

	* indent.texi (Indentation): Condense, simplify, clarify prev change.

2003-05-28  Nick Roberts  <nick@nick.uklinux.net>

	* building.texi (GDB Graphical Interface): New node.
	(Rewritten somewhat by RMS.)

2003-05-28  Kai Großjohann  <kai.grossjohann@gmx.net>

	* custom.texi (Init Rebinding): Xref Non-ASCII Rebinding, for
	non-English letters.  Explain how to set coding systems correctly
	and how to include the right coding cookie in the file.

2003-05-22  Kai Großjohann  <kai.grossjohann@gmx.net>

	* indent.texi (Indentation): Explain the concepts.
	(Just Spaces): Explain why preventing tabs for indentation might
	be useful.

2003-04-16  Richard M. Stallman  <rms@gnu.org>

	* search.texi (Regexps): Ref to Lisp manual for more regexp features.

2003-02-22  Alex Schroeder  <alex@emacswiki.org>

	* cmdargs.texi (General Variables): Document SMTPSERVER.

	* sending.texi: Remove SMTP node.
	(Mail Sending): Describe `send-mail-function'.  Link to SMTP
	library.

2003-02-22  Alex Schroeder  <alex@emacswiki.org>

	* sending.texi (Sending via SMTP): Explain MTA/MUA.

2003-02-22  Simon Josefsson  <jas@extundo.com>

	* sending.texi (Mail Methods): Add node about SMTP.

2003-02-17  Jan Djärv  <jan.h.d@swipnet.se>

	* xresources.texi (GTK names in Emacs): Add emacs-toolbar - GtkToolbar.

2003-02-01  Kevin Ryde  <user42@zip.com.au>

	* glossary.texi (Glossary): Correction to cl cross reference.

2003-01-20  Richard M. Stallman  <rms@gnu.org>

	* killing.texi (Rectangles): Document C-x c r.

2003-01-19  Jan Djärv  <jan.h.d@swipnet.se>

	* xresources.texi (GTK resources): New node.
	(GTK widget names): New node.
	(GTK names in Emacs): New node.
	(GTK styles): New node.

2003-01-09  Francesco Potortì  <pot@gnu.org>

	* maintaining.texi (Create Tags Table): Add reference to the new
	`etags --help --lang=LANG' option.

2002-10-02  Karl Berry  <karl@gnu.org>

	* emacs.texi: Per rms, update all manuals to use @copying instead of
	@ifinfo.  Also use @ifnottex instead of @ifinfo around the top node,
	where needed for the sake of the HTML output.

2001-12-20  Eli Zaretskii  <eliz@is.elta.co.il>

	* Makefile.in (EMACSSOURCES): Update the list of Emacs manual
	source files.

2001-11-16  Eli Zaretskii  <eliz@is.elta.co.il>

	* Makefile.in (emacsman): New target.

2001-10-20  Gerd Moellmann  <gerd@gnu.org>

	* (Version 21.1 released.)

2001-10-05  Gerd Moellmann  <gerd@gnu.org>

	* Branch for 21.1.

2001-03-05  Gerd Moellmann  <gerd@gnu.org>

	* Makefile.in (mostlyclean, maintainer-clean): Delete more files.

2000-05-31  Stefan Monnier  <monnier@cs.yale.edu>

	* .cvsignore (*.tmp): New entry.  Seems to be used for @macro.

1999-07-12  Richard Stallman  <rms@gnu.org>

	* Version 20.4 released.

1998-12-04  Markus Rost  <rost@delysid.gnu.org>

	* Makefile.in (INFO_TARGETS): Delete customize.info.
	(DVI_TARGETS): Delete customize.dvi.
	(../info/customize, customize.dvi): Targets deleted.

1998-08-19  Richard Stallman  <rms@psilocin.ai.mit.edu>

	* Version 20.3 released.

1998-05-06  Richard Stallman  <rms@psilocin.gnu.org>

	* Makefile.in (EMACSSOURCES): Add mule.texi.
	Add msdog.texi, ack.texi.  Remove gnu1.texi.

1998-04-06  Andreas Schwab  <schwab@gnu.org>

	* Makefile.in (ENVADD): Environment vars to pass to texi2dvi.
	Use it in dvi targets.

1997-09-23  Paul Eggert  <eggert@twinsun.com>

	* Makefile.in: Merge changes mistakenly made to `Makefile'.
	(INFO_TARGETS): Change ../info/custom to ../info/customize.
	(../info/customize): Rename from ../info/custom.

1997-09-19  Richard Stallman  <rms@psilocin.gnu.ai.mit.edu>

	* Version 20.2 released.

1997-09-15  Richard Stallman  <rms@psilocin.gnu.ai.mit.edu>

	* Version 20.1 released.

1997-08-24  Richard Stallman  <rms@psilocin.gnu.ai.mit.edu>

	* Makefile (../info/customize, customize.dvi): New targets.
	(INFO_TARGETS): Add ../info/customize.
	(DVI_TARGETS): Add customize.dvi.

1996-08-11  Richard Stallman  <rms@psilocin.gnu.ai.mit.edu>

	* Version 19.33 released.

1996-07-31  Richard Stallman  <rms@psilocin.gnu.ai.mit.edu>

	* Version 19.32 released.

1996-06-20  Richard Stallman  <rms@psilocin.gnu.ai.mit.edu>

	* Makefile.in (All info targets): cd $(srcdir) to do the work.

1996-06-19  Richard Stallman  <rms@psilocin.gnu.ai.mit.edu>

	* Makefile.in (All info targets): Specify $(srcdir) in input files.
	Specify -I option.
	(All dvi targets): Set the TEXINPUTS variable.

1996-05-25  Karl Heuer  <kwzh@gnu.ai.mit.edu>

	* Version 19.31 released.

1995-11-24  Richard Stallman  <rms@mole.gnu.ai.mit.edu>

	* Version 19.30 released.

1995-02-07  Richard Stallman  <rms@pogo.gnu.ai.mit.edu>

	* Makefile.in (maintainer-clean): Rename from realclean.

1994-11-23  Richard Stallman  <rms@mole.gnu.ai.mit.edu>

	* Makefile.in: New file.
	* Makefile: File deleted.

1994-11-19  Richard Stallman  <rms@mole.gnu.ai.mit.edu>

	* Makefile (TEXINDEX_OBJS): Variable deleted.
	(texindex, texindex.o, getopt.o): Rules deleted.
	All deps on texindex deleted.
	(distclean): Don't delete texindex.
	(mostlyclean): Don't delete *.o.
	* texindex.c, getopt.c: Files deleted.

1994-09-07  Richard Stallman  <rms@mole.gnu.ai.mit.edu>

	* Version 19.26 released.

1994-07-02  Richard Stallman  (rms@gnu.ai.mit.edu)

	* Makefile (EMACSSOURCES): Exclude undo.texi.

1994-05-30  Richard Stallman  (rms@mole.gnu.ai.mit.edu)

	* Version 19.25 released.

1994-05-23  Richard Stallman  (rms@mole.gnu.ai.mit.edu)

	* Version 19.24 released.

1994-05-16  Richard Stallman  (rms@mole.gnu.ai.mit.edu)

	* Version 19.23 released.

1994-04-17  Richard Stallman  (rms@mole.gnu.ai.mit.edu)

	* Makefile: Delete spurious tab.

1994-02-16  Richard Stallman  (rms@mole.gnu.ai.mit.edu)

	* Makefile (.SUFFIXES): New rule.

1993-12-04  Richard Stallman  (rms@srarc2)

	* getopt.c: New file.
	* Makefile (TEXINDEX_OBJS): Use getopt.o in this dir, not ../lib-src.
	(getopt.o): New rule.
	(dvi): Don't depend on texindex.
	(emacs.dvi): Depend on texindex.

1993-12-03  Richard Stallman  (rms@srarc2)

	* Makefile (TEXI2DVI): New variable.
	(emacs.dvi): Add explicit command.
	(TEXINDEX_OBJS): Delete duplicate getopt.o.

1993-11-27  Richard Stallman  (rms@mole.gnu.ai.mit.edu)

	* Version 19.22 released.

1993-11-18  Richard Stallman  (rms@mole.gnu.ai.mit.edu)

	* Makefile (TEXINDEX_OBJS): Delete spurious period.

1993-11-16  Richard Stallman  (rms@mole.gnu.ai.mit.edu)

	* Version 19.21 released.

1993-11-14  Richard Stallman  (rms@mole.gnu.ai.mit.edu)

	* Makefile (realclean): Don't delete the Info files.

1993-10-25  Brian J. Fox  (bfox@albert.gnu.ai.mit.edu)

	* frames.texi (Creating Frames): Mention `C-x 5' instead of `C-x
	4' where appropriate.

1993-10-20  Brian J. Fox  (bfox@ai.mit.edu)

	* Makefile: Fix targets for texindex.

	* texindex.c: Include "../src/config.h" if building in emacs.

	* Makefile: Change all files to FILENAME.texi, force all targets
	to be FILENAME, not FILENAME.info.
	Add target to build texindex.c, defining `emacs'.

1993-08-14  Richard Stallman  (rms@mole.gnu.ai.mit.edu)

	* Version 19.19 released.

1993-08-08  Richard Stallman  (rms@mole.gnu.ai.mit.edu)

	* Version 19.18 released.

1993-07-20  Richard Stallman  (rms@mole.gnu.ai.mit.edu)

	* Makefile: Fix source file names of the separate manuals.

1993-07-18  Richard Stallman  (rms@mole.gnu.ai.mit.edu)

	* Version 19.17 released.

1993-07-10  Richard Stallman  (rms@mole.gnu.ai.mit.edu)

	* split-man: Fix typos in last change.

1993-07-06  Jim Blandy  (jimb@geech.gnu.ai.mit.edu)

	* Version 19.16 released.

1993-06-19  Jim Blandy  (jimb@wookumz.gnu.ai.mit.edu)

	* version 19.15 released.

1993-06-18  Jim Blandy  (jimb@geech.gnu.ai.mit.edu)

	* Makefile (distclean): It's rm, not rf.

1993-06-17  Jim Blandy  (jimb@wookumz.gnu.ai.mit.edu)

	* Version 19.14 released.

1993-06-16  Jim Blandy  (jimb@wookumz.gnu.ai.mit.edu)

	* Makefile: New file.

1993-06-08  Jim Blandy  (jimb@wookumz.gnu.ai.mit.edu)

	* Version 19.13 released.

1993-05-27  Jim Blandy  (jimb@geech.gnu.ai.mit.edu)

	* Version 19.9 released.

1993-05-25  Jim Blandy  (jimb@wookumz.gnu.ai.mit.edu)

	* Version 19.8 released.

1993-05-25  Jim Blandy  (jimb@wookumz.gnu.ai.mit.edu)

	* cmdargs.texi: Document the -i, -itype, and -iconic options.

	* trouble.texi: It's `enable-flow-control-on', not
	`evade-flow-control-on'.

1993-05-24  Jim Blandy  (jimb@wookumz.gnu.ai.mit.edu)

	* display.texi: Document standard-display-european.

1993-05-22  Jim Blandy  (jimb@geech.gnu.ai.mit.edu)

	* Version 19.7 released.

	* emacs.texi: Add a sentence to the top menu mentioning the
	specific version of Emacs this manual applies to.

1993-04-25  Eric S. Raymond  (eric@mole.gnu.ai.mit.edu)

	* basic.texi: Document next-line-add-lines variable used to
	implement down-arrow.

	* killing.texi: Document kill-whole-line.

1993-04-18  Noah Friedman  (friedman@nutrimat.gnu.ai.mit.edu)

	* text.texi: Update unix TeX ordering information.

1993-03-26  Eric S. Raymond  (eric@geech.gnu.ai.mit.edu)

	* news.texi: Mention fill-rectangle in keybinding list.

	* killing.texi: Document fill-rectangle.

1993-03-17  Eric S. Raymond  (eric@mole.gnu.ai.mit.edu)

	* vc.texi: Bring the docs up to date with VC 5.2.

1992-01-10  Eric S. Raymond  (eric@mole.gnu.ai.mit.edu)

	* emacs.tex: Mention blackbox and gomoku under Amusements.
	Assembler mode is now mentioned and appropriately indexed
	under Programming Modes.

1991-02-15  Robert J. Chassell  (bob@wookumz.ai.mit.edu)

	* emacs.tex: Update TeX ordering information.

1990-06-26  David Lawrence  (tale@geech)

	* emacs.tex: Note that completion-ignored-extensions is not used
	to filter out names when all completions are displayed in
	*Completions*.

1990-05-25  Richard Stallman  (rms@sugar-bombs.ai.mit.edu)

	* texindex.c: If USG, include sys/types.h and sys/fcntl.h.

1990-03-21  Jim Kingdon  (kingdon@pogo.ai.mit.edu)

	* emacs.tex: Add @findex grep.

1988-08-16  Robert J. Chassell  (bob@frosted-flakes.ai.mit.edu)

	* emacs.tex: Correct two typos.  No other changes before
	Version 19 will be made.

1988-05-23  Robert J. Chassell  (bob@frosted-flakes.ai.mit.edu)

	* emacs.tex: Update information for obtaining TeX distribution from the
	University of Washington.

;; Local Variables:
;; coding: utf-8
;; End:

  Copyright (C) 1993-1999, 2001-2014 Free Software Foundation, Inc.

  This file is part of GNU Emacs.

  GNU Emacs is free software: you can redistribute it and/or modify
  it under the terms of the GNU General Public License as published by
  the Free Software Foundation, either version 3 of the License, or
  (at your option) any later version.

  GNU Emacs is distributed in the hope that it will be useful,
  but WITHOUT ANY WARRANTY; without even the implied warranty of
  MERCHANTABILITY or FITNESS FOR A PARTICULAR PURPOSE.  See the
  GNU General Public License for more details.

  You should have received a copy of the GNU General Public License
  along with GNU Emacs.  If not, see <http://www.gnu.org/licenses/>.<|MERGE_RESOLUTION|>--- conflicted
+++ resolved
@@ -1,15 +1,10 @@
-<<<<<<< HEAD
-2014-10-02  Glenn Morris  <rgm@gnu.org>
-=======
 2014-10-03  Martin Rudalics  <rudalics@gmx.at>
 
 	* frames.texi (Frame Commands):
 	* cmdargs.texi (Window Size X): Mention the use of
-	`frame-resize-pixelwise' to make frames truly fullscreen or
-	maximized.
-
-2014-10-01  Glenn Morris  <rgm@gnu.org>
->>>>>>> 3ef486a9
+	`frame-resize-pixelwise' to make frames truly fullscreen or maximized.
+
+2014-10-02  Glenn Morris  <rgm@gnu.org>
 
 	* package.texi (Package Installation): Mention etc/package-keyring.gpg.
 
